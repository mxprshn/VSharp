--- conflicted
+++ resolved
@@ -19,13 +19,8 @@
             printLog Warning "WARNING: metadata method for %s.%s not found!" qualifiedTypeName m.Name
         | Some metadataMethod ->
             dictionary.Add(m, null)
-<<<<<<< HEAD
             invoke ({ metadataMethod = metadataMethod; state = {v = Memory.EmptyState}}) (fun (result, state) ->
-            System.Console.WriteLine("For {0}.{1} got {2}!", m.DeclaringType.Name, m.Name, ControlFlow.ResultToTerm result)
-=======
-            invoke ({ metadataMethod = metadataMethod }) (fun (result, state) ->
 //            System.Console.WriteLine("For {0}.{1} got {2}!", m.DeclaringType.Name, m.Name, ControlFlow.ResultToTerm result)
->>>>>>> 119d0ac5
             dictionary.[m] <- (ControlFlow.ResultToTerm result, state))
 
     let private interpretEntryPoint (dictionary : System.Collections.IDictionary) assemblyPath (m : MethodInfo) =
