--- conflicted
+++ resolved
@@ -17,10 +17,6 @@
             reset()
             let qualifiedTypeName = m.DeclaringType.AssemblyQualifiedName in
             let metadataMethodOption = DecompilerServices.methodInfoToMetadataMethod assemblyPath qualifiedTypeName m in
-<<<<<<< HEAD
-            Interpreter.initializeStaticMembersIfNeed state m.DeclaringType.AssemblyQualifiedName (fun (result, state) ->
-=======
->>>>>>> 2c4cc4be
             match metadataMethodOption with
             | None ->
                 printfn "WARNING: metadata method for %s.%s not found!" qualifiedTypeName m.Name
