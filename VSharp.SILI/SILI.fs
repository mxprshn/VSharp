namespace VSharp.Interpreter.IL

open System
open System.Collections.Generic
open System.Diagnostics
open System.Reflection
open System.Threading.Tasks
open FSharpx.Collections

open VSharp
open VSharp.Core
open CilStateOperations
open VSharp.Interpreter.IL
open VSharp.MethodSequences
open VSharp.Solver

type public SILI(options : SiliOptions) =

    let isMethodSequenceGenerationEnabled =
        options.methodSequenceStepsShare > 0uy || options.extraMethodSequenceSearchTimeout <> 0

    let hasTimeout = options.timeout > 0
    let timeout =
        if not hasTimeout then Double.PositiveInfinity
        else float options.timeout * 1000.0
    let solverTimeout =
        if options.solverTimeout > 0 then options.solverTimeout * 1000
<<<<<<< HEAD
        else (max options.timeout options.extraMethodSequenceSearchTimeout) / 2 * 1000
=======
        // Setting timeout / 2 as solver's timeout doesn't guarantee that SILI
        // stops exactly in timeout. To guarantee that we need to pass timeout
        // based on remaining time to solver dynamically.
        else options.timeout / 2 * 1000
>>>>>>> 61c3c615
    let branchReleaseTimeout =
        if not hasTimeout then Double.PositiveInfinity
        elif not options.releaseBranches then timeout
        else timeout * 80.0 / 100.0

    let hasStepsLimit = options.stepsLimit > 0u

    do API.ConfigureSolver(SolverPool.mkSolver(solverTimeout))

    let mutable branchesReleased = false
    let mutable isStopped = false

    let statistics = new SILIStatistics(Seq.empty)

    let emptyState = Memory.EmptyState()
    let interpreter = ILInterpreter()

    let methodSequenceExplorer : IMethodSequenceForwardExplorer = MethodSequenceForwardExplorer(interpreter)
    let methodSequenceSearcher : IMethodSequenceSearcher = MethodSequenceSearcher(options.maxMethodSequenceLength, fun s -> MethodSequenceBackwardExplorer s)

    let mutable reportFinished : cilState -> unit = fun _ -> internalfail "reporter not configured!"
    let mutable reportError : cilState -> string -> unit = fun _ -> internalfail "reporter not configured!"
    let mutable reportStateIncomplete : cilState -> unit = fun _ -> internalfail "reporter not configured!"
    let mutable reportIncomplete : InsufficientInformationException -> unit = fun _ -> internalfail "reporter not configured!"
    let mutable reportStateInternalFail : cilState -> Exception -> unit = fun _ -> internalfail "reporter not configured!"
    let mutable reportInternalFail : Method -> Exception -> unit = fun _ -> internalfail "reporter not configured!"
    let mutable reportCrash : Exception -> unit = fun _ -> internalfail "reporter not configured!"

    let mutable isCoverageAchieved : unit -> bool = always false

    let statesWaitingForSequence = Dictionary<cilState, unit -> unit>()

    let () =
        if options.visualize then
            DotVisualizer options.outputDirectory :> IVisualizer |> Application.setVisualizer
        SetMaxBufferSize options.maxBufferSize
        TestGenerator.setMaxBufferSize options.maxBufferSize

    let inCoverageZone coverageZone (entryMethods : Method list) =
        match coverageZone with
        | MethodZone -> fun method -> entryMethods |> List.contains method
        | ClassZone -> fun method -> entryMethods |> List.exists (fun m -> method.DeclaringType.TypeHandle = m.DeclaringType.TypeHandle)
        | ModuleZone -> fun method -> entryMethods |> List.exists (fun m -> method.Module.ModuleHandle = m.Module.ModuleHandle)

    let isSat pc =
        // TODO: consider trivial cases
        emptyState.pc <- pc
        match SolverInteraction.checkSat emptyState with
        | SolverInteraction.SmtSat _
        | SolverInteraction.SmtUnknown _ -> true
        | _ -> false

    let rec mkForwardSearcher mode =
        let getRandomSeedOption() = if options.randomSeed < 0 then None else Some options.randomSeed
        match mode with
        | BFSMode -> BFSSearcher() :> IForwardSearcher
        | DFSMode -> DFSSearcher() :> IForwardSearcher
        | ShortestDistanceBasedMode -> ShortestDistanceBasedSearcher statistics :> IForwardSearcher
        | RandomShortestDistanceBasedMode -> RandomShortestDistanceBasedSearcher(statistics, getRandomSeedOption()) :> IForwardSearcher
        | ContributedCoverageMode -> DFSSortedByContributedCoverageSearcher statistics :> IForwardSearcher
        | ExecutionTreeMode -> ExecutionTreeSearcher(getRandomSeedOption())
        | FairMode baseMode ->
            FairSearcher((fun _ -> mkForwardSearcher baseMode), uint branchReleaseTimeout, statistics) :> IForwardSearcher
        | InterleavedMode(base1, stepCount1, base2, stepCount2) ->
            InterleavedSearcher([mkForwardSearcher base1, stepCount1; mkForwardSearcher base2, stepCount2]) :> IForwardSearcher

    let mutable searcher : IBidirectionalSearcher =
        match options.explorationMode with
        | TestCoverageMode(_, searchMode) ->
            let baseSearcher =
                if options.recThreshold > 0u then
                    GuidedSearcher(mkForwardSearcher searchMode, RecursionBasedTargetManager(statistics, options.recThreshold)) :> IForwardSearcher
                else
                    mkForwardSearcher searchMode
            BidirectionalSearcher(baseSearcher, BackwardSearcher(), DummyTargetedSearcher.DummyTargetedSearcher()) :> IBidirectionalSearcher
        | StackTraceReproductionMode _ -> __notImplemented__()

    let releaseBranches() =
        if not branchesReleased then
            branchesReleased <- true
            statistics.OnBranchesReleased()
            ReleaseBranches()
            let dfsSearcher = DFSSortedByContributedCoverageSearcher statistics :> IForwardSearcher
            let bidirectionalSearcher = OnlyForwardSearcher(dfsSearcher)
            dfsSearcher.Init <| searcher.States()
            searcher <- bidirectionalSearcher

    let printSequence cilState =
        match cilState.state.model with
        | StateModel(_, Some { sequence = sequence; this = this; args = keyMapping }) ->
            Console.WriteLine $"Found sequence for:\n{Print.PrintPC cilState.state.pc}; location: {cilState.currentLoc}"
            let separator = "\n"
            Console.WriteLine $"{sequence |> List.map (fun c -> c.ToString()) |> join separator}"
            Console.WriteLine $"this: {this}; args: {PersistentDict.toSeq keyMapping |> Seq.toList}"
            Console.WriteLine()
        | _ ->
            Console.WriteLine $"No sequence found for PC:\n{Print.PrintPC cilState.state.pc}; location: {cilState.currentLoc}"
            Console.WriteLine()

    let reportState reporter isError cilState message =
        try
            let isNewHistory() =
                let methodHistory = Set.filter (fun h -> h.method.InCoverageZone) cilState.history
                Set.exists (not << statistics.IsBasicBlockCoveredByTest) methodHistory
            let suitableHistory = Set.isEmpty cilState.history || isNewHistory()
            if suitableHistory && not isError || isError && statistics.IsNewError cilState message then
                let callStackSize = Memory.CallStackSize cilState.state
                let methodHasByRefParameter (m : Method) =
                    m.Parameters |> Array.exists (fun pi -> pi.ParameterType.IsByRef)
                let entryMethod = entryMethodOf cilState
                let hasException = isUnhandledError cilState
                if isError && not hasException then
                    if entryMethod.DeclaringType.IsValueType || methodHasByRefParameter entryMethod then
                        Memory.ForcePopFrames (callStackSize - 2) cilState.state
                    else Memory.ForcePopFrames (callStackSize - 1) cilState.state
                statistics.TrackFinished cilState
                let generateTest() =
                    match TestGenerator.state2test isError entryMethod cilState.state message with
                    | Some test ->
                        //statistics.TrackFinished cilState
                        reporter test
                        if isCoverageAchieved() then
                            isStopped <- true
                    | None -> ()
                if not <| hasMethodSequence cilState && isMethodSequenceGenerationEnabled then
                    Console.WriteLine "Enqueue state to report later\n"
                    statesWaitingForSequence.Add(cilState, generateTest)
                else
                    printSequence cilState
                    generateTest()
            else
                        methodSequenceSearcher.RemoveTarget cilState |> ignore
        with :? InsufficientInformationException as e ->
            cilState.iie <- Some e
            reportStateIncomplete cilState

    let wrapOnTest (action : Action<UnitTest>) (state : cilState) =
        let result = Memory.StateResult state.state
        Logger.info "Result of method %s is %O" (entryMethodOf state).FullName result
        Application.terminateState state
        reportState action.Invoke false state null

    let wrapOnError (action : Action<UnitTest>) (state : cilState) errorMessage =
        if not <| String.IsNullOrWhiteSpace errorMessage then
            Logger.info $"Error in {(entryMethodOf state).FullName}: {errorMessage}"
        Application.terminateState state
        reportState action.Invoke true state errorMessage

    let wrapOnStateIIE (action : Action<InsufficientInformationException>) (state : cilState) =
        searcher.Remove state
        statistics.IncompleteStates.Add(state)
        Application.terminateState state
        action.Invoke state.iie.Value

    let wrapOnIIE (action : Action<InsufficientInformationException>) (iie: InsufficientInformationException) =
        action.Invoke iie

    let wrapOnStateInternalFail (action : Action<Method, Exception>) (state : cilState) (e : Exception) =
        match e with
        | :? InsufficientInformationException as e ->
            if state.iie.IsNone then
                state.iie <- Some e
            reportStateIncomplete state
        | _ ->
            searcher.Remove state
            statistics.InternalFails.Add(e)
            Application.terminateState state
            action.Invoke(entryMethodOf state, e)

    let wrapOnInternalFail (action : Action<Method, Exception>) (method : Method) (e : Exception) =
        match e with
        | :? InsufficientInformationException as e ->
            reportIncomplete e
        | _ ->
            statistics.InternalFails.Add(e)
            action.Invoke(method, e)

    let wrapOnCrash (action : Action<Exception>) (e : Exception) = action.Invoke e

<<<<<<< HEAD
    let makeMethodSequenceSearchStep() =
        match methodSequenceSearcher.Pick() with
        | None -> false
        | Some state ->
            let newStates = methodSequenceExplorer.MakeStep state
            methodSequenceSearcher.Update state newStates |> ignore
            true

    let mutable svmStepsCounter = 0

    let makeMethodSequenceSearchStepsIfNeeded =
        let bounded = min options.methodSequenceStepsShare 99uy
        if bounded = 0uy then (fun _ -> ())
        elif bounded >= 50uy then
            let methodSequenceSearcherSteps = float bounded / float (100uy - bounded) |> ceil |> int
            let makeSteps() =
                let mutable counter = 0
                while counter <> methodSequenceSearcherSteps && makeMethodSequenceSearchStep() do
                    counter <- counter + 1
            makeSteps
        else
            let svmSteps = float (100uy - bounded) / float bounded |> ceil |> int
            let makeStep() =
                if svmStepsCounter = svmSteps then
                    svmStepsCounter <- 0
                    makeMethodSequenceSearchStep() |> ignore
                else
                    svmStepsCounter <- svmStepsCounter + 1
            makeStep

    member x.FindRemainingMethodSequences() =
        if statesWaitingForSequence.Count > 0 then
            if options.extraMethodSequenceSearchTimeout > 0 then
                for state in searcher.States() |> Seq.filter (not << statesWaitingForSequence.ContainsKey) do
                    methodSequenceSearcher.RemoveTarget state |> ignore

                let remainingSvmTimeMs = max 0 ((timeout - statistics.CurrentExplorationTime.TotalMilliseconds) |> ceil |> int)
                let timeoutMs = options.extraMethodSequenceSearchTimeout * 1000 + remainingSvmTimeMs

                let searchForSequences() =
                    let stopwatch = Stopwatch()
                    stopwatch.Start()
                    while stopwatch.ElapsedMilliseconds < timeoutMs && makeMethodSequenceSearchStep() do ()

                let task = Task.Run searchForSequences
                task.Wait(int(float timeoutMs * 1.5)) |> ignore

            for kvp in statesWaitingForSequence do
                let state = kvp.Key
                let generateTest = kvp.Value
                printSequence state
                if not <| hasMethodSequence state then
                    if options.generateTestsWithoutSequence then
                       generateTest()
                    statistics.AddPcWithoutSequence state
                else
                    generateTest()
=======
    let isTimeoutReached() = hasTimeout && statistics.CurrentExplorationTime.TotalMilliseconds >= timeout
    let shouldReleaseBranches() = options.releaseBranches && statistics.CurrentExplorationTime.TotalMilliseconds >= branchReleaseTimeout
    let isStepsLimitReached() = hasStepsLimit && statistics.StepsCount >= options.stepsLimit
>>>>>>> 61c3c615

    static member private AllocateByRefParameters initialState (method : Method) =
        let allocateIfByRef (pi : ParameterInfo) =
            if pi.ParameterType.IsByRef then
                if Memory.CallStackSize initialState = 0 then
                    Memory.NewStackFrame initialState None []
                let typ = pi.ParameterType.GetElementType()
                let position = -pi.Position - 2
                let stackRef = Memory.AllocateTemporaryLocalVariableOfType initialState pi.Name position typ
                Some stackRef
            else
                None
        method.Parameters |> Array.map allocateIfByRef |> Array.toList

    member private x.TrySubstituteTypeParameters (state : state) (methodBase : MethodBase) =
        let method = Application.getMethod methodBase
        let getConcreteType = function
        | ConcreteType t -> Some t
        | _ -> None
        try
            match SolveGenericMethodParameters state.typeStorage method with
            | Some(classParams, methodParams) ->
                let classParams = classParams |> Array.choose getConcreteType
                let methodParams = methodParams |> Array.choose getConcreteType
                if classParams.Length = methodBase.DeclaringType.GetGenericArguments().Length &&
                    (methodBase.IsConstructor || methodParams.Length = methodBase.GetGenericArguments().Length) then
                    let reflectedType = Reflection.concretizeTypeParameters methodBase.ReflectedType classParams
                    let method = Reflection.concretizeMethodParameters reflectedType methodBase methodParams
                    Some method
                else
                    None
            | _ -> None
        with
        | e ->
            reportInternalFail method e
            None

    member private x.FormIsolatedInitialStates (method : Method, initialState : state) =
        try
            initialState.model <- Memory.EmptyModel method
            let cilState = makeInitialState method initialState
            let this(*, isMethodOfStruct*) =
                if method.IsStatic then None // *TODO: use hasThis flag from Reflection
                else
                    let this =
                        if Types.IsValueType method.DeclaringType then
                            Memory.NewStackFrame initialState None []
                            Memory.AllocateTemporaryLocalVariableOfType initialState "this" -1 method.DeclaringType
                        else
                            Memory.MakeSymbolicThis method
                    !!(IsNullReference this) |> AddConstraint initialState
                    Some this
            let parameters = SILI.AllocateByRefParameters initialState method
            Memory.InitFunctionFrame initialState method this (Some parameters)
            let cilStates = ILInterpreter.CheckDisallowNullAttribute method None cilState false id
            assert (List.length cilStates = 1)
            let [cilState] = cilStates
            if isMethodSequenceGenerationEnabled then
                methodSequenceSearcher.AddTarget None cilState |> ignore
            interpreter.InitializeStatics cilState method.DeclaringType List.singleton
        with
        | e ->
            reportInternalFail method e
            []

    member private x.FormEntryPointInitialStates (method : Method, mainArguments : string[], initialState : state) : cilState list =
        try
            assert method.IsStatic
            let hasConcreteMainArguments = mainArguments <> null
            let optionArgs = if not hasConcreteMainArguments then None else Some mainArguments
            let state = { initialState with complete = hasConcreteMainArguments }
            state.model <- Memory.EmptyModel method
            let argsToState args =
                let stringType = typeof<string>
                let argsNumber = MakeNumber mainArguments.Length
                Memory.AllocateConcreteVectorArray state argsNumber stringType args
            let arguments = Option.map (argsToState >> Some >> List.singleton) optionArgs
            Memory.InitFunctionFrame state method None arguments
            if Option.isNone optionArgs then
                // NOTE: if args are symbolic, constraint 'args != null' is added
                let parameters = method.Parameters
                assert(Array.length parameters = 1)
                let argsParameter = Array.head parameters
                let argsParameterTerm = Memory.ReadArgument state argsParameter
                AddConstraint state (!!(IsNullReference argsParameterTerm))
                // Filling model with default args to match PC
                let modelState =
                    match state.model with
                    | StateModel(modelState, _) -> modelState
                    | _ -> __unreachable__()
                let argsForModel = Memory.AllocateVectorArray modelState (MakeNumber 0) typeof<String>
                Memory.WriteStackLocation modelState (ParameterKey argsParameter) argsForModel
            Memory.InitializeStaticMembers state method.DeclaringType
            let initialState = makeInitialState method state
            if isMethodSequenceGenerationEnabled && not hasConcreteMainArguments then
                // TODO: do something with concrete arguments?
                methodSequenceSearcher.AddTarget None initialState |> ignore
            [initialState]
        with
        | e ->
            reportInternalFail method e
            []

    member private x.Forward (s : cilState) =
        makeMethodSequenceSearchStepsIfNeeded()
        let loc = s.currentLoc
        let ip = currentIp s
        // TODO: update pobs when visiting new methods; use coverageZone
        let goodStates, iieStates, errors = interpreter.ExecuteOneInstruction s
        for s in goodStates @ iieStates @ errors do
            if hasRuntimeException s |> not then
                statistics.TrackStepForward s ip
        let goodStates, toReportFinished = goodStates |> List.partition (fun s -> isExecutable s || isIsolated s)
        toReportFinished |> List.iter reportFinished
        let errors, toReportExceptions = errors |> List.partition (fun s -> isIsolated s || not <| stoppedByException s)
        let runtimeExceptions, userExceptions = toReportExceptions |> List.partition hasRuntimeException
        runtimeExceptions |> List.iter (fun state -> reportError state null)
        userExceptions |> List.iter reportFinished
        let iieStates, toReportIIE = iieStates |> List.partition isIsolated
        toReportIIE |> List.iter reportStateIncomplete
        let mutable sIsStopped = false
        let newStates =
            match goodStates, iieStates, errors with
            | s'::goodStates, _, _ when LanguagePrimitives.PhysicalEquality s s' ->
                goodStates @ iieStates @ errors
            | _, s'::iieStates, _ when LanguagePrimitives.PhysicalEquality s s' ->
                goodStates @ iieStates @ errors
            | _, _, s'::errors when LanguagePrimitives.PhysicalEquality s s' ->
                goodStates @ iieStates @ errors
            | _ ->
                sIsStopped <- true
                goodStates @ iieStates @ errors
        Application.moveState loc s (Seq.cast<_> newStates)
        statistics.TrackFork s newStates
        if isMethodSequenceGenerationEnabled && not <| List.isEmpty newStates then
            (s :: newStates) |> Seq.iter (methodSequenceSearcher.AddTarget (Some s) >> ignore)
        searcher.UpdateStates s newStates
        if sIsStopped then
            searcher.Remove s

    member private x.Backward p' s' =
        assert(currentLoc s' = p'.loc)
        let sLvl = levelToUnsignedInt s'.level
        if p'.lvl >= sLvl then
            let lvl = p'.lvl - sLvl
            let pc = Memory.WLP s'.state p'.pc
            match isSat pc with
            | true when not <| isIsolated s' -> searcher.Answer p' (Witnessed s')
            | true ->
                statistics.TrackStepBackward p' s'
                let p = {loc = startingLoc s'; lvl = lvl; pc = pc}
                Logger.trace $"Backward:\nWas: {p'}\nNow: {p}\n\n"
                Application.addGoal p.loc
                searcher.UpdatePobs p' p
            | false ->
                Logger.trace "UNSAT for pob = %O and s'.PC = %s" p' (API.Print.PrintPC s'.state.pc)

    member private x.BidirectionalSymbolicExecution() =
        let mutable action = Stop
        let pick() =
            match searcher.Pick() with
            | Stop -> false
            | a -> action <- a; true
        (* TODO: checking for timeout here is not fine-grained enough (that is, we can work significantly beyond the
                 timeout, but we'll live with it for now. *)
        while not isStopped && not <| isStepsLimitReached() && not <| isTimeoutReached() && pick() do
            if shouldReleaseBranches() then
                releaseBranches()
            match action with
            | GoFront s ->
                try
                    x.Forward(s)
                with
                | e -> reportStateInternalFail s e
            | GoBack(s, p) ->
                try
                    x.Backward p s
                with
                | e -> reportStateInternalFail s e
            | Stop -> __unreachable__()

    member private x.AnswerPobs initialStates =
        statistics.ExplorationStarted()
        // For backward compatibility. TODO: remove main pobs at all
        let mainPobs = []
        Application.spawnStates (Seq.cast<_> initialStates)
        mainPobs |> Seq.map (fun pob -> pob.loc) |> Seq.toArray |> Application.addGoals
        searcher.Init initialStates mainPobs
        initialStates |> Seq.filter isIIEState |> Seq.iter reportStateIncomplete
        x.BidirectionalSymbolicExecution()
        x.FindRemainingMethodSequences()
        searcher.Statuses() |> Seq.iter (fun (pob, status) ->
            match status with
            | pobStatus.Unknown ->
                Logger.warning $"Unknown status for pob at {pob.loc}"
            | _ -> ())

    member x.Reset entryMethods =
        HashMap.clear()
        API.Reset()
        SolverPool.reset()
        statistics.Reset entryMethods
        searcher.Reset()
        isStopped <- false
        branchesReleased <- false
        SolverInteraction.setOnSolverStarted statistics.SolverStarted
        SolverInteraction.setOnSolverStopped statistics.SolverStopped
        AcquireBranches()
        isCoverageAchieved <- always false
        svmStepsCounter <- 0
        statesWaitingForSequence.Clear()
        match options.explorationMode with
        | TestCoverageMode(coverageZone, _) ->
            Application.setCoverageZone (inCoverageZone coverageZone entryMethods)
            (*if options.stopOnCoverageAchieved > 0 then
                let checkCoverage() =
                    let cov = statistics.GetCurrentCoverage entryMethods
<<<<<<< HEAD
                    cov >= uint options.stopOnCoverageAchieved
                isCoverageAchieved <- checkCoverage*)
=======
                    cov >= options.stopOnCoverageAchieved
                isCoverageAchieved <- checkCoverage
>>>>>>> 61c3c615
        | StackTraceReproductionMode _ -> __notImplemented__()

    member x.Interpret (isolated : MethodBase seq) (entryPoints : (MethodBase * string[]) seq) (onFinished : Action<UnitTest>)
                       (onException : Action<UnitTest>) (onIIE : Action<InsufficientInformationException>)
                       (onInternalFail : Action<Method, Exception>) (onCrash : Action<Exception>): unit =
        try
            reportInternalFail <- wrapOnInternalFail onInternalFail
            reportStateInternalFail <- wrapOnStateInternalFail onInternalFail
            reportCrash <- wrapOnCrash onCrash
            reportIncomplete <- wrapOnIIE onIIE
            reportStateIncomplete <- wrapOnStateIIE onIIE
            reportFinished <- wrapOnTest onFinished
            reportError <- wrapOnError onException
            try
                let initializeAndStart () =
                    let trySubstituteTypeParameters method =
                        let emptyState = Memory.EmptyState()
                        (Option.defaultValue method (x.TrySubstituteTypeParameters emptyState method), emptyState)
                    interpreter.ConfigureErrorReporter reportError
                    let isolated =
                        isolated
                        |> Seq.map trySubstituteTypeParameters
                        |> Seq.map (fun (m, s) -> Application.getMethod m, s) |> Seq.toList
                    let entryPoints =
                        entryPoints
                        |> Seq.map (fun (m, a) ->
                            let m, s = trySubstituteTypeParameters m
                            (Application.getMethod m, a, s))
                        |> Seq.toList
                    x.Reset ((isolated |> List.map fst) @ (entryPoints |> List.map (fun (m, _, _) -> m)))
                    let isolatedInitialStates = isolated |> List.collect x.FormIsolatedInitialStates
                    let entryPointsInitialStates = entryPoints |> List.collect x.FormEntryPointInitialStates
                    let iieStates, initialStates =
                        isolatedInitialStates @ entryPointsInitialStates
                        |> List.partition (fun state -> state.iie.IsSome)
                    iieStates |> List.iter reportStateIncomplete
                    statistics.SetStatesGetter(fun () -> searcher.States())
                    statistics.SetStatesCountGetter(fun () -> searcher.StatesCount)
                    if not initialStates.IsEmpty then
                        x.AnswerPobs initialStates
                let explorationTask = Task.Run(initializeAndStart)
                let finished =
                    (*if hasTimeout then explorationTask.Wait(int (timeout * 1.5))
                    else *)explorationTask.Wait(); true
                if not finished then Logger.warning "Execution was cancelled due to timeout"
            with
            | :? AggregateException as e ->
                Logger.warning "Execution was cancelled"
                reportCrash e.InnerException
            | e -> reportCrash e
        finally
            try
                statistics.ExplorationFinished()
                API.Restore()
                searcher.Reset()
            with e -> reportCrash e

    member x.Stop() = isStopped <- true

    member x.Statistics with get() = statistics

    interface IDisposable with
        member x.Dispose() = (statistics :> IDisposable).Dispose()<|MERGE_RESOLUTION|>--- conflicted
+++ resolved
@@ -25,14 +25,10 @@
         else float options.timeout * 1000.0
     let solverTimeout =
         if options.solverTimeout > 0 then options.solverTimeout * 1000
-<<<<<<< HEAD
-        else (max options.timeout options.extraMethodSequenceSearchTimeout) / 2 * 1000
-=======
         // Setting timeout / 2 as solver's timeout doesn't guarantee that SILI
         // stops exactly in timeout. To guarantee that we need to pass timeout
         // based on remaining time to solver dynamically.
-        else options.timeout / 2 * 1000
->>>>>>> 61c3c615
+        else (max options.timeout options.extraMethodSequenceSearchTimeout) / 2 * 1000
     let branchReleaseTimeout =
         if not hasTimeout then Double.PositiveInfinity
         elif not options.releaseBranches then timeout
@@ -212,7 +208,6 @@
 
     let wrapOnCrash (action : Action<Exception>) (e : Exception) = action.Invoke e
 
-<<<<<<< HEAD
     let makeMethodSequenceSearchStep() =
         match methodSequenceSearcher.Pick() with
         | None -> false
@@ -243,6 +238,10 @@
                     svmStepsCounter <- svmStepsCounter + 1
             makeStep
 
+    let isTimeoutReached() = hasTimeout && statistics.CurrentExplorationTime.TotalMilliseconds >= timeout
+    let shouldReleaseBranches() = options.releaseBranches && statistics.CurrentExplorationTime.TotalMilliseconds >= branchReleaseTimeout
+    let isStepsLimitReached() = hasStepsLimit && statistics.StepsCount >= options.stepsLimit
+
     member x.FindRemainingMethodSequences() =
         if statesWaitingForSequence.Count > 0 then
             if options.extraMethodSequenceSearchTimeout > 0 then
@@ -270,11 +269,6 @@
                     statistics.AddPcWithoutSequence state
                 else
                     generateTest()
-=======
-    let isTimeoutReached() = hasTimeout && statistics.CurrentExplorationTime.TotalMilliseconds >= timeout
-    let shouldReleaseBranches() = options.releaseBranches && statistics.CurrentExplorationTime.TotalMilliseconds >= branchReleaseTimeout
-    let isStepsLimitReached() = hasStepsLimit && statistics.StepsCount >= options.stepsLimit
->>>>>>> 61c3c615
 
     static member private AllocateByRefParameters initialState (method : Method) =
         let allocateIfByRef (pi : ParameterInfo) =
@@ -492,13 +486,8 @@
             (*if options.stopOnCoverageAchieved > 0 then
                 let checkCoverage() =
                     let cov = statistics.GetCurrentCoverage entryMethods
-<<<<<<< HEAD
                     cov >= uint options.stopOnCoverageAchieved
                 isCoverageAchieved <- checkCoverage*)
-=======
-                    cov >= options.stopOnCoverageAchieved
-                isCoverageAchieved <- checkCoverage
->>>>>>> 61c3c615
         | StackTraceReproductionMode _ -> __notImplemented__()
 
     member x.Interpret (isolated : MethodBase seq) (entryPoints : (MethodBase * string[]) seq) (onFinished : Action<UnitTest>)
