--- conflicted
+++ resolved
@@ -15,18 +15,13 @@
 
     let statistics = SILIStatistics()
     let infty = UInt32.MaxValue
-<<<<<<< HEAD
     let emptyState = Memory.EmptyState None
-    let interpreter = ILInterpreter()
-=======
-    let emptyState = Memory.EmptyState()
     let isConcolicMode =
         match options.executionMode with
         | ConcolicMode -> true
         | SymbolicMode -> false
     let interpreter = ILInterpreter(isConcolicMode)
 
->>>>>>> a8eaebbf
     let mutable entryIP : ip = Exit null
     let mutable reportFinished : cilState -> unit = fun _ -> internalfail "reporter not configured!"
     let mutable reportError : cilState -> unit = fun _ -> internalfail "reporter not configured!"
