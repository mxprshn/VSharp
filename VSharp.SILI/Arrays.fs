﻿namespace VSharp
open System.Collections.Generic
open MemoryCell

module internal Arrays =
    type private DefaultArray() =
        inherit SymbolicConstantSource()

    type private SymbolicArrayBound(array : Term, index : Term, upper : bool) =
        inherit SymbolicConstantSource()
            override x.SubTerms = Seq.empty

    type private SymbolicArrayDimensionNumber(array : Term) =
        inherit SymbolicConstantSource()
            override x.SubTerms = Seq.empty

    type private SymbolicArrayIndex(indices : Term) =
        inherit SymbolicConstantSource()
            override x.SubTerms = Seq.empty

    type private SymbolicArrayLength(array : Term) =
        inherit SymbolicConstantSource()
            override x.SubTerms = Seq.empty

    type internal ArrayIndicesType =
        | Contents
        | LowerBounds
        | Lengths

    let private defaultArrayName = "<defaultArray>"
    let internal lengthType = typedefof<int>
    let internal lengthTermType = Numeric lengthType

<<<<<<< HEAD
    let internal makeArray mtd length contents instantiator =
        let zero = MakeZeroAddress mtd in
        let lowerBound = Heap.add zero (zero, Timestamp.zero, Timestamp.zero) Heap.empty
        let typ = ArrayType(lengthTermType, ConcreteDimension 1) in
        let lengths = Heap.add zero (length, Timestamp.zero, Timestamp.zero) Heap.empty
        Array mtd (MakeNumber 1 mtd) length lowerBound instantiator contents lengths typ
=======
    let internal makeArray mtd length contents instantiator elemTyp =
        let zero = MakeZeroAddress mtd
        let lowerBound = Heap.add zero { value = zero; created = State.zeroTime; modified = State.zeroTime } Heap.empty
        let typ = ArrayType(elemTyp, ConcreteDimension 1)
        let lengths = Heap.add zero { value = length; created = State.zeroTime; modified = State.zeroTime } Heap.empty
        Array (MakeNumber 1 mtd) length lowerBound instantiator contents lengths typ mtd
>>>>>>> 4140c31b

    let internal makeLinearConreteArray mtd keyMaker valMaker length elemTyp =
        let contents =
<<<<<<< HEAD
            Seq.init length maker |>
            Seq.foldi (fun h i v -> Heap.add (MakeNumber i mtd) (v, Timestamp.zero, Timestamp.zero) h) Heap.empty
        in
        let length = MakeNumber length mtd in
        let instantiator = [Terms.True, DefaultInstantiator lengthTermType] in
        makeArray mtd length contents instantiator
=======
            Seq.init length valMaker |>
            Seq.foldi (fun h i v -> Heap.add (keyMaker i mtd) { value = v; created = State.zeroTime; modified = State.zeroTime } h) Heap.empty
        let length = MakeNumber length mtd
        let constant = Constant defaultArrayName (DefaultArray()) (ArrayType(lengthTermType, ConcreteDimension 1)) mtd
        let instantiator = [Terms.True, DefaultInstantiator(constant, elemTyp)]
        makeArray mtd length contents instantiator elemTyp

    let internal makeIntegerArray mtd maker length =
        makeLinearConreteArray mtd MakeNumber maker length lengthTermType

    let internal makeLinearSymbolicArray mtd length symbolicValue elemType =
        let instantiator = [Terms.True, LazyInstantiator (symbolicValue, elemType)]
        makeArray mtd length Heap.empty instantiator elemType
>>>>>>> 4140c31b

    let internal makeSymbolicIntegerArray mtd length symbolicValue =
        makeLinearSymbolicArray mtd length symbolicValue lengthTermType

    let internal equalsArrayIndices mtd addr1 addr2 =
        let equalsHeap h1 h2 resolve1 resolve2 =
            let keysSet = HashSet(Heap.locations h1)
            keysSet.UnionWith(HashSet(Heap.locations h2))
            let keys = seq(keysSet)
            Seq.mapFold (fun (h1, h2) key ->
                let fill val1 val2 h1 h2 =
                    Arithmetics.eq mtd val1.value val2.value, (h1, h2)
                match Heap.contains key h1, Heap.contains key h2 with
                | true, false ->
                    let val2 = resolve2 key
                    match val2 with
                    | Some val2 -> fill h1.[key] val2 h1 (Heap.add key val2 h2)
                    | None -> False, (h1, h2)
                | false, true ->
                    let val1 = resolve1 key
                    match val1 with
                    | Some val1 -> fill val1 h2.[key] (Heap.add key val1 h1) h2
                    | None -> False, (h1, h2)
                | true, true -> fill h1.[key] h2.[key] h1 h2
                | false, false -> __unreachable__()) (h1, h2) keys
        match addr1.term, addr2.term with
        | Array(d1, len1, lb1, init1, indices1, l1, t1), Array(d2, len2, lb2, init2, indices2, l2, t2) ->
            assert(List.length init1 = 1 && List.length init2 = 1)
            let initTerm1, initTerm2 = List.head init1 |> snd, List.head init2 |> snd
            let makeConstant mtd constant i =
<<<<<<< HEAD
                let id = sprintf "%s[%s]" (toString constant) (toString i) |> IdGenerator.startingWith in
                Some (Constant mtd id (SymbolicArrayIndex(constant)) lengthTermType, Timestamp.zero, Timestamp.zero)
            in
            let makeGvs h1 h2 val1 val2 =
                let zero = MakeZeroAddress mtd in
                let isSameLen = Arithmetics.eq mtd len1 len2 in
=======
                let id = sprintf "%s[%s]" (toString constant) (toString i) |> IdGenerator.startingWith
                Some { value = Constant id (SymbolicArrayIndex(constant)) lengthTermType mtd; created = State.zeroTime; modified = State.zeroTime }
            let makeGvs h1 h2 val1 val2 =
                let zero = MakeZeroAddress mtd
                let isSameLen = Arithmetics.eq mtd len1 len2
>>>>>>> 4140c31b
                match isSameLen with
                | False -> isSameLen, (addr1, addr2)
                | _ ->
                    let gvs, (h1, h2) = equalsHeap h1 h2 val1 val2
                    let arr1 = Array addr1.metadata d1 len1 lb1 init1 h1 l1 t1
                    let arr2 = Array addr2.metadata d2 len2 lb2 init2 h2 l2 t2
                    isSameLen &&& Propositional.conjunction mtd gvs, (arr1, arr2)
            match initTerm1, initTerm2 with
            | LazyInstantiator(constant1, _), LazyInstantiator(constant2, _) -> Arithmetics.eq mtd constant1 constant2, (addr1, addr2)
            | LazyInstantiator(constant1, _), DefaultInstantiator _ -> makeGvs indices1 indices2 (makeConstant mtd constant1) (always None)
            | DefaultInstantiator _, LazyInstantiator(constant2, _) -> makeGvs indices1 indices2 (always None) (makeConstant mtd constant2)
            | DefaultInstantiator _, DefaultInstantiator _ -> makeGvs indices1 indices2 (always None) (always None)
        | _ -> __unreachable__()

    let private makeSymbolicDimensionsNumber metadata arrayConstant arrayName =
<<<<<<< HEAD
        let dim = sprintf "|dimensions of %s|" arrayName in
        Constant metadata dim (SymbolicArrayDimensionNumber(arrayConstant)) lengthTermType in

    let private makeSymbolicLength metadata arrayConstant arrayName =
        let idOfDimension = sprintf "|%s|" arrayName in
        Constant metadata idOfDimension (SymbolicArrayLength(arrayConstant)) lengthTermType

    let internal zeroLowerBound metadata dimension =
        let bound = Concrete metadata 0 lengthTermType, Timestamp.zero, Timestamp.zero in
=======
        let dim = sprintf "|dimensions of %s|" arrayName
        Constant dim (SymbolicArrayDimensionNumber(arrayConstant)) lengthTermType metadata

    let private makeSymbolicLength metadata arrayConstant arrayName =
        let idOfDimension = sprintf "|%s|" arrayName
        Constant idOfDimension (SymbolicArrayLength(arrayConstant)) lengthTermType metadata

    let internal zeroLowerBound metadata dimension =
        let bound = { value = Concrete 0 lengthTermType metadata; created = State.zeroTime; modified = State.zeroTime }
>>>>>>> 4140c31b
        Seq.fold (fun h l -> Heap.add l bound h) Heap.empty (Seq.init dimension (fun i -> MakeNumber i metadata))

    let rec internal length mtd term =
        match term.term with
        | Error _ -> term
        | Array(_, len, _, _, _, ls, _) -> len
        | Union gvs -> Merging.guardedMap (length mtd) gvs
        | _ -> internalfail "computing length of non-array object"

    let rec private guardsProduct mtd = function
        | [] -> [(Terms.MakeTrue mtd, [])]
        | d::ds ->
            let current =
                match d.term with
                | Union gvs -> gvs
                | _ -> [(Terms.MakeTrue mtd, d)]
            let rest = guardsProduct mtd ds
            FSharpx.Collections.List.lift2 (fun (g1, v1) (g2, v2) -> (g1 &&& g2, v1::v2)) current rest

    let rec internal makeDefault mtd lengthList typ =
        let elemTyp =
            match typ with
            | ArrayType(e, _) -> e
            | _ -> internalfail "unexpected type of array!"
        let unguardedLengths = guardsProduct mtd lengthList
        let makeArray (lengthList : Term list) =
<<<<<<< HEAD
            let dim = List.length lengthList in
            let lowerBounds = zeroLowerBound mtd dim in
            let length = List.reduce (mul mtd) lengthList in
            let lengths = Seq.foldi (fun h i l -> Heap.add (MakeNumber i mtd) (l, Timestamp.zero, Timestamp.zero) h) Heap.empty lengthList in
            Array mtd (MakeNumber dim mtd) length lowerBounds [Terms.True, DefaultInstantiator elemTyp] Heap.empty lengths typ
        in
        unguardedLengths |> List.map (fun (g, ls) -> (g, makeArray ls)) |> Merging.merge

    and internal makeSymbolicLowerBound metadata arrayConstant arrayName dimension =
        match Options.ExplorationMode() with
        | Options.TrustConventions -> zeroLowerBound metadata dimension
        | Options.CompleteExploration ->
            let idOfBound i = sprintf "%s.GetLowerBound(%i)" arrayName i in
            let mkLowerBound i = Constant metadata (idOfBound i) (SymbolicArrayBound(arrayConstant, MakeNumber i metadata, false)) lengthTermType in
            Seq.foldi (fun h i l -> Heap.add (MakeNumber i metadata) (l, Timestamp.zero, Timestamp.zero) h) Heap.empty (Seq.init dimension mkLowerBound)

    and internal makeSymbolicLengths metadata arrayConstant arrayName dimension =
        let idOfLength i = sprintf "%s.GetLength(%i)" arrayName i in
        let mkLength i = Constant metadata (idOfLength i) (SymbolicArrayBound(arrayConstant, MakeNumber i metadata, true)) lengthTermType in
        let lengths = Seq.init dimension mkLength in
        let length = Seq.reduce (mul metadata) lengths in
        Seq.foldi (fun h i l -> Heap.add (MakeNumber i metadata) (l, Timestamp.zero, Timestamp.zero) h) Heap.empty lengths, length

    and internal makeSymbolic metadata source (dimension : ArrayDimensionType) elemTyp typ arrayName =
        let arrayConstant = Constant metadata arrayName source typ in
        let instantiator = [Terms.True , LazyInstantiator(arrayConstant, elemTyp)] in
=======
            let dim = List.length lengthList
            let lowerBounds = zeroLowerBound mtd dim
            let length = List.reduce (mul mtd) lengthList
            let constant = Constant defaultArrayName (DefaultArray()) typ mtd
            let lengths = Seq.foldi (fun h i l -> Heap.add (MakeNumber i mtd) { value = l; created = State.zeroTime; modified = State.zeroTime} h) Heap.empty lengthList
            Array (MakeNumber dim mtd) length lowerBounds [Terms.True, DefaultInstantiator(constant, elemTyp)] Heap.empty lengths typ mtd
        unguardedLengths |> List.map (fun (g, ls) -> (g, makeArray ls)) |> Merging.merge

    and internal makeSymbolicLowerBound metadata arrayConstant arrayName dimension =
        match Options.SymbolicArrayLowerBoundStrategy() with
        | Options.AlwaysZero -> zeroLowerBound metadata dimension
        | Options.AlwaysSymbolic ->
            let idOfBound i = sprintf "%s.GetLowerBound(%i)" arrayName i
            let mkLowerBound i = Constant (idOfBound i) (SymbolicArrayBound(arrayConstant, MakeNumber i metadata, false)) lengthTermType metadata
            Seq.foldi (fun h i l -> Heap.add (MakeNumber i metadata) { value = l; created = State.zeroTime; modified = State.zeroTime } h) Heap.empty (Seq.init dimension mkLowerBound)

    and internal makeSymbolicLengths metadata arrayConstant arrayName dimension =
        let idOfLength i = sprintf "%s.GetLength(%i)" arrayName i
        let mkLength i = Constant (idOfLength i) (SymbolicArrayBound(arrayConstant, MakeNumber i metadata, true)) lengthTermType metadata
        let lengths = Seq.init dimension mkLength
        let length = Seq.reduce (mul metadata) lengths
        Seq.foldi (fun h i l -> Heap.add (MakeNumber i metadata) { value = l; created = State.zeroTime; modified = State.zeroTime } h) Heap.empty lengths, length

    and internal makeSymbolic metadata source (dimension : ArrayDimensionType) elemTyp typ arrayName =
        let arrayConstant = Constant arrayName source typ metadata
        let instantiator = [Terms.True , LazyInstantiator(arrayConstant, elemTyp)]
>>>>>>> 4140c31b
        let lowerBound, arrayLengths, arrayLength, dim =
            let makeConcrete d =
                let lb = makeSymbolicLowerBound metadata arrayConstant arrayName d
                let al, length = makeSymbolicLengths metadata arrayConstant arrayName d
                lb, al, length, MakeNumber d metadata
            match dimension with
            | Vector -> makeConcrete 1
            | ConcreteDimension d -> makeConcrete d
            | SymbolicDimension _ ->
                let length = makeSymbolicLength metadata arrayConstant arrayName
                Heap.empty, Heap.empty, length, makeSymbolicDimensionsNumber metadata arrayConstant arrayName
<<<<<<< HEAD
        in
        Array metadata dim arrayLength lowerBound instantiator Heap.empty arrayLengths typ
=======
        Array dim arrayLength lowerBound instantiator Heap.empty arrayLengths typ metadata
>>>>>>> 4140c31b

    let rec internal fromInitializer mtd time rank typ initializer =
        let elemTyp =
            match typ with
            | ArrayType(e, _) -> e
            | _ -> internalfail "unexpected type of array!"
        let rec flatten depth term =
            match term.term with
            | Concrete(:? (Term list) as terms, _) ->
                let children, dims = terms |> List.map (flatten (depth - 1)) |> List.unzip
                match dims with
                | d::ds when not (List.forall ((=) d) ds) ->
                    failwith "Unexpected jugged array in multidimesional initializer!"
                | d::ds ->
                    List.concat children, (List.length children)::d
                | [] -> [], List.init depth (always 0)
            | _ -> [{ value = term; created = time; modified = time }], []
        let linearContent, dimensions = flatten rank initializer
        let len = List.length linearContent
        assert(len = List.reduce (*) dimensions)
<<<<<<< HEAD
        let intToTerm i = Concrete mtd i lengthTermType in
        let dimensionList = dimensions |> List.map intToTerm in
        let length = MakeNumber len mtd in
        let lengths = Seq.foldi (fun h i l -> Heap.add (MakeNumber i mtd) (l, Timestamp.zero, Timestamp.zero) h) Heap.empty dimensionList in
=======
        let intToTerm i = Concrete i lengthTermType mtd
        let dimensionList = dimensions |> List.map intToTerm
        let length = MakeNumber len mtd
        let lengths = Seq.foldi (fun h i l -> Heap.add (MakeNumber i mtd) { value = l; created = State.zeroTime; modified = State.zeroTime} h) Heap.empty dimensionList
>>>>>>> 4140c31b
        let indices =
            List.foldBack (fun i s ->
                let indicesInDim = Seq.init i intToTerm
                let res = Seq.map (fun x -> Seq.map (cons x) s) indicesInDim
                res |> Seq.concat) dimensions (Seq.init 1 (always List.empty))
            |> Seq.map (fun index -> makeIntegerArray mtd (fun i -> index.[i]) index.Length)
<<<<<<< HEAD
        in
        let contents = Seq.zip indices linearContent |> Heap.ofSeq in
        Array mtd (MakeNumber rank mtd) length (zeroLowerBound mtd rank) [Terms.True, DefaultInstantiator elemTyp] contents lengths typ
=======
        let contents = Seq.zip indices linearContent |> Heap.ofSeq
        let constant = Constant defaultArrayName (DefaultArray()) typ mtd
        Array (MakeNumber rank mtd) length (zeroLowerBound mtd rank) [Terms.True, DefaultInstantiator(constant, elemTyp)] contents lengths typ mtd
>>>>>>> 4140c31b
<|MERGE_RESOLUTION|>--- conflicted
+++ resolved
@@ -1,10 +1,10 @@
 ﻿namespace VSharp
 open System.Collections.Generic
-open MemoryCell
 
 module internal Arrays =
     type private DefaultArray() =
         inherit SymbolicConstantSource()
+            override x.SubTerms = Seq.empty
 
     type private SymbolicArrayBound(array : Term, index : Term, upper : bool) =
         inherit SymbolicConstantSource()
@@ -31,37 +31,21 @@
     let internal lengthType = typedefof<int>
     let internal lengthTermType = Numeric lengthType
 
-<<<<<<< HEAD
-    let internal makeArray mtd length contents instantiator =
-        let zero = MakeZeroAddress mtd in
-        let lowerBound = Heap.add zero (zero, Timestamp.zero, Timestamp.zero) Heap.empty
-        let typ = ArrayType(lengthTermType, ConcreteDimension 1) in
-        let lengths = Heap.add zero (length, Timestamp.zero, Timestamp.zero) Heap.empty
-        Array mtd (MakeNumber 1 mtd) length lowerBound instantiator contents lengths typ
-=======
     let internal makeArray mtd length contents instantiator elemTyp =
         let zero = MakeZeroAddress mtd
-        let lowerBound = Heap.add zero { value = zero; created = State.zeroTime; modified = State.zeroTime } Heap.empty
+        let lowerBound = Heap.add zero { value = zero; created = Timestamp.zero; modified = Timestamp.zero } Heap.empty
         let typ = ArrayType(elemTyp, ConcreteDimension 1)
-        let lengths = Heap.add zero { value = length; created = State.zeroTime; modified = State.zeroTime } Heap.empty
-        Array (MakeNumber 1 mtd) length lowerBound instantiator contents lengths typ mtd
->>>>>>> 4140c31b
+        let lengths = Heap.add zero { value = length; created = Timestamp.zero; modified = Timestamp.zero } Heap.empty
+        Array mtd (MakeNumber 1 mtd) length lowerBound instantiator contents lengths typ
 
     let internal makeLinearConreteArray mtd keyMaker valMaker length elemTyp =
         let contents =
-<<<<<<< HEAD
-            Seq.init length maker |>
-            Seq.foldi (fun h i v -> Heap.add (MakeNumber i mtd) (v, Timestamp.zero, Timestamp.zero) h) Heap.empty
-        in
-        let length = MakeNumber length mtd in
-        let instantiator = [Terms.True, DefaultInstantiator lengthTermType] in
-        makeArray mtd length contents instantiator
-=======
-            Seq.init length valMaker |>
-            Seq.foldi (fun h i v -> Heap.add (keyMaker i mtd) { value = v; created = State.zeroTime; modified = State.zeroTime } h) Heap.empty
+            valMaker
+            |> Seq.init length
+            |> Seq.foldi (fun h i v -> Heap.add (keyMaker i mtd) { value = v; created = Timestamp.zero; modified = Timestamp.zero } h) Heap.empty
         let length = MakeNumber length mtd
-        let constant = Constant defaultArrayName (DefaultArray()) (ArrayType(lengthTermType, ConcreteDimension 1)) mtd
-        let instantiator = [Terms.True, DefaultInstantiator(constant, elemTyp)]
+        let constant = Constant mtd defaultArrayName (DefaultArray()) (ArrayType(lengthTermType, ConcreteDimension 1))
+        let instantiator = [MakeTrue mtd, DefaultInstantiator(constant, elemTyp)]
         makeArray mtd length contents instantiator elemTyp
 
     let internal makeIntegerArray mtd maker length =
@@ -70,7 +54,6 @@
     let internal makeLinearSymbolicArray mtd length symbolicValue elemType =
         let instantiator = [Terms.True, LazyInstantiator (symbolicValue, elemType)]
         makeArray mtd length Heap.empty instantiator elemType
->>>>>>> 4140c31b
 
     let internal makeSymbolicIntegerArray mtd length symbolicValue =
         makeLinearSymbolicArray mtd length symbolicValue lengthTermType
@@ -101,20 +84,11 @@
             assert(List.length init1 = 1 && List.length init2 = 1)
             let initTerm1, initTerm2 = List.head init1 |> snd, List.head init2 |> snd
             let makeConstant mtd constant i =
-<<<<<<< HEAD
-                let id = sprintf "%s[%s]" (toString constant) (toString i) |> IdGenerator.startingWith in
-                Some (Constant mtd id (SymbolicArrayIndex(constant)) lengthTermType, Timestamp.zero, Timestamp.zero)
-            in
-            let makeGvs h1 h2 val1 val2 =
-                let zero = MakeZeroAddress mtd in
-                let isSameLen = Arithmetics.eq mtd len1 len2 in
-=======
                 let id = sprintf "%s[%s]" (toString constant) (toString i) |> IdGenerator.startingWith
-                Some { value = Constant id (SymbolicArrayIndex(constant)) lengthTermType mtd; created = State.zeroTime; modified = State.zeroTime }
+                Some { value = Constant mtd id (SymbolicArrayIndex(constant)) lengthTermType; created = Timestamp.zero; modified = Timestamp.zero }
             let makeGvs h1 h2 val1 val2 =
                 let zero = MakeZeroAddress mtd
                 let isSameLen = Arithmetics.eq mtd len1 len2
->>>>>>> 4140c31b
                 match isSameLen with
                 | False -> isSameLen, (addr1, addr2)
                 | _ ->
@@ -130,27 +104,15 @@
         | _ -> __unreachable__()
 
     let private makeSymbolicDimensionsNumber metadata arrayConstant arrayName =
-<<<<<<< HEAD
-        let dim = sprintf "|dimensions of %s|" arrayName in
-        Constant metadata dim (SymbolicArrayDimensionNumber(arrayConstant)) lengthTermType in
-
-    let private makeSymbolicLength metadata arrayConstant arrayName =
-        let idOfDimension = sprintf "|%s|" arrayName in
-        Constant metadata idOfDimension (SymbolicArrayLength(arrayConstant)) lengthTermType
-
-    let internal zeroLowerBound metadata dimension =
-        let bound = Concrete metadata 0 lengthTermType, Timestamp.zero, Timestamp.zero in
-=======
         let dim = sprintf "|dimensions of %s|" arrayName
-        Constant dim (SymbolicArrayDimensionNumber(arrayConstant)) lengthTermType metadata
+        Constant metadata dim (SymbolicArrayDimensionNumber(arrayConstant)) lengthTermType
 
     let private makeSymbolicLength metadata arrayConstant arrayName =
         let idOfDimension = sprintf "|%s|" arrayName
-        Constant idOfDimension (SymbolicArrayLength(arrayConstant)) lengthTermType metadata
+        Constant metadata idOfDimension (SymbolicArrayLength(arrayConstant)) lengthTermType
 
     let internal zeroLowerBound metadata dimension =
-        let bound = { value = Concrete 0 lengthTermType metadata; created = State.zeroTime; modified = State.zeroTime }
->>>>>>> 4140c31b
+        let bound = { value = Concrete metadata 0 lengthTermType; created = Timestamp.zero; modified = Timestamp.zero }
         Seq.fold (fun h l -> Heap.add l bound h) Heap.empty (Seq.init dimension (fun i -> MakeNumber i metadata))
 
     let rec internal length mtd term =
@@ -177,61 +139,32 @@
             | _ -> internalfail "unexpected type of array!"
         let unguardedLengths = guardsProduct mtd lengthList
         let makeArray (lengthList : Term list) =
-<<<<<<< HEAD
-            let dim = List.length lengthList in
-            let lowerBounds = zeroLowerBound mtd dim in
-            let length = List.reduce (mul mtd) lengthList in
-            let lengths = Seq.foldi (fun h i l -> Heap.add (MakeNumber i mtd) (l, Timestamp.zero, Timestamp.zero) h) Heap.empty lengthList in
-            Array mtd (MakeNumber dim mtd) length lowerBounds [Terms.True, DefaultInstantiator elemTyp] Heap.empty lengths typ
-        in
+            let dim = List.length lengthList
+            let lowerBounds = zeroLowerBound mtd dim
+            let length = List.reduce (mul mtd) lengthList
+            let constant = Constant mtd defaultArrayName (DefaultArray()) typ
+            let lengths = Seq.foldi (fun h i l -> Heap.add (MakeNumber i mtd) { value = l; created = Timestamp.zero; modified = Timestamp.zero} h) Heap.empty lengthList
+            Array mtd (MakeNumber dim mtd) length lowerBounds [Terms.True, DefaultInstantiator(constant, elemTyp)] Heap.empty lengths typ
         unguardedLengths |> List.map (fun (g, ls) -> (g, makeArray ls)) |> Merging.merge
 
     and internal makeSymbolicLowerBound metadata arrayConstant arrayName dimension =
         match Options.ExplorationMode() with
         | Options.TrustConventions -> zeroLowerBound metadata dimension
         | Options.CompleteExploration ->
-            let idOfBound i = sprintf "%s.GetLowerBound(%i)" arrayName i in
-            let mkLowerBound i = Constant metadata (idOfBound i) (SymbolicArrayBound(arrayConstant, MakeNumber i metadata, false)) lengthTermType in
-            Seq.foldi (fun h i l -> Heap.add (MakeNumber i metadata) (l, Timestamp.zero, Timestamp.zero) h) Heap.empty (Seq.init dimension mkLowerBound)
-
-    and internal makeSymbolicLengths metadata arrayConstant arrayName dimension =
-        let idOfLength i = sprintf "%s.GetLength(%i)" arrayName i in
-        let mkLength i = Constant metadata (idOfLength i) (SymbolicArrayBound(arrayConstant, MakeNumber i metadata, true)) lengthTermType in
-        let lengths = Seq.init dimension mkLength in
-        let length = Seq.reduce (mul metadata) lengths in
-        Seq.foldi (fun h i l -> Heap.add (MakeNumber i metadata) (l, Timestamp.zero, Timestamp.zero) h) Heap.empty lengths, length
-
-    and internal makeSymbolic metadata source (dimension : ArrayDimensionType) elemTyp typ arrayName =
-        let arrayConstant = Constant metadata arrayName source typ in
-        let instantiator = [Terms.True , LazyInstantiator(arrayConstant, elemTyp)] in
-=======
-            let dim = List.length lengthList
-            let lowerBounds = zeroLowerBound mtd dim
-            let length = List.reduce (mul mtd) lengthList
-            let constant = Constant defaultArrayName (DefaultArray()) typ mtd
-            let lengths = Seq.foldi (fun h i l -> Heap.add (MakeNumber i mtd) { value = l; created = State.zeroTime; modified = State.zeroTime} h) Heap.empty lengthList
-            Array (MakeNumber dim mtd) length lowerBounds [Terms.True, DefaultInstantiator(constant, elemTyp)] Heap.empty lengths typ mtd
-        unguardedLengths |> List.map (fun (g, ls) -> (g, makeArray ls)) |> Merging.merge
-
-    and internal makeSymbolicLowerBound metadata arrayConstant arrayName dimension =
-        match Options.SymbolicArrayLowerBoundStrategy() with
-        | Options.AlwaysZero -> zeroLowerBound metadata dimension
-        | Options.AlwaysSymbolic ->
             let idOfBound i = sprintf "%s.GetLowerBound(%i)" arrayName i
-            let mkLowerBound i = Constant (idOfBound i) (SymbolicArrayBound(arrayConstant, MakeNumber i metadata, false)) lengthTermType metadata
-            Seq.foldi (fun h i l -> Heap.add (MakeNumber i metadata) { value = l; created = State.zeroTime; modified = State.zeroTime } h) Heap.empty (Seq.init dimension mkLowerBound)
+            let mkLowerBound i = Constant metadata (idOfBound i) (SymbolicArrayBound(arrayConstant, MakeNumber i metadata, false)) lengthTermType
+            Seq.foldi (fun h i l -> Heap.add (MakeNumber i metadata) { value = l; created = Timestamp.zero; modified = Timestamp.zero } h) Heap.empty (Seq.init dimension mkLowerBound)
 
     and internal makeSymbolicLengths metadata arrayConstant arrayName dimension =
         let idOfLength i = sprintf "%s.GetLength(%i)" arrayName i
-        let mkLength i = Constant (idOfLength i) (SymbolicArrayBound(arrayConstant, MakeNumber i metadata, true)) lengthTermType metadata
+        let mkLength i = Constant metadata (idOfLength i) (SymbolicArrayBound(arrayConstant, MakeNumber i metadata, true)) lengthTermType
         let lengths = Seq.init dimension mkLength
         let length = Seq.reduce (mul metadata) lengths
-        Seq.foldi (fun h i l -> Heap.add (MakeNumber i metadata) { value = l; created = State.zeroTime; modified = State.zeroTime } h) Heap.empty lengths, length
+        Seq.foldi (fun h i l -> Heap.add (MakeNumber i metadata) { value = l; created = Timestamp.zero; modified = Timestamp.zero } h) Heap.empty lengths, length
 
     and internal makeSymbolic metadata source (dimension : ArrayDimensionType) elemTyp typ arrayName =
-        let arrayConstant = Constant arrayName source typ metadata
+        let arrayConstant = Constant metadata arrayName source typ
         let instantiator = [Terms.True , LazyInstantiator(arrayConstant, elemTyp)]
->>>>>>> 4140c31b
         let lowerBound, arrayLengths, arrayLength, dim =
             let makeConcrete d =
                 let lb = makeSymbolicLowerBound metadata arrayConstant arrayName d
@@ -243,12 +176,7 @@
             | SymbolicDimension _ ->
                 let length = makeSymbolicLength metadata arrayConstant arrayName
                 Heap.empty, Heap.empty, length, makeSymbolicDimensionsNumber metadata arrayConstant arrayName
-<<<<<<< HEAD
-        in
         Array metadata dim arrayLength lowerBound instantiator Heap.empty arrayLengths typ
-=======
-        Array dim arrayLength lowerBound instantiator Heap.empty arrayLengths typ metadata
->>>>>>> 4140c31b
 
     let rec internal fromInitializer mtd time rank typ initializer =
         let elemTyp =
@@ -269,29 +197,16 @@
         let linearContent, dimensions = flatten rank initializer
         let len = List.length linearContent
         assert(len = List.reduce (*) dimensions)
-<<<<<<< HEAD
-        let intToTerm i = Concrete mtd i lengthTermType in
-        let dimensionList = dimensions |> List.map intToTerm in
-        let length = MakeNumber len mtd in
-        let lengths = Seq.foldi (fun h i l -> Heap.add (MakeNumber i mtd) (l, Timestamp.zero, Timestamp.zero) h) Heap.empty dimensionList in
-=======
-        let intToTerm i = Concrete i lengthTermType mtd
+        let intToTerm i = Concrete mtd i lengthTermType
         let dimensionList = dimensions |> List.map intToTerm
         let length = MakeNumber len mtd
-        let lengths = Seq.foldi (fun h i l -> Heap.add (MakeNumber i mtd) { value = l; created = State.zeroTime; modified = State.zeroTime} h) Heap.empty dimensionList
->>>>>>> 4140c31b
+        let lengths = Seq.foldi (fun h i l -> Heap.add (MakeNumber i mtd) { value = l; created = Timestamp.zero; modified = Timestamp.zero} h) Heap.empty dimensionList
         let indices =
             List.foldBack (fun i s ->
                 let indicesInDim = Seq.init i intToTerm
                 let res = Seq.map (fun x -> Seq.map (cons x) s) indicesInDim
                 res |> Seq.concat) dimensions (Seq.init 1 (always List.empty))
             |> Seq.map (fun index -> makeIntegerArray mtd (fun i -> index.[i]) index.Length)
-<<<<<<< HEAD
-        in
-        let contents = Seq.zip indices linearContent |> Heap.ofSeq in
-        Array mtd (MakeNumber rank mtd) length (zeroLowerBound mtd rank) [Terms.True, DefaultInstantiator elemTyp] contents lengths typ
-=======
         let contents = Seq.zip indices linearContent |> Heap.ofSeq
-        let constant = Constant defaultArrayName (DefaultArray()) typ mtd
-        Array (MakeNumber rank mtd) length (zeroLowerBound mtd rank) [Terms.True, DefaultInstantiator(constant, elemTyp)] contents lengths typ mtd
->>>>>>> 4140c31b
+        let constant = Constant mtd defaultArrayName (DefaultArray()) typ
+        Array mtd (MakeNumber rank mtd) length (zeroLowerBound mtd rank) [Terms.True, DefaultInstantiator(constant, elemTyp)] contents lengths typ