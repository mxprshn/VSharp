--- conflicted
+++ resolved
@@ -41,14 +41,10 @@
     let simplifyNegation x k = Propositional.simplifyNegation (m()) x k
 
     module Memory =
-<<<<<<< HEAD
-        let deref state reference = Memory.deref (m()) state reference
+        let internal deref state reference = Memory.deref (m()) state reference
         let referenceArrayLength arrayRef index = Memory.referenceArrayLength (m()) arrayRef index
         let referenceArrayLowerBound arrayRef index = Memory.referenceArrayLowerBound (m()) arrayRef index
-=======
-        let internal deref state reference = Memory.deref (m()) state reference
->>>>>>> f6c27908
 
     module VSharp =
         module Arrays =
-            let length term = Arrays.length (m()) term+            let length term = VSharp.Arrays.length (m()) term