namespace VSharp.Interpreter.IL

open System
open System.Reflection
open System.Reflection.Emit
open FSharpx.Collections
open InstructionsSet
open CilStateOperations
open VSharp
open VSharp.Core
open VSharp.Interpreter.IL
open ipOperations
open Instruction

type cfg = CFG.cfgData

<<<<<<< HEAD
type public MethodInterpreter(searcher : ISearcher) as this =
    inherit ExplorerBase()

    let ilInterpreter = ILInterpreter(this)

    member x.Interpret (_ : MethodBase) (initialState : cilState) =
        let q = IndexedQueue()
        q.Add initialState

        let hasAnyProgress (s : cilState) = [s.startingIP] <> s.ipStack
        let isEffectFor currentIp (s : cilState) = hasAnyProgress s && startingIpOf s = currentIp
        let step s =
            let states = List.filter (isEffectFor (currentIp s)) (s :: q.GetStates())
            match states with
            | [] ->
                let goodStates, incompleteStates, errors = ilInterpreter.ExecuteOnlyOneInstruction s
                goodStates @ incompleteStates @ errors
            | _ -> List.map (compose s) states |> List.concat
            |> List.iter q.Add
        let mutable s = searcher.PickNext q
        while Option.isSome s do
            match s with
            | Some state ->
                q.Remove state
                step state
                s <- searcher.PickNext q
            | None -> ()
        searcher.GetResults initialState q
=======
type public MethodInterpreter(maxBound, forwardSearcher : IForwardSearcher (*ilInterpreter : ILInterpreter, funcId : IFunctionIdentifier, cfg : cfg*)) =
    inherit ExplorerBase()
    member x.GetResults initialState =
        let (|CilStateWithIIE|_|) (cilState : cilState) = cilState.iie
        let isStartingDescender (s : cilState) = s.startingIP = initialState.startingIP
        let allStates = List.filter isStartingDescender (forwardSearcher.FinishedStates() |> List.ofSeq)
        let iieStates, nonIIEstates = List.partition isIIEState allStates
        let isFinished (s : cilState) = s.ipStack = [Exit <| methodOf initialState.startingIP]
        let finishedStates = List.filter isFinished nonIIEstates
        let isValid (cilState : cilState) =
           match IsValid cilState.state with
           | SolverInteraction.SmtUnsat _ -> false
           | _ -> true
        let validStates = List.filter isValid finishedStates
        let printInfoForDebug () =
            let allStatesInQueue = forwardSearcher.FinishedStates() |> List.ofSeq
            Logger.info "No states were obtained. Most likely such a situation is a bug. Check it!"
            Logger.info "Indexed queue size = %d\n" (List.length allStatesInQueue)
            List.iteri (fun i -> dump >> Logger.info "Queue.[%d]:\n%s\n" i) allStatesInQueue
            true
        match iieStates with // TODO: write error states? #do
        | CilStateWithIIE iie :: _ -> raise iie
        | _ :: _ -> __unreachable__()
        | _ when validStates = [] ->
            assert(printInfoForDebug())
            internalfailf "No states were obtained. Most likely such a situation is a bug. Check it!"
        | _ -> validStates

    member x.Interpret (main : MethodBase) (initialState : cilState) =
        forwardSearcher.Init main Seq.empty
        let interpreter = ILInterpreter(x)
        while forwardSearcher.ShouldWork() do
            let s = forwardSearcher.Pick()
            let goodStates, incompleteStates, errors = interpreter.ExecuteOneInstruction s
            let allStates = goodStates @ incompleteStates @ errors |> List.toSeq
            forwardSearcher.Update s allStates
        x.GetResults initialState
>>>>>>> ba164225

    override x.Invoke method initialState k =
        let k x = forwardSearcher.Reset(); k x
        let cilStates = x.InitializeStatics initialState method.DeclaringType List.singleton
        assert(List.length cilStates = 1)
        let cilState = List.head cilStates
        let results = x.Interpret method cilState
        let printResults (cilStates : cilState list) =
            let states = List.fold (fun acc (cilState : cilState) -> acc + Print.Dump cilState.state + "\n") "" cilStates
            let fullMethodName = Reflection.getFullMethodName method
<<<<<<< HEAD
            Logger.warning "For method %O got %i states :\n%s" fullMethodName (List.length cilStates) states
//        printResults results
        k results

    override x.StepInstruction state =
        // TODO: schedule instruction, send response after its execution to client machine
        ilInterpreter.MakeStep state |> List.head
    override x.StepBranch state =
        // TODO
        x.StepInstruction state, true

and public ILInterpreter(methodInterpreter : MethodInterpreter) as this =
    do
        opcode2Function.[hashFunction OpCodes.Call]           <- this.Call
        opcode2Function.[hashFunction OpCodes.Callvirt]       <- this.CallVirt
        opcode2Function.[hashFunction OpCodes.Newobj]         <- this.NewObj
        opcode2Function.[hashFunction OpCodes.Ldsfld]         <- this.LdsFld false
        opcode2Function.[hashFunction OpCodes.Ldsflda]        <- this.LdsFld true
        opcode2Function.[hashFunction OpCodes.Stsfld]         <- this.StsFld
        opcode2Function.[hashFunction OpCodes.Ldfld]          <- zipWithOneOffset <| this.LdFld false
        opcode2Function.[hashFunction OpCodes.Ldflda]         <- zipWithOneOffset <| this.LdFld true
        opcode2Function.[hashFunction OpCodes.Stfld]          <- zipWithOneOffset <| this.StFld
        opcode2Function.[hashFunction OpCodes.Ldelem]         <- zipWithOneOffset <| this.LdElem
        opcode2Function.[hashFunction OpCodes.Ldelema]        <- zipWithOneOffset <| this.LdElema
        opcode2Function.[hashFunction OpCodes.Ldelem_I1]      <- zipWithOneOffset <| fun _ _ -> this.LdElemTyp TypeUtils.int8Type
        opcode2Function.[hashFunction OpCodes.Ldelem_I2]      <- zipWithOneOffset <| fun _ _ -> this.LdElemTyp TypeUtils.int16Type
        opcode2Function.[hashFunction OpCodes.Ldelem_I4]      <- zipWithOneOffset <| fun _ _ -> this.LdElemTyp TypeUtils.int32Type
        opcode2Function.[hashFunction OpCodes.Ldelem_I8]      <- zipWithOneOffset <| fun _ _ -> this.LdElemTyp TypeUtils.int64Type
        opcode2Function.[hashFunction OpCodes.Ldelem_R4]      <- zipWithOneOffset <| fun _ _ -> this.LdElemTyp TypeUtils.float32Type
        opcode2Function.[hashFunction OpCodes.Ldelem_R8]      <- zipWithOneOffset <| fun _ _ -> this.LdElemTyp TypeUtils.float64Type
        opcode2Function.[hashFunction OpCodes.Ldelem_U1]      <- zipWithOneOffset <| fun _ _ -> this.LdElemTyp TypeUtils.uint8Type
        opcode2Function.[hashFunction OpCodes.Ldelem_U2]      <- zipWithOneOffset <| fun _ _ -> this.LdElemTyp TypeUtils.uint16Type
        opcode2Function.[hashFunction OpCodes.Ldelem_U4]      <- zipWithOneOffset <| fun _ _ -> this.LdElemTyp TypeUtils.uint32Type
        opcode2Function.[hashFunction OpCodes.Ldelem_Ref]     <- zipWithOneOffset <| fun _ _ -> this.LdElemRef
        opcode2Function.[hashFunction OpCodes.Stelem]         <- zipWithOneOffset <| this.StElem
        opcode2Function.[hashFunction OpCodes.Stelem_I1]      <- zipWithOneOffset <| fun _ _ -> this.StElemTyp TypeUtils.int8Type
        opcode2Function.[hashFunction OpCodes.Stelem_I2]      <- zipWithOneOffset <| fun _ _ -> this.StElemTyp TypeUtils.int16Type
        opcode2Function.[hashFunction OpCodes.Stelem_I4]      <- zipWithOneOffset <| fun _ _ -> this.StElemTyp TypeUtils.int32Type
        opcode2Function.[hashFunction OpCodes.Stelem_I8]      <- zipWithOneOffset <| fun _ _ -> this.StElemTyp TypeUtils.int64Type
        opcode2Function.[hashFunction OpCodes.Stelem_R4]      <- zipWithOneOffset <| fun _ _ -> this.StElemTyp TypeUtils.float32Type
        opcode2Function.[hashFunction OpCodes.Stelem_R8]      <- zipWithOneOffset <| fun _ _ -> this.StElemTyp TypeUtils.float64Type
        opcode2Function.[hashFunction OpCodes.Stelem_Ref]     <- zipWithOneOffset <| fun _ _ -> this.StElemRef
        opcode2Function.[hashFunction OpCodes.Conv_Ovf_I1]    <- zipWithOneOffset <| fun _ _ -> this.ConvOvf TypeUtils.int8Type
        opcode2Function.[hashFunction OpCodes.Conv_Ovf_I2]    <- zipWithOneOffset <| fun _ _ -> this.ConvOvf TypeUtils.int16Type
        opcode2Function.[hashFunction OpCodes.Conv_Ovf_I4]    <- zipWithOneOffset <| fun _ _ -> this.ConvOvf TypeUtils.int32Type
        opcode2Function.[hashFunction OpCodes.Conv_Ovf_I8]    <- zipWithOneOffset <| fun _ _ -> this.ConvOvf TypeUtils.int64Type
        opcode2Function.[hashFunction OpCodes.Conv_Ovf_I]     <- zipWithOneOffset <| fun _ _ -> convi
        opcode2Function.[hashFunction OpCodes.Conv_Ovf_U1]    <- zipWithOneOffset <| fun _ _ -> this.ConvOvf TypeUtils.uint8Type
        opcode2Function.[hashFunction OpCodes.Conv_Ovf_U2]    <- zipWithOneOffset <| fun _ _ -> this.ConvOvf TypeUtils.uint16Type
        opcode2Function.[hashFunction OpCodes.Conv_Ovf_U4]    <- zipWithOneOffset <| fun _ _ -> this.ConvOvf TypeUtils.uint32Type
        opcode2Function.[hashFunction OpCodes.Conv_Ovf_U8]    <- zipWithOneOffset <| fun _ _ -> this.ConvOvf TypeUtils.uint64Type
        opcode2Function.[hashFunction OpCodes.Conv_Ovf_U]     <- zipWithOneOffset <| fun _ _ -> convu
        opcode2Function.[hashFunction OpCodes.Conv_Ovf_I1_Un] <- zipWithOneOffset <| fun _ _ -> this.ConvOvfUn TypeUtils.uint32Type TypeUtils.int8Type
        opcode2Function.[hashFunction OpCodes.Conv_Ovf_I2_Un] <- zipWithOneOffset <| fun _ _ -> this.ConvOvfUn TypeUtils.uint32Type TypeUtils.int16Type
        opcode2Function.[hashFunction OpCodes.Conv_Ovf_I4_Un] <- zipWithOneOffset <| fun _ _ -> this.ConvOvfUn TypeUtils.uint32Type TypeUtils.int32Type
        opcode2Function.[hashFunction OpCodes.Conv_Ovf_I8_Un] <- zipWithOneOffset <| fun _ _ -> this.ConvOvfUn TypeUtils.uint64Type TypeUtils.int64Type
        opcode2Function.[hashFunction OpCodes.Conv_Ovf_I_Un]  <- zipWithOneOffset <| fun _ _ -> convi
        opcode2Function.[hashFunction OpCodes.Conv_Ovf_U1_Un] <- zipWithOneOffset <| fun _ _ -> this.ConvOvfUn TypeUtils.uint32Type TypeUtils.uint8Type
        opcode2Function.[hashFunction OpCodes.Conv_Ovf_U2_Un] <- zipWithOneOffset <| fun _ _ -> this.ConvOvfUn TypeUtils.uint32Type TypeUtils.uint16Type
        opcode2Function.[hashFunction OpCodes.Conv_Ovf_U4_Un] <- zipWithOneOffset <| fun _ _ -> this.ConvOvfUn TypeUtils.uint32Type TypeUtils.uint32Type
        opcode2Function.[hashFunction OpCodes.Conv_Ovf_U8_Un] <- zipWithOneOffset <| fun _ _ -> this.ConvOvfUn TypeUtils.uint64Type TypeUtils.uint64Type
        opcode2Function.[hashFunction OpCodes.Conv_Ovf_U_Un]  <- zipWithOneOffset <| fun _ _ -> convu
        opcode2Function.[hashFunction OpCodes.Castclass]      <- zipWithOneOffset <| this.CastClass
        opcode2Function.[hashFunction OpCodes.Ldlen]          <- zipWithOneOffset <| fun _ _ -> this.LdLen
        opcode2Function.[hashFunction OpCodes.Ldvirtftn]      <- zipWithOneOffset <| this.LdVirtFtn
        opcode2Function.[hashFunction OpCodes.Box]            <- zipWithOneOffset <| this.Box
        opcode2Function.[hashFunction OpCodes.Unbox]          <- zipWithOneOffset <| this.Unbox
        opcode2Function.[hashFunction OpCodes.Unbox_Any]      <- zipWithOneOffset <| this.UnboxAny
        opcode2Function.[hashFunction OpCodes.Add_Ovf_Un]     <- zipWithOneOffset <| fun _ _ -> this.Add_ovf_un
        opcode2Function.[hashFunction OpCodes.Sub_Ovf_Un]     <- zipWithOneOffset <| fun _ _ -> this.Sub_ovf_un
        opcode2Function.[hashFunction OpCodes.Mul_Ovf_Un]     <- zipWithOneOffset <| fun _ _ -> this.Mul_ovf_un
        opcode2Function.[hashFunction OpCodes.Add_Ovf]        <- zipWithOneOffset <| fun _ _ -> this.Add_ovf
        opcode2Function.[hashFunction OpCodes.Sub_Ovf]        <- zipWithOneOffset <| fun _ _ -> this.Sub_ovf
        opcode2Function.[hashFunction OpCodes.Mul_Ovf]        <- zipWithOneOffset <| fun _ _ -> this.Mul_ovf
        opcode2Function.[hashFunction OpCodes.Div]            <- zipWithOneOffset <| fun _ _ -> this.Div
        opcode2Function.[hashFunction OpCodes.Div_Un]         <- zipWithOneOffset <| fun _ _ -> this.DivUn
        opcode2Function.[hashFunction OpCodes.Rem]            <- zipWithOneOffset <| fun _ _ -> this.Rem
        opcode2Function.[hashFunction OpCodes.Rem_Un]         <- zipWithOneOffset <| fun _ _ -> this.RemUn
        opcode2Function.[hashFunction OpCodes.Newarr]         <- zipWithOneOffset <| this.Newarr
        opcode2Function.[hashFunction OpCodes.Throw]          <- this.Throw
=======
            Logger.info "For method %O got %i states :\n%s" fullMethodName (List.length cilStates) states
        printResults results
        k results

and public ILInterpreter(methodInterpreter : ExplorerBase) as this =
>>>>>>> ba164225

    let cilStateImplementations : Map<string, (cilState -> term option -> term list -> cilState list)> =
        Map.ofList [
            "System.Int32 System.Array.GetLength(this, System.Int32)", this.CommonGetArrayLength
            "System.Int32 System.Array.GetLowerBound(this, System.Int32)", this.GetArrayLowerBound
            "System.Void System.Runtime.CompilerServices.RuntimeHelpers.InitializeArray(System.Array, System.RuntimeFieldHandle)", this.CommonInitializeArray
            "System.Void System.String.FillStringChecked(System.String, System.Int32, System.String)", this.FillStringChecked
            "System.Void System.Array.Clear(System.Array, System.Int32, System.Int32)", this.ClearArray
            "System.Void System.Array.Copy(System.Array, System.Int32, System.Array, System.Int32, System.Int32, System.Boolean)", this.CopyArrayExtendedForm
            "System.Void System.Array.Copy(System.Array, System.Array, System.Int32)", this.CopyArrayShortForm
        ]

    member private x.Raise createException (cilState : cilState) k =
        let statesWithCreatedExceptions = createException cilState
        k statesWithCreatedExceptions

    member private x.AccessMultidimensionalArray accessor (cilState : cilState) upperBounds indices (k : cilState list -> 'a) =
        let checkArrayBounds upperBounds indices =
            let checkOneBound acc (upperBound, index) =
                let lowerBound = Concrete 0 Types.TLength
                let notTooSmall = Arithmetics.(>>=) index lowerBound
                let notTooLarge = Arithmetics.(<<) index upperBound
                acc &&& notTooSmall &&& notTooLarge
            assert(List.length upperBounds = List.length indices)
            let upperBoundsAndIndices = List.zip upperBounds indices
            List.fold checkOneBound True upperBoundsAndIndices
        StatedConditionalExecutionAppendResultsCIL cilState
            (fun state k -> k (checkArrayBounds upperBounds indices, state))
            accessor
            (x.Raise x.IndexOutOfRangeException)
            k

    member private x.AccessArray accessor (cilState : cilState) upperBound index k =
        x.AccessMultidimensionalArray accessor cilState [upperBound] [index] k

    member private x.AccessArrayDimension accessor (cilState : cilState) (this : term) (dimension : term) =
        let upperBound = Memory.ArrayRank cilState.state this
        x.AccessArray (accessor this dimension) cilState upperBound dimension id

    member private x.CommonGetArrayLength (cilState : cilState) thisOption args =
        match args with
        | [dimensionsKey] ->
            let arrayLengthByDimension arrayRef index cilState (k : cilState list -> 'a) =
                push (Memory.ArrayLengthByDimension cilState.state arrayRef index) cilState
                k [cilState]
            x.AccessArrayDimension arrayLengthByDimension cilState (Option.get thisOption) dimensionsKey
        | _ -> internalfail "unexpected number of arguments"

    member private x.GetArrayLowerBound (cilState : cilState) (this : term option) args =
        match args with
        | [dimension] ->
            let arrayLowerBoundByDimension arrayRef index (cilState : cilState) k =
                push (Memory.ArrayLowerBoundByDimension cilState.state arrayRef index) cilState
                k [cilState]
            x.AccessArrayDimension arrayLowerBoundByDimension cilState (Option.get this) dimension
        | _ -> internalfail "unexpected number of arguments"

    member private x.NpeOrInvokeStatementCIL (cilState : cilState) (this : term) statement (k : cilState list -> 'a) =
         StatedConditionalExecutionCIL cilState
            (fun state k -> k (IsNullReference this, state))
            (x.Raise x.NullReferenceException)
            statement
            k

    member private x.CommonInitializeArray (cilState : cilState) _ (args : term list) =
        match args with
        | [arrayRef; handleTerm] ->
            x.NpeOrInvokeStatementCIL cilState arrayRef (fun cilState k ->
            x.NpeOrInvokeStatementCIL cilState handleTerm (fun cilState k ->
            let results : state list = VSharp.System.Runtime_CompilerServices_RuntimeHelpers.InitializeArray cilState.state arrayRef handleTerm
            let cilResults = List.map (changeState cilState) results
            k cilResults) k) id
        | _ -> internalfail "unexpected number of arguments"

    member private x.FillStringChecked (cilState : cilState) _ (args : term list) =
        assert(List.length args = 3)
        let state = cilState.state
        let dest, destPos, src = args.[0], args.[1], args.[2]
        let srcPos = MakeNumber 0
        let srcLength = Memory.StringLength state src
        let destLength = Memory.StringLength state dest
        let (<<=) = Arithmetics.(<<=)
        let check = srcLength <<= (Arithmetics.Sub destLength destPos)
        let copy (cilState : cilState) k =
            Memory.CopyStringArray cilState.state src srcPos dest destPos srcLength
            k [cilState]
        StatedConditionalExecutionAppendResultsCIL cilState
            (fun state k -> k (check, state))
            copy
            (x.Raise x.IndexOutOfRangeException)
            id

    member private x.ClearArray (cilState : cilState) _ (args : term list) =
        assert(List.length args = 3)
        let array, index, length = args.[0], args.[1], args.[2]
        let (>>) = API.Arithmetics.(>>)
        let (<<) = API.Arithmetics.(<<)
        let clearCase (cilState : cilState) k =
            Memory.ClearArray cilState.state array index length
            k [cilState]
        let nonNullCase (cilState : cilState) k =
            let zero = MakeNumber 0
            let lb = Memory.ArrayLowerBoundByDimension cilState.state array zero
            let numOfAllElements = Memory.CountOfArrayElements cilState.state array
            let check = index << lb ||| (Arithmetics.Add index length) >> numOfAllElements ||| length << zero
            StatedConditionalExecutionAppendResultsCIL cilState
                (fun state k -> k (check, state))
                (x.Raise x.IndexOutOfRangeException)
                clearCase
                k
        StatedConditionalExecutionAppendResultsCIL cilState
            (fun state k -> k (IsNullReference array, state))
            (x.Raise x.ArgumentNullException)
            nonNullCase
            id

    member private x.CommonCopyArray (cilState : cilState) src srcIndex dst dstIndex length =
        let state = cilState.state
        let srcType = MostConcreteTypeOfHeapRef state src
        let dstType = MostConcreteTypeOfHeapRef state dst
        let (>>) = API.Arithmetics.(>>)
        let (<<) = API.Arithmetics.(<<)
        let add = Arithmetics.Add
        let zero = TypeUtils.Int32.Zero
        let srcLB = Memory.ArrayLowerBoundByDimension state src zero
        let dstLB = Memory.ArrayLowerBoundByDimension state dst zero
        let srcNumOfAllElements = Memory.CountOfArrayElements state src
        let dstNumOfAllElements = Memory.CountOfArrayElements state dst
        let defaultCase (cilState : cilState) k =
            Memory.CopyArray cilState.state src srcIndex srcType dst dstIndex dstType length
            k [cilState]
        let lengthCheck (cilState : cilState) =
            let check = ((add srcIndex length) >> srcNumOfAllElements) ||| ((add dstIndex length) >> dstNumOfAllElements)
            StatedConditionalExecutionAppendResultsCIL cilState
                (fun state k -> k (check, state))
                (x.Raise x.ArgumentException)
                defaultCase
        let indicesCheck (cilState : cilState) =
            let primitiveLengthCheck = (length << zero) ||| (length >> TypeUtils.Int32.MaxValue)
            let srcIndexCheck = (srcIndex << srcLB) ||| (srcIndex >> srcNumOfAllElements)
            let dstIndexCheck = (dstIndex << dstLB) ||| (dstIndex >> dstNumOfAllElements)
            StatedConditionalExecutionAppendResultsCIL cilState
                (fun state k -> k (primitiveLengthCheck ||| srcIndexCheck ||| dstIndexCheck, state))
                (x.Raise x.ArgumentOutOfRangeException)
                lengthCheck
        let assignableCheck (cilState : cilState) =
            let srcElemType = Types.ElementType srcType
            let dstElemType = Types.ElementType dstType
            let condition =
                if Types.IsValueType srcElemType then True
                else Types.TypeIsType srcElemType dstElemType
            StatedConditionalExecutionAppendResultsCIL cilState
                (fun state k -> k (condition, state))
                indicesCheck
                (x.Raise x.InvalidCastException)
        let rankCheck (cilState : cilState) =
            if Types.RankOf srcType = Types.RankOf dstType then assignableCheck cilState
            else x.Raise x.RankException cilState
        StatedConditionalExecutionAppendResultsCIL cilState
            (fun state k -> k (IsNullReference src ||| IsNullReference dst, state))
            (x.Raise x.ArgumentNullException)
            rankCheck
            id

    member private x.CopyArrayExtendedForm (cilState : cilState) _ (args : term list) =
        assert(List.length args = 6)
        let src, srcIndex, dst, dstIndex, length = args.[0], args.[1], args.[2], args.[3], args.[4]
        x.CommonCopyArray cilState src srcIndex dst dstIndex length

    member private x.CopyArrayShortForm (cilState : cilState) _ (args : term list) =
        assert(List.length args = 3)
        let src, dst, length = args.[0], args.[1], args.[2]
        let state = cilState.state
        let zero = TypeUtils.Int32.Zero
        let srcLB = Memory.ArrayLowerBoundByDimension state src zero
        let dstLB = Memory.ArrayLowerBoundByDimension state src zero
        x.CommonCopyArray cilState src srcLB dst dstLB length

    // TODO: make faster #do
    member private x.TrustedIntrinsics =
        let intPtr = Reflection.getAllMethods typeof<IntPtr> |> Array.map Reflection.getFullMethodName
        let volatile = Reflection.getAllMethods typeof<System.Threading.Volatile> |> Array.map Reflection.getFullMethodName
//        let comparerType = typeof<System.Collections.Generic.Comparer<obj>>.GetGenericTypeDefinition()
//        let defaultComparer = Reflection.getAllMethods comparerType |> Array.map (fun mi -> mi :> MethodBase)
        let defaultComparer = [|"System.Collections.Generic.Comparer`1[T] System.Collections.Generic.Comparer`1[T].get_Default()"|];
        Array.concat [intPtr; volatile; defaultComparer]

    member private x.IsNotImplementedIntrinsic (methodBase : MethodBase) fullMethodName =
        let isIntrinsic =
            let intrinsicAttr = "System.Runtime.CompilerServices.IntrinsicAttribute"
            methodBase.CustomAttributes |> Seq.exists (fun m -> m.AttributeType.ToString() = intrinsicAttr)
        isIntrinsic && (Array.contains fullMethodName x.TrustedIntrinsics |> not)

    member private x.IsExternalMethod (methodBase : MethodBase) =
        let (&&&) = Microsoft.FSharp.Core.Operators.(&&&)
        let isInternalCall = methodBase.GetMethodImplementationFlags() &&& MethodImplAttributes.InternalCall
        let isPInvokeImpl = methodBase.Attributes.HasFlag(MethodAttributes.PinvokeImpl)
        int isInternalCall <> 0 || isPInvokeImpl

    member private x.InstantiateThisIfNeed state thisOption (methodBase : MethodBase) =
        match thisOption with
        | Some this ->
            let thisType = TypeOf this
            if Types.IsValueType thisType && methodBase.IsConstructor then
                let newThis = Memory.DefaultOf thisType
                let states = Memory.WriteSafe state this newThis
                assert(List.length states = 1 && LanguagePrimitives.PhysicalEquality state (List.head states))
        | None -> ()

    member private x.GetFullMethodNameArgsAndThis state (methodBase : MethodBase) =
        let fullyGenericMethod, genericArgs, _ = Reflection.generalizeMethodBase methodBase
        let fullGenericMethodName = Reflection.getFullMethodName fullyGenericMethod
        let wrapType arg = Concrete arg (Types.FromDotNetType typeof<Type>)
        let typeArgs = genericArgs |> Seq.map wrapType |> List.ofSeq
        let termArgs = methodBase.GetParameters() |> Seq.map (Memory.ReadArgument state) |> List.ofSeq
        let args = typeArgs @ termArgs
        let thisOption = if methodBase.IsStatic then None else Some <| Memory.ReadThis state methodBase
        x.InstantiateThisIfNeed state thisOption methodBase
        fullGenericMethodName, args, thisOption

    member private x.InvokeCSharpImplementation (cilState : cilState) fullMethodName thisOption args =
        // TODO: check that all parameters were specified
        let methodInfo = Loader.CSharpImplementations.[fullMethodName]
        let thisOption, args =
            match thisOption, methodInfo.IsStatic with
            | Some this, true -> None, this :: args
            | None, false -> internalfail "Calling non-static concrete implementation for static method"
            | _ -> thisOption, args
        Memory.PopFrame cilState.state
        ExplorerBase.InitFunctionFrame cilState.state methodInfo thisOption (Some args)
        methodInterpreter.InitializeStatics cilState methodInfo.DeclaringType (fun cilState ->
            setCurrentIp (instruction methodInfo 0) cilState
            [cilState])

    member private x.IsArrayGetOrSet (methodBase : MethodBase) =
        let name = methodBase.Name
        (name = "Set" || name = "Get") && typeof<Array>.IsAssignableFrom(methodBase.DeclaringType)

    member private x.InvokeArrayGetOrSet (cilState : cilState) (methodBase : MethodBase) thisOption args =
        let name = methodBase.Name
        match thisOption with
        | Some arrayRef when name = "Get" ->
            let cast value state =
                let typ = Reflection.getMethodReturnType methodBase |> Types.FromDotNetType
                castUnchecked typ value state
            x.LdElemCommon cast cilState arrayRef args
        | Some arrayRef when name = "Set" ->
            let value, indices = List.lastAndRest args
            x.StElemCommon cilState arrayRef indices value
        | _ -> __unreachable__()

    member private x.InlineMethodBaseCallIfNeeded (methodBase : MethodBase) (cilState : cilState) k =
        // [NOTE] Asserting correspondence between ips and frames
        assert(currentMethod cilState = methodBase && currentOffset cilState = Some 0)
        let fullMethodName, args, thisOption = x.GetFullMethodNameArgsAndThis cilState.state methodBase
        let moveIpToExit (cilState : cilState) =
            // [NOTE] else current method non method
            if currentMethod cilState = methodBase then
                setCurrentIp (Exit methodBase) cilState
        if Map.containsKey fullMethodName cilStateImplementations then
            let states = cilStateImplementations.[fullMethodName] cilState thisOption args
            List.iter moveIpToExit states
            k states
        elif Map.containsKey fullMethodName Loader.FSharpImplementations then
            let thisAndArguments = optCons args thisOption
            let moveIp states =
                moveIpToExit cilState
                List.map (changeState cilState) states |> k
            internalCall Loader.FSharpImplementations.[fullMethodName] thisAndArguments cilState.state moveIp
        elif Map.containsKey fullMethodName Loader.CSharpImplementations then
            x.InvokeCSharpImplementation cilState fullMethodName thisOption args |> k
        elif x.IsArrayGetOrSet methodBase then
<<<<<<< HEAD
            x.InvokeArrayGetOrSet cilState methodBase thisOption args |> (List.map moveIpToExit >> k)
        elif x.IsExternalMethod methodBase then
            let stackTrace = Memory.StackTrace cilState.state.stack
            internalfailf "new extern method: %s\nStack trace:\n%s" fullMethodName stackTrace
        elif x.IsNotImplementedIntrinsic methodBase fullMethodName then
            let stackTrace = Memory.StackTrace cilState.state.stack
            internalfailf "new intrinsic method: %s \nStack trace:\n%s" fullMethodName stackTrace
=======
            let cilStates = x.InvokeArrayGetOrSet cilState methodBase thisOption args
            List.iter moveIpToExit cilStates
            k cilStates
        elif x.IsExternalMethod methodBase then internalfailf "new extern method: %s" fullMethodName
        elif x.IsNotImplementedIntrinsic methodBase then internalfailf "new intrinsic method: %s" fullMethodName
>>>>>>> ba164225
        elif methodBase.GetMethodBody() <> null then cilState |> List.singleton |> k
        else internalfailf "non-extern method %s without body!" (Reflection.getFullMethodName methodBase)

    member private x.ArrayMethods (arrayType : Type) =
        let methodsFromHelper = Type.GetType("System.SZArrayHelper") |> Reflection.getAllMethods
        let makeSuitable (m : MethodInfo) =
            if m.IsGenericMethod then m.MakeGenericMethod(arrayType.GetElementType()) else m
        let concreteMethods = Array.map makeSuitable methodsFromHelper
        Array.concat [concreteMethods; Reflection.getAllMethods typeof<Array>; Reflection.getAllMethods arrayType]

    member private x.FindSuitableForInterfaceMethod (targetType : Type) (method : MethodInfo) =
        let interfaceType = method.DeclaringType
        assert(interfaceType.IsInterface)
        let createSignature (m : MethodInfo) =
            m.GetParameters()
            |> Seq.map (fun p -> p.ParameterType |> Reflection.getFullTypeName)
            |> join ","
        let onlyLastName (m : MethodInfo) =
            match m.Name.LastIndexOf('.') with
            | i when i < 0 -> m.Name
            | i -> m.Name.Substring(i + 1)
        let sign = createSignature method
        let lastName = onlyLastName method
        let methods =
            match targetType with
            | _ when targetType.IsArray -> x.ArrayMethods targetType
            | _ -> targetType.GetInterfaceMap(interfaceType).TargetMethods
        methods |> Seq.find (fun mi -> createSignature mi = sign && onlyLastName mi = lastName)

    member private x.InvokeVirtualMethod (cilState : cilState) calledMethod targetMethod k =
        // Getting this and arguments values by old keys
        let this = Memory.ReadThis cilState.state calledMethod
        let args = calledMethod.GetParameters() |> Seq.map (Memory.ReadArgument cilState.state) |> List.ofSeq
        // Popping frame created for ancestor calledMethod
        popFrameOf cilState
        // Creating valid frame with stackKeys corresponding to actual targetMethod
        methodInterpreter.InitFunctionFrameCIL cilState targetMethod (Some this) (Some args)
        x.InlineMethodBaseCallIfNeeded targetMethod cilState k

    member x.CallVirtualMethodFromTermType (cilState : cilState) termType (calledMethod : MethodInfo) k =
        let targetType = termType |> Types.ToDotNetType
        let genericCalledMethod = if calledMethod.IsGenericMethod then calledMethod.GetGenericMethodDefinition() else calledMethod
        let genericMethodInfo =
            match genericCalledMethod.DeclaringType with
            | i when i.IsInterface -> x.FindSuitableForInterfaceMethod targetType genericCalledMethod
            | _ ->
                let allMethods = Reflection.getAllMethods targetType
                allMethods |> Seq.find (fun mi -> mi.GetBaseDefinition() = genericCalledMethod.GetBaseDefinition())
        let targetMethod =
            if genericMethodInfo.IsGenericMethodDefinition then
                genericMethodInfo.MakeGenericMethod(calledMethod.GetGenericArguments())
            else genericMethodInfo
        if targetMethod.IsAbstract
            then x.CallAbstract targetMethod cilState k
            else x.InvokeVirtualMethod cilState calledMethod targetMethod k

    member x.CallVirtualMethod (ancestorMethod : MethodInfo) (cilState : cilState) (k : cilState list -> 'a) =
        let this = Memory.ReadThis cilState.state ancestorMethod
        let callVirtual (cilState : cilState) this k =
            let baseType = MostConcreteTypeOfHeapRef cilState.state this
            let callForConcreteType typ state k =
                x.CallVirtualMethodFromTermType state typ ancestorMethod k
            let tryToCallForBaseType (cilState : cilState) (k : cilState list -> 'a) =
                StatedConditionalExecutionAppendResultsCIL cilState
                    (fun state k -> k (API.Types.TypeIsRef state baseType this, state))
                    (callForConcreteType baseType)
                    (x.CallAbstract ancestorMethod)
                    k
            let baseDotNetType = Types.ToDotNetType baseType
            if baseDotNetType.IsInterface
                then x.CallAbstract ancestorMethod cilState k
                else tryToCallForBaseType cilState k
        GuardedApplyCIL cilState this callVirtual k

    member x.CallAbstract method cilState k =
        methodInterpreter.CallAbstractMethod method cilState k

    member private x.ConvOvf targetType (cilState : cilState) =
        let supersetsOf =
            PersistentDict.ofSeq [
                TypeUtils.int8Type,    [|TypeUtils.int8Type; TypeUtils.int16Type; TypeUtils.int32Type; TypeUtils.int64Type|]
                TypeUtils.int16Type,   [|TypeUtils.int16Type; TypeUtils.int32Type; TypeUtils.int64Type|]
                TypeUtils.int32Type,   [|TypeUtils.int32Type; TypeUtils.int64Type|]
                TypeUtils.int64Type,   [|TypeUtils.int64Type|]
                TypeUtils.uint8Type,   [|TypeUtils.uint8Type; TypeUtils.uint16Type; TypeUtils.uint32Type; TypeUtils.uint64Type|]
                TypeUtils.uint16Type,  [|TypeUtils.uint16Type; TypeUtils.uint32Type; TypeUtils.uint64Type|]
                TypeUtils.uint32Type,  [|TypeUtils.uint32Type; TypeUtils.uint64Type|]
                TypeUtils.uint64Type,  [|TypeUtils.uint64Type|]
                TypeUtils.float32Type, [|TypeUtils.float32Type; TypeUtils.float64Type|]
                TypeUtils.float64Type, [|TypeUtils.float64Type|] ]
        let isSubset leftTyp rightTyp = Array.contains rightTyp supersetsOf.[leftTyp]
        let minMaxOf = // TODO: implement big numbers, instead of double #hack
            PersistentDict.ofSeq [
                TypeUtils.int8Type,    (SByte.MinValue  |> double, SByte.MaxValue  |> double)
                TypeUtils.int16Type,   (Int16.MinValue  |> double, Int16.MaxValue  |> double)
                TypeUtils.int32Type,   (Int32.MinValue  |> double, Int32.MaxValue  |> double)
                TypeUtils.int64Type,   (Int64.MinValue  |> double, Int64.MaxValue  |> double)
                TypeUtils.uint8Type,   (Byte.MinValue   |> double, Byte.MaxValue   |> double)
                TypeUtils.uint16Type,  (UInt16.MinValue |> double, UInt16.MaxValue |> double)
                TypeUtils.uint32Type,  (UInt32.MinValue |> double, UInt32.MaxValue |> double)
                TypeUtils.uint64Type,  (UInt64.MinValue |> double, UInt64.MaxValue |> double)
                TypeUtils.float32Type, (Single.MinValue |> double, Single.MaxValue |> double)
                TypeUtils.float64Type, (Double.MinValue |> double, Double.MaxValue |> double) ]
        let getSegment leftTyp rightTyp =
            let min1, max1 = minMaxOf.[leftTyp]
            let min2, max2 = minMaxOf.[rightTyp]
            match min1 < min2, max1 < max2 with
            | true, true   -> min2, max1
            | true, false  -> min2, max2
            | false, true  -> min1, max1
            | false, false -> min1, max2
        let canCastWithoutOverflow term targetTermType =
            let (<<=) = API.Arithmetics.(<<=)
            assert(Terms.TypeOf term |> Types.IsNumeric)
            let termType = Terms.TypeOf term
            if isSubset termType targetTermType then True
            elif termType = TypeUtils.int64Type && targetTermType = TypeUtils.uint64Type then
                let int64Zero = MakeNumber (0 |> int64)
                int64Zero <<= term
            elif termType = TypeUtils.uint64Type && targetTermType = TypeUtils.int64Type then
                let uint64RightBorder = MakeNumber (System.Int64.MaxValue |> uint64)
                term <<= uint64RightBorder
            else
                let min, max = getSegment termType targetTermType
                let leftBorder  = Concrete min termType // must save type info, because min is int64
                let rightBorder = Concrete max termType // must save type info, because max is int64
                (leftBorder <<= term) &&& (term <<= rightBorder)
        let t = pop cilState
        StatedConditionalExecutionCIL cilState
            (fun state k -> k (canCastWithoutOverflow t targetType, state))
            (fun cilState k ->
                let castedResult = Types.Cast t targetType
                push castedResult cilState
                k [cilState])
            (x.Raise x.OverflowException)
            id

    member private x.ConvOvfUn unsignedSightType targetType (cilState : cilState) =
        let t = pop cilState
        let unsignedT = castUnchecked unsignedSightType t cilState.state
        push unsignedT cilState
        x.ConvOvf targetType cilState

    member private x.CommonCastClass (cilState : cilState) (term : term) (typ : symbolicType) k =
        let term = castReferenceToPointerIfNeeded term typ cilState.state
        StatedConditionalExecutionAppendResultsCIL cilState
            (fun state k -> k (IsNullReference term ||| Types.IsCast state term typ, state))
            (fun cilState k ->
                push (Types.Cast term typ) cilState
                k [cilState])
            (x.Raise x.InvalidCastException)
            k
    member private x.CastClass (cfg : cfg) offset (cilState : cilState) : cilState list =
        let term = pop cilState
        let typ = resolveTermTypeFromMetadata cfg (offset + OpCodes.Castclass.Size)
        x.CommonCastClass cilState term typ id

    member private x.PushNewObjResultOnEvaluationStack (cilState : cilState) reference (calledMethod : MethodBase) =
        let valueOnStack =
            if calledMethod.DeclaringType.IsValueType then
                  Memory.ReadSafe cilState.state reference
            else reference
        push valueOnStack cilState

    member x.CommonCall (calledMethodBase : MethodBase) (cilState : cilState) (k : cilState list -> 'a) =
        let call cilState k = x.InlineMethodBaseCallIfNeeded calledMethodBase cilState k
        match calledMethodBase.IsStatic with
        | true -> call cilState k
        | false ->
            let this = Memory.ReadThis cilState.state calledMethodBase
            x.NpeOrInvokeStatementCIL cilState this call k
    member x.RetrieveCalledMethodAndArgs (opCode : OpCode) (calledMethodBase : MethodBase) (cilState : cilState) =
        let args = retrieveActualParameters calledMethodBase cilState
        let hasThis = not (calledMethodBase.IsStatic || opCode = OpCodes.Newobj)
        let this = if hasThis then pop cilState |> Some else None
        this, args

    member x.Call (cfg : cfg) offset (cilState : cilState) =
        let calledMethod = resolveMethodFromMetadata cfg (offset + OpCodes.Call.Size)
        methodInterpreter.InitializeStatics cilState calledMethod.DeclaringType (fun cilState ->
        let this, args = x.RetrieveCalledMethodAndArgs OpCodes.Call calledMethod cilState
        methodInterpreter.InitFunctionFrameCIL cilState calledMethod this (Some args)
        x.CommonCall calledMethod cilState id)
    member x.CommonCallVirt (ancestorMethodBase : MethodBase) (cilState : cilState) (k : cilState list -> 'a) =
        let this = Memory.ReadThis cilState.state ancestorMethodBase
        let call (cilState : cilState) k =
            if ancestorMethodBase.IsVirtual && not ancestorMethodBase.IsFinal then
                let methodInfo = ancestorMethodBase :?> MethodInfo
                x.CallVirtualMethod methodInfo cilState k
            else
                x.InlineMethodBaseCallIfNeeded ancestorMethodBase cilState k
        x.NpeOrInvokeStatementCIL cilState this call k
    member x.CallVirt (cfg : cfg) offset (cilState : cilState) =
        let retrieveMethodInfo methodPtr =
            match methodPtr.term with
            | Concrete(:? Tuple<MethodInfo, term> as tuple, _) -> snd tuple, (fst tuple :> MethodBase)
            | _ -> __unreachable__()
        let ancestorMethod = resolveMethodFromMetadata cfg (offset + OpCodes.Call.Size)
        let thisOption, args = x.RetrieveCalledMethodAndArgs OpCodes.Callvirt ancestorMethod cilState
        let this, methodToCall =
            match thisOption with
            | Some this when Reflection.isDelegate ancestorMethod && this <> NullRef ->
                let deleg = Memory.ReadDelegate cilState.state this
                let target, mi = retrieveMethodInfo deleg
                // [NOTE] target is ref to closure: when we have it, 'this' = target, otherwise 'this' = thisOption
                if target = NullRef then thisOption, mi else Some target, mi
            | _ -> thisOption, ancestorMethod
        // NOTE: there is no need to initialize statics, because they were initialized before ``newobj'' execution
        // NOTE: It is not quite strict to InitFunctionFrame here because, but it does not matter because signatures of virtual methods are the same
        methodInterpreter.InitializeStatics cilState methodToCall.DeclaringType (fun cilState ->
        // [NOTE] If DeclaringType has static constructor, InitializeStatics will add new state to queue.
        //        But arguments and this was already popped, so when execution will return to callvirt,
        //        evaluation stack won't contain arguments and this.
        //        For this purpose initializing statics on cilState with this and arguments,
        //        after that popping them again.
///// TODO: can we pop args BEFORE calling static constructor? if yes, remove the comment above. If not, this code should be overwritten
//        let _, _ = x.RetrieveCalledMethodAndArgs OpCodes.Callvirt ancestorMethod cilState
        methodInterpreter.InitFunctionFrameCIL cilState methodToCall this (Some args)
        x.CommonCallVirt methodToCall cilState id)
    member x.ReduceArrayCreation (arrayType : System.Type) (cilState : cilState) (parameters : term list) k =
        let arrayTyp = Types.FromDotNetType arrayType
        Memory.AllocateDefaultArray cilState.state parameters arrayTyp |> k
    member x.CommonCreateDelegate (ctor : ConstructorInfo) (cilState : cilState) (args : term list) k =
        let target, methodPtr =
            assert(List.length args = 2)
            args.[0], args.[1]
        let retrieveMethodInfo methodPtr =
            match methodPtr.term with
            | Concrete(:? MethodInfo as mi, _) -> mi
            | _ -> __unreachable__()
        let typ = Types.FromDotNetType ctor.DeclaringType
        let lambda = Lambdas.make (retrieveMethodInfo methodPtr, target) typ
        Memory.AllocateDelegate cilState.state lambda |> k

    member x.CommonNewObj isCallNeeded (constructorInfo : ConstructorInfo) (cilState : cilState) (args : term list) (k : cilState list -> 'a) : 'a =
        __notImplemented__()
//        let typ = constructorInfo.DeclaringType
//        let constructedTermType = typ |> Types.FromDotNetType cilState.state
//        let blockCase (cilState : cilState) =
//            let callConstructor (cilState : cilState) reference afterCall =
//                if isCallNeeded then
//                    methodInterpreter.ReduceFunctionSignatureCIL cilState constructorInfo (Some reference) (Specified args) false (fun cilState ->
//                    x.InlineMethodBaseCallIfNeeded constructorInfo cilState afterCall)
//                else withResultState reference cilState.state |> changeState cilState |> List.singleton
//            let referenceTypeCase (cilState : cilState) =
//                let ref, state = Memory.AllocateDefaultClass cilState.state constructedTermType
//                callConstructor (withState state cilState) ref (List.map (pushToOpStack ref))
//            let valueTypeCase (cilState : cilState) =
//                let freshValue = Memory.DefaultOf constructedTermType
//                let ref, state = Memory.AllocateTemporaryLocalVariable cilState.state typ freshValue
//                let modifyResult (cilState : cilState) =
//                    let value = Memory.ReadSafe cilState.state ref
//                    pushToOpStack value cilState
//                callConstructor (withState state cilState) ref (List.map modifyResult)
//            if Types.IsValueType constructedTermType then valueTypeCase cilState
//            else referenceTypeCase cilState
//        let nonDelegateCase (cilState : cilState) =
//            if typ.IsArray && constructorInfo.GetMethodBody() = null
//                then x.ReduceArrayCreation typ cilState args id
//                else blockCase cilState
//        if Reflection.IsDelegateConstructor constructorInfo
//            then x.CommonCreateDelegate constructorInfo cilState args k
//            else nonDelegateCase cilState |> k

    member x.NewObj (cfg : cfg) offset (cilState : cilState) =
        let calledMethod = resolveMethodFromMetadata cfg (offset + OpCodes.Newobj.Size)
        assert calledMethod.IsConstructor
        let constructorInfo = calledMethod :?> ConstructorInfo
        let typ = constructorInfo.DeclaringType
        methodInterpreter.InitializeStatics cilState constructorInfo.DeclaringType (fun cilState ->
        let this, args = x.RetrieveCalledMethodAndArgs OpCodes.Newobj calledMethod cilState
        assert(Option.isNone this)
        let constructedTermType = Types.FromDotNetType typ
        let wasConstructorInlined stackSizeBefore (afterCall : cilState) =
            // [NOTE] For example, if constructor is external call, it will be inlined and executed simultaneously
            Memory.CallStackSize afterCall.state = stackSizeBefore
        let modifyValueResultIfConstructorWasCalled stackSizeBefore (afterCall : cilState) =
            if wasConstructorInlined stackSizeBefore afterCall then pushNewObjForValueTypes afterCall
            else ()

        let blockCase (cilState : cilState) =
            let callConstructor (cilState : cilState) reference afterCall =
                methodInterpreter.InitFunctionFrameCIL cilState constructorInfo (Some reference) (Some args)
                x.InlineMethodBaseCallIfNeeded constructorInfo cilState afterCall

            if Types.IsValueType constructedTermType || typ = typeof<IntPtr> then
                let freshValue = Memory.DefaultOf constructedTermType
                let ref = Memory.AllocateTemporaryLocalVariable cilState.state typ freshValue
                push ref cilState // NOTE: ref is used to retrieve constructed struct
                let stackSizeBefore = Memory.CallStackSize cilState.state
                callConstructor cilState ref (List.map (fun afterCall -> modifyValueResultIfConstructorWasCalled stackSizeBefore afterCall; afterCall))
            else
                let ref = Memory.AllocateDefaultClass cilState.state constructedTermType
                push ref cilState // NOTE: ref is used as result afterCall
                callConstructor cilState ref id

        let k reference =
            let newIp = moveInstruction (fallThroughTarget cfg.methodBase offset) (currentIp cilState)
            push reference cilState
            setCurrentIp newIp cilState
            [cilState]

        if Reflection.isDelegateConstructor constructorInfo then
            x.CommonCreateDelegate constructorInfo cilState args k
        elif typ.IsArray && constructorInfo.GetMethodBody() = null then
            x.ReduceArrayCreation typ cilState args k
        else blockCase cilState)

    member x.LdsFld addressNeeded (cfg : cfg) offset (cilState : cilState) =
        let newIp = moveInstruction (fallThroughTarget cfg.methodBase offset) (currentIp cilState)
        let fieldInfo = resolveFieldFromMetadata cfg (offset + OpCodes.Ldsfld.Size)
        assert (fieldInfo.IsStatic)
        methodInterpreter.InitializeStatics cilState fieldInfo.DeclaringType (fun cilState ->
        let declaringTermType = Types.FromDotNetType fieldInfo.DeclaringType
        let fieldId = Reflection.wrapField fieldInfo
        let value = if addressNeeded
                    then StaticField(declaringTermType, fieldId) |> Ref
                    else Memory.ReadStaticField cilState.state declaringTermType fieldId
        push value cilState
        setCurrentIp newIp cilState
        [cilState])
    member private x.StsFld (cfg : cfg) offset (cilState : cilState) =
        let newIp = moveInstruction (fallThroughTarget cfg.methodBase offset) (currentIp cilState) // TODO: remove this copy-paste
        let fieldInfo = resolveFieldFromMetadata cfg (offset + OpCodes.Stsfld.Size)
        assert(fieldInfo.IsStatic)
        methodInterpreter.InitializeStatics cilState fieldInfo.DeclaringType (fun cilState ->
        let declaringTermType = Types.FromDotNetType fieldInfo.DeclaringType
        let fieldId = Reflection.wrapField fieldInfo
        let value = pop cilState
        let fieldType = Types.FromDotNetType fieldInfo.FieldType
        let value = castUnchecked fieldType value cilState.state
        Memory.WriteStaticField cilState.state declaringTermType fieldId value
        setCurrentIp newIp cilState
        [cilState])
    member x.LdFldWithFieldInfo (fieldInfo : FieldInfo) addressNeeded (cilState : cilState) =
        assert(not fieldInfo.IsStatic)
        let target = pop cilState
        let loadWhenTargetIsNotNull (cilState : cilState) k =
            let createCilState value =
                push value cilState
                k [cilState]
            let fieldId = Reflection.wrapField fieldInfo
            if fieldInfo.DeclaringType = typeof<IntPtr> then
                if addressNeeded then createCilState target
                else Memory.ReadSafe cilState.state target |> createCilState
            else
                if addressNeeded then Memory.ReferenceField cilState.state target fieldId |> createCilState
                else Memory.ReadField cilState.state target fieldId |> createCilState
        x.NpeOrInvokeStatementCIL cilState target loadWhenTargetIsNotNull id
    member x.LdFld addressNeeded (cfg : cfg) offset (cilState : cilState) =
        let fieldInfo = resolveFieldFromMetadata cfg (offset + OpCodes.Ldfld.Size)
        x.LdFldWithFieldInfo fieldInfo addressNeeded cilState
    member x.StFld (cfg : cfg) offset (cilState : cilState) =
        let fieldInfo = resolveFieldFromMetadata cfg (offset + OpCodes.Stfld.Size)
        assert(not fieldInfo.IsStatic)
        let value, targetRef = pop2 cilState
        let storeWhenTargetIsNotNull (cilState : cilState) k =
            let fieldType = Types.FromDotNetType fieldInfo.FieldType
            let value = castUnchecked fieldType value cilState.state
            let reference =
                if fieldInfo.DeclaringType = typeof<IntPtr> then targetRef
                else Reflection.wrapField fieldInfo |> Memory.ReferenceField cilState.state targetRef
            Memory.WriteSafe cilState.state reference value |> List.map (changeState cilState) |> k
        x.NpeOrInvokeStatementCIL cilState targetRef storeWhenTargetIsNotNull id
    member private x.LdElemCommon cast (cilState : cilState) arrayRef indices =
        let arrayType = MostConcreteTypeOfHeapRef cilState.state arrayRef
        let uncheckedLdElem (cilState : cilState) k =
            let value = Memory.ReadArrayIndex cilState.state arrayRef indices
            let castedValue = cast value cilState.state
            push castedValue cilState
            k [cilState]
        let checkedLdElem (cilState : cilState) k =
            let dims = List.init (Types.RankOf arrayType) MakeNumber
            let lengths = List.map (Memory.ArrayLengthByDimension cilState.state arrayRef) dims
            x.AccessMultidimensionalArray uncheckedLdElem cilState lengths indices k
        x.NpeOrInvokeStatementCIL cilState arrayRef checkedLdElem id
    member private x.LdElemWithCast cast (cilState : cilState) : cilState list =
        let index, arrayRef = pop2 cilState
        x.LdElemCommon cast cilState arrayRef [index]
    member private x.LdElemTyp typ (cilState : cilState) = x.LdElemWithCast (castUnchecked typ) cilState
    member private x.LdElem (cfg : cfg) offset (cilState : cilState) =
        let typ = resolveTermTypeFromMetadata cfg (offset + OpCodes.Ldelem.Size)
        x.LdElemTyp typ cilState
    member private x.LdElemRef = x.LdElemWithCast always
    member private x.LdElema (cfg : cfg) offset (cilState : cilState) =
        let typ = resolveTermTypeFromMetadata cfg (offset + OpCodes.Ldelema.Size)
        let index, arrayRef = pop2 cilState
        let referenceLocation (cilState : cilState) k =
            let value = Memory.ReferenceArrayIndex arrayRef [index]
            push value cilState
            k [cilState]
        let checkTypeMismatch (cilState : cilState) (k : cilState list -> 'a) =
            let elementType = MostConcreteTypeOfHeapRef cilState.state arrayRef |> Types.ElementType
            StatedConditionalExecutionAppendResultsCIL cilState
                (fun state k -> k (Types.TypeIsType typ elementType &&& Types.TypeIsType elementType typ, state))
                referenceLocation
                (x.Raise x.ArrayTypeMismatchException)
                k
        let checkIndex (cilState : cilState) k =
            let length = Memory.ArrayLengthByDimension cilState.state arrayRef (MakeNumber 0)
            x.AccessArray checkTypeMismatch cilState length index k
        x.NpeOrInvokeStatementCIL cilState arrayRef checkIndex id
    member private x.StElemCommon (cilState : cilState) arrayRef indices value =
        let arrayType = MostConcreteTypeOfHeapRef cilState.state arrayRef
        let baseType = Types.ElementType arrayType
        let checkedStElem (cilState : cilState) (k : cilState list -> 'a) =
            let typeOfValue = TypeOf value
            let uncheckedStElem (cilState : cilState) (k : cilState list -> 'a) =
                let casted = castUnchecked baseType value cilState.state
                Memory.WriteArrayIndex cilState.state arrayRef indices casted |> List.map (changeState cilState) |> k
            let checkTypeMismatch (cilState : cilState) (k : cilState list -> 'a) =
                let condition =
                    if Types.IsValueType typeOfValue then True
                    else Types.RefIsAssignableToType cilState.state value baseType
                StatedConditionalExecutionAppendResultsCIL cilState
                    (fun state k -> k (condition, state))
                    uncheckedStElem
                    (x.Raise x.ArrayTypeMismatchException)
                    k
            let dims = List.init (Types.RankOf arrayType) MakeNumber
            let lengths = List.map (Memory.ArrayLengthByDimension cilState.state arrayRef) dims
            x.AccessMultidimensionalArray checkTypeMismatch cilState lengths indices k
        x.NpeOrInvokeStatementCIL cilState arrayRef checkedStElem id
    member private x.StElemWithCast (cilState : cilState) =
        let value, index, arrayRef = pop3 cilState
        x.StElemCommon cilState arrayRef [index] value
    member private x.StElemTyp _ (cilState : cilState) =
        x.StElemWithCast cilState
    member private x.StElem (cilState : cilState) =
//        let typ = resolveTermTypeFromMetadata cfg (offset + OpCodes.Stelem.Size)
        x.StElemWithCast cilState
    member private x.StElemRef = x.StElemWithCast
    member private x.LdLen (cilState : cilState) =
        let arrayRef = pop cilState
        let ldlen (cilState : cilState) k =
            let length = Memory.ArrayLengthByDimension cilState.state arrayRef (MakeNumber 0)
            push length cilState
            k [cilState]
        x.NpeOrInvokeStatementCIL cilState arrayRef ldlen id
    member private x.LdVirtFtn (cfg : cfg) offset (cilState : cilState) =
        let ancestorMethodBase = resolveMethodFromMetadata cfg (offset + OpCodes.Ldvirtftn.Size)
        let this = pop cilState
        let ldvirtftn (cilState : cilState) k =
            assert(IsReference this)
            let thisType = this |> MostConcreteTypeOfHeapRef cilState.state |> Types.ToDotNetType
            let methodInfo = thisType.GetMethod(ancestorMethodBase.Name, Reflection.allBindingFlags)
            let methodInfoType = methodInfo.GetType() |> Types.FromDotNetType
            let methodPtr = Terms.Concrete methodInfo methodInfoType
            push methodPtr cilState
            k [cilState]
        x.NpeOrInvokeStatementCIL cilState this ldvirtftn id

    member x.BoxNullable (t : System.Type) (v : term) (cilState : cilState) : cilState list =
        // TODO: move it to Reflection.fs; add more validation in case if .NET implementation does not have these fields
        let boxValue (cilState : cilState) =
            let value = pop cilState
            let address = Memory.BoxValueType cilState.state value
            push address cilState
        let hasValueCase (cilState : cilState) k =
            let valueFieldInfo = t.GetField("value", Reflection.instanceBindingFlags)
            push v cilState
            let cilStates = x.LdFldWithFieldInfo valueFieldInfo false cilState
            List.iter boxValue cilStates
            k cilStates
        let boxNullable (hasValue, cilState : cilState) k =
            StatedConditionalExecutionAppendResultsCIL cilState
                (fun state k -> k (hasValue, state))
                hasValueCase
                (fun cilState k ->
                    push NullRef cilState
                    k [cilState])
                k
        let hasValueFieldInfo = t.GetField("hasValue", Reflection.instanceBindingFlags)
        let hasValueResults =
            push v cilState
            x.LdFldWithFieldInfo hasValueFieldInfo false cilState  |> List.map (fun cilState -> (pop cilState, cilState))
        Cps.List.mapk boxNullable hasValueResults List.concat

    member x.Box (cfg : cfg) offset (cilState : cilState) =
        let t = resolveTypeFromMetadata cfg (offset + OpCodes.Box.Size)
        let termType = Types.FromDotNetType t
        if Types.IsValueType termType then
            let v = pop cilState
            if Types.TypeIsNullable termType then x.BoxNullable t v cilState
            else
                allocateValueTypeInHeap v cilState
                [cilState]
        else [cilState]
    member private x.UnboxCommon cilState obj t handleRestResults k =
        let nonExceptionCont (cilState : cilState) res k =
            push res cilState
            k [cilState]
        let termType = Types.FromDotNetType t
        assert(IsReference obj)
        assert(Types.IsValueType termType)
        let nullCase (cilState : cilState) k =
            if Types.TypeIsNullable termType then
                let nullableTerm = Memory.DefaultOf termType
                let address = Memory.BoxValueType cilState.state nullableTerm
                let res = handleRestResults cilState (HeapReferenceToBoxReference address)
                nonExceptionCont cilState res k
            else
                x.Raise x.NullReferenceException cilState k
        let nullableCase (cilState : cilState) =
            let underlyingTypeOfNullableT = System.Nullable.GetUnderlyingType t
            StatedConditionalExecutionAppendResultsCIL cilState
                (fun state k -> k (Types.RefIsType state obj (Types.FromDotNetType underlyingTypeOfNullableT), state))
                (fun cilState k ->
                    let value = HeapReferenceToBoxReference obj |> Memory.ReadSafe cilState.state
                    let nullableTerm = Memory.DefaultOf termType
                    let valueField, hasValueField = Reflection.fieldsOfNullable t
                    let nullableTerm = Memory.WriteStructField nullableTerm valueField value
                    let nullableTerm = Memory.WriteStructField nullableTerm hasValueField (MakeBool true)
                    let address = Memory.BoxValueType cilState.state nullableTerm
                    let res = handleRestResults cilState (HeapReferenceToBoxReference address)
                    nonExceptionCont cilState res k)
                (x.Raise x.InvalidCastException)
        let nonNullCase (cilState : cilState) =
            if Types.TypeIsNullable termType then
                nullableCase cilState
            else
                StatedConditionalExecutionAppendResultsCIL cilState
                    (fun state k -> k (Types.IsCast state obj termType, state))
                    (fun cilState k ->
                        let res = handleRestResults cilState (Types.Cast obj termType |> HeapReferenceToBoxReference)
                        push res cilState
                        k [cilState])
                    (x.Raise x.InvalidCastException)
        BranchOnNullCIL cilState obj
            nullCase
            nonNullCase
            k

    member private x.Throw (cilState : cilState) =
        let error = peek cilState
        BranchOnNullCIL cilState error
            (x.Raise x.NullReferenceException)
            (fun cilState k ->
                //TODO: change current ip
                setException (Unhandled error) cilState
                clearEvaluationStackLastFrame cilState
                k [cilState])
            id
    member private x.Unbox (cfg : cfg) offset (cilState : cilState) =
        let t = resolveTypeFromMetadata cfg (offset + OpCodes.Unbox.Size)
        let obj = pop cilState
        // TODO: Nullable.GetUnderlyingType for generics; use meta-information of generic type parameter
        if t.IsGenericParameter then
            let iie = createInsufficientInformation "Unboxing generic parameter"
            {cilState with iie = Some iie} |> List.singleton
        else
            x.UnboxCommon cilState obj t (fun _ x -> x) id
    member private x.UnboxAny (cfg : cfg) offset (cilState : cilState) =
        let t = resolveTypeFromMetadata cfg (offset + OpCodes.Unbox_Any.Size)
        let termType = Types.FromDotNetType t
        let valueType = Types.FromDotNetType typeof<System.ValueType>
        let obj = pop cilState
        // TODO: Nullable.GetUnderlyingType for generics; use meta-information of generic type parameter
        if t.IsGenericParameter then
            let iie = createInsufficientInformation "Can't introduce generic type X for equation: T = Nullable<X>"
            {cilState with iie = Some iie} |> List.singleton
        else
            StatedConditionalExecutionAppendResultsCIL cilState
                (fun state k -> k (Types.TypeIsType termType valueType, state))
                (fun cilState k ->
                    let handleRestResults cilState address = Memory.ReadSafe cilState.state address
                    x.UnboxCommon cilState obj t handleRestResults k)
                (fun state k -> x.CommonCastClass state obj termType k)
                id

    member private this.CommonDivRem performAction (cilState : cilState) =
        let integerCase (cilState : cilState) x y minusOne minValue =
            assert(TypeOf x = TypeOf y)
            StatedConditionalExecutionCIL cilState
                (fun state k -> k (Arithmetics.IsZero y, state))
                (this.Raise this.InvalidCastException)
                (fun cilState ->
                    StatedConditionalExecutionCIL cilState
                        (fun state k -> k ((x === minValue) &&& (y === minusOne), state))
                        (this.Raise this.InvalidCastException)
                        (fun cilState k ->
                            push (performAction x y) cilState
                            k [cilState]))
                id
        let y, x = pop2 cilState
        match y, x with
        | TypeUtils.Float, TypeUtils.Float ->
            push (performAction x y) cilState
            [cilState]
        | TypeUtils.Int64, _
        | TypeUtils.UInt64, _
        | _, TypeUtils.Int64
        | _, TypeUtils.UInt64 -> integerCase cilState x y TypeUtils.Int64.MinusOne TypeUtils.Int64.MinValue
        | _ -> integerCase cilState x y TypeUtils.Int32.MinusOne TypeUtils.Int32.MinValue
        | _ -> __unreachable__()
    member private this.Div (cilState : cilState) =
        let div x y = API.PerformBinaryOperation OperationType.Divide x y id
        this.CommonDivRem div cilState

    member private this.Rem (cilState : cilState) =
        let rem x y = API.PerformBinaryOperation OperationType.Remainder x y id
        this.CommonDivRem rem cilState

    member private this.CommonUnsignedDivRem isRem performAction (cilState : cilState) =
        let y, x = pop2 cilState
        match y, x with
        | _ when TypeUtils.isInteger x && TypeUtils.isInteger y ->
            let x = makeUnsignedInteger x id
            let y = makeUnsignedInteger y id
            StatedConditionalExecutionCIL cilState
                (fun state k -> k (Arithmetics.IsZero y, state))
                (this.Raise this.DivideByZeroException)
                (fun cilState k ->
                    push (performAction x y) cilState
                    k [cilState])
                id
        | TypeUtils.Float, _
        | _, TypeUtils.Float when isRem -> internalfailf "Rem.Un is unspecified for Floats"
        | _ -> internalfailf "incompatible operands for %s" (if isRem then "Rem.Un" else "Div.Un")

    member private this.DivUn (cilState : cilState) =
        let div x y = API.PerformBinaryOperation OperationType.Divide_Un x y id
        this.CommonUnsignedDivRem false div cilState

    member private this.RemUn cilState =
        let rem x y = API.PerformBinaryOperation OperationType.Remainder_Un x y id
        this.CommonUnsignedDivRem true rem cilState

    member private this.UnsignedCheckOverflow checkOverflowForUnsigned (cilState : cilState) =
        let y, x = pop2 cilState
        match y, x with
        | TypeUtils.Int64, _
        | _, TypeUtils.Int64
        | TypeUtils.UInt64, _
        | _, TypeUtils.UInt64 ->
            let x = makeUnsignedInteger x id
            let y = makeUnsignedInteger y id
            let max = TypeUtils.UInt64.MaxValue
            let zero = TypeUtils.UInt64.Zero
            checkOverflowForUnsigned zero max x y cilState // TODO: maybe rearrange x and y if y is concrete and x is symbolic
        | _ when TypeUtils.isInteger x && TypeUtils.isInteger y ->
            let x, y = makeUnsignedInteger x id, makeUnsignedInteger y id
            let max = TypeUtils.UInt32.MaxValue
            let zero = TypeUtils.UInt32.Zero
            checkOverflowForUnsigned zero max x y cilState // TODO: maybe rearrange x and y if y is concrete and x is symbolic
        | _ -> internalfailf "incompatible operands for UnsignedCheckOverflow"
    member private this.SignedCheckOverflow checkOverflow (cilState : cilState) =
        let y, x = pop2 cilState
        match y, x with
        | TypeUtils.Int64, _
        | _, TypeUtils.Int64 ->
            let min = TypeUtils.Int64.MinValue
            let max = TypeUtils.Int64.MaxValue
            let zero = TypeUtils.Int64.Zero
            let minusOne = TypeUtils.Int64.MinusOne
            checkOverflow min max zero minusOne x y cilState // TODO: maybe rearrange x and y if y is concrete and x is symbolic
        | TypeUtils.UInt64, _
        | _, TypeUtils.UInt64 -> __unreachable__() // instead of add_ovf should be called add_ovf_un
        | TypeUtils.Float, _
        | _, TypeUtils.Float -> __unreachable__() // only integers
        | _ ->
            let min = TypeUtils.Int32.MinValue
            let max = TypeUtils.Int32.MaxValue
            let zero = TypeUtils.Int32.Zero
            let minusOne = TypeUtils.Int32.MinusOne
            checkOverflow min max zero minusOne x y cilState // TODO: maybe rearrange x and y if y is concrete and x is symbolic
    member private this.Add_ovf (cilState : cilState) =
        // min <= x + y <= max
        let checkOverflow min max zero _ x y cilState =
            let (>>=) = API.Arithmetics.(>>=)
            let xMoreThan0 state k = k (x >>= zero, state)
            let yMoreThan0 state k = k (y >>= zero, state)
            let checkOverflowWhenMoreThan0 (state : state) k = // x >= 0 && y >= 0
                PerformBinaryOperation OperationType.Subtract max y (fun diff ->
                k (diff >>= x, state))
            let checkOverflowWhenLessThan0 (state : state) k =
                PerformBinaryOperation OperationType.Subtract min y (fun diff ->
                k (x >>= diff, state))
            let add (cilState : cilState) k = // no overflow
                PerformBinaryOperation OperationType.Add x y (fun sum ->
                    push sum cilState
                    k [cilState])
            StatedConditionalExecutionCIL cilState xMoreThan0
                (fun cilState -> // x >= 0
                    StatedConditionalExecutionCIL cilState yMoreThan0
                        (fun cilState -> // y >= 0
                            StatedConditionalExecutionCIL cilState
                                checkOverflowWhenMoreThan0
                                add
                                (this.Raise this.OverflowException))
                        add)
                (fun cilState -> // x < 0
                    StatedConditionalExecutionCIL cilState yMoreThan0
                        add
                        (fun cilState -> // x < 0 && y < 0
                            StatedConditionalExecutionCIL cilState
                                checkOverflowWhenLessThan0
                                add
                                (this.Raise this.OverflowException)))
                id
        this.SignedCheckOverflow checkOverflow cilState
    member private this.Mul_ovf (cilState : cilState) =
        // min <= x * y <= max
        let checkOverflow min max zero _ x y cilState =
            let (>>=) = API.Arithmetics.(>>=)
            let (>>) = API.Arithmetics.(>>)
            let isZero state k = k ((x === zero) ||| (y === zero), state)
            let xMoreThan0 state k = k (x >> zero, state)
            let yMoreThan0 state k = k (y >> zero, state)
            let checkOverflowWhenXM0YM0 (state : state) k = // x > 0 && y > 0
                PerformBinaryOperation OperationType.Divide max y (fun quotient ->
                k (quotient >>= x, state))
            let checkOverflowWhenXL0YL0 (state : state) k = // x < 0 && y < 0
                PerformBinaryOperation OperationType.Divide max y (fun quotient ->
                k (x >>= quotient, state))
            let checkOverflowWhenXM0YL0 (state : state) k = // x > 0 && y < 0
                PerformBinaryOperation OperationType.Divide min x (fun quotient ->
                k (y >>= quotient, state))
            let checkOverflowWhenXL0YM0 (state : state) k = // x < 0 && y > 0
                PerformBinaryOperation OperationType.Divide min y (fun quotient ->
                k (x >>= quotient, state))
            let mul (cilState : cilState) k = // no overflow
                PerformBinaryOperation OperationType.Multiply x y (fun res ->
                    push res cilState
                    k [cilState])
            StatedConditionalExecutionCIL cilState isZero
                (fun cilState k ->
                    push zero cilState
                    k [cilState])
                (fun cilState ->
                    StatedConditionalExecutionCIL cilState
                        xMoreThan0
                        (fun cilState -> // x > 0
                            StatedConditionalExecutionCIL cilState yMoreThan0
                                (fun cilState -> // y > 0
                                    StatedConditionalExecutionCIL cilState
                                        checkOverflowWhenXM0YM0
                                        mul
                                        (this.Raise this.OverflowException))
                                (fun cilState -> // y < 0
                                    StatedConditionalExecutionCIL cilState
                                        checkOverflowWhenXM0YL0
                                        mul
                                        (this.Raise this.OverflowException)))
                        (fun cilState -> // x < 0
                            StatedConditionalExecutionCIL cilState
                                yMoreThan0
                                (fun cilState -> // y > 0
                                    StatedConditionalExecutionCIL cilState
                                        checkOverflowWhenXL0YM0
                                        mul
                                        (this.Raise this.OverflowException))
                                (fun cilState k -> // y < 0
                                    StatedConditionalExecutionCIL cilState
                                        checkOverflowWhenXL0YL0
                                        mul
                                        (this.Raise this.OverflowException)
                                        k)))
                id
        this.SignedCheckOverflow checkOverflow cilState
    member private this.Add_ovf_un (cilState : cilState) =
        let checkOverflowForUnsigned _ max x y cilState =
            let (>>=) = API.Arithmetics.(>>=)
            StatedConditionalExecutionCIL cilState
                (fun state k ->
                    PerformBinaryOperation OperationType.Subtract max x (fun diff ->
                    k (diff >>= y, state)))
                (fun cilState k -> PerformBinaryOperation OperationType.Add x y (fun res ->
                    push res cilState
                    k [cilState]))
                (this.Raise this.OverflowException)
                id
        this.UnsignedCheckOverflow checkOverflowForUnsigned cilState
    member private this.Mul_ovf_un (cilState : cilState) =
        let checkOverflowForUnsigned zero max x y cilState =
            let (>>=) = API.Arithmetics.(>>=)
            let isZero state k = k ((x === zero) ||| (y === zero), state)
            StatedConditionalExecutionCIL cilState isZero
                (fun cilState k ->
                    push zero cilState
                    k [cilState])
                (fun cilState k ->
                    StatedConditionalExecutionCIL cilState
                        (fun state k ->
                            PerformBinaryOperation OperationType.Divide max x (fun quotient ->
                            k (quotient >>= y, state)))
                        (fun cilState k ->
                            PerformBinaryOperation OperationType.Multiply x y (fun res ->
                                push res cilState
                                k [cilState]))
                        (this.Raise this.OverflowException)
                        k)
                id
        this.UnsignedCheckOverflow checkOverflowForUnsigned cilState
    member private this.Sub_ovf_un (cilState : cilState) =
        let checkOverflowForUnsigned _ _ x y cilState =
            let (>>=) = API.Arithmetics.(>>=)
            StatedConditionalExecutionCIL cilState
                (fun state k -> k (x >>= y, state))
                (fun (cilState : cilState) k -> // no overflow
                    PerformBinaryOperation OperationType.Subtract x y (fun res ->
                    push res cilState
                    k [cilState]))
                (this.Raise this.OverflowException)
                id
        this.UnsignedCheckOverflow checkOverflowForUnsigned cilState
    member private this.Sub_ovf (cilState : cilState) =
        // there is no way to reduce current operation to [x `Add_Ovf` (-y)]
        // min <= x - y <= max
        let checkOverflowForSigned min max zero minusOne x y cilState =
                let (>>=) = API.Arithmetics.(>>=)
                let xGreaterEqualZero state k = k (x >>= zero, state)
                let sub (cilState : cilState) k = // no overflow
                    PerformBinaryOperation OperationType.Subtract x y (fun res ->
                    push res cilState
                    k [cilState])
                StatedConditionalExecutionCIL cilState
                    xGreaterEqualZero
                    (fun cilState -> // x >= 0 => max - x >= 0 => no overflow for [-1 * (max - x)]
                        StatedConditionalExecutionCIL cilState
                            (fun state k ->
                                PerformBinaryOperation OperationType.Subtract max x (fun diff ->
                                PerformBinaryOperation OperationType.Multiply diff minusOne (fun minusDiff ->
                                k (y >>= minusDiff, state)))) // y >= -(max - x)
                            sub
                            (this.Raise this.OverflowException))
                    (fun cilState -> // x < 0 => no overflow for [min - x] # x < 0 => [min - x] != min => no overflow for (-1) * [min - x]
                        StatedConditionalExecutionCIL cilState
                           (fun state k ->
                                PerformBinaryOperation OperationType.Subtract min x (fun diff ->
                                PerformBinaryOperation OperationType.Multiply diff minusOne (fun minusDiff ->
                                k (minusDiff >>= y, state)))) // -(min - x) >= y
                            sub
                            (this.Raise this.OverflowException))
                    id
        this.SignedCheckOverflow checkOverflowForSigned cilState
    member private x.Newarr (cfg : cfg) offset (cilState : cilState) =
        let (>>=) = API.Arithmetics.(>>=)
        let elemType = resolveTermTypeFromMetadata cfg (offset + OpCodes.Newarr.Size)
        let numElements = pop cilState
        StatedConditionalExecutionCIL cilState
            (fun state k -> k (numElements >>= TypeUtils.Int32.Zero, state))
            (fun cilState k ->
                let ref = Memory.AllocateVectorArray cilState.state numElements elemType
                push ref cilState
                k [cilState])
            (this.Raise this.OverflowException)
            id

    member x.InvalidProgramException cilState = methodInterpreter.InvalidProgramException cilState
    member x.NullReferenceException cilState = methodInterpreter.NullReferenceException cilState; [cilState]
    member x.ArgumentException cilState = methodInterpreter.ArgumentException cilState; [cilState]
    member x.ArgumentNullException cilState = methodInterpreter.ArgumentNullException cilState; [cilState]
    member x.ArgumentOutOfRangeException cilState = methodInterpreter.ArgumentOutOfRangeException cilState; [cilState]
    member x.IndexOutOfRangeException cilState = methodInterpreter.IndexOutOfRangeException cilState; [cilState]
    member x.ArrayTypeMismatchException cilState = methodInterpreter.ArrayTypeMismatchException cilState; [cilState]
    member x.RankException cilState = methodInterpreter.RankException cilState; [cilState]
    member x.DivideByZeroException cilState = methodInterpreter.DivideByZeroException cilState; [cilState]
    member x.OverflowException cilState = methodInterpreter.OverflowException cilState; [cilState]
    member x.ArithmeticException cilState = methodInterpreter.ArithmeticException cilState
    member x.TypeInitializerException qualifiedTypeName innerException cilState =
        methodInterpreter.TypeInitializerException qualifiedTypeName innerException cilState
    member x.InvalidCastException cilState = methodInterpreter.InvalidCastException cilState; [cilState]

    // -------------------------------- ExplorerBase operations -------------------------------------

    member x.ExecuteAllInstructionsForCFGEdges (cfg : cfg) (cilState : cilState) : (cilState list * cilState list * cilState list) =
        let ip = currentIp cilState
        assert(ip.CanBeExpanded())
        let startingOffset = ip.Offset()
        let endOffset =
            let lastOffset = Seq.last cfg.sortedOffsets
            let rec binarySearch l r =
                if l + 1 = r then l
                else
                    let mid = (l + r) / 2
                    if cfg.sortedOffsets.[mid] <= startingOffset then binarySearch mid r
                    else binarySearch l mid
            let index = binarySearch 0 (Seq.length cfg.sortedOffsets)
            if cfg.sortedOffsets.[index] = lastOffset then cfg.ilBytes.Length
            else cfg.sortedOffsets.[index + 1]

        let isIpOfCurrentBasicBlock (ip : ip) =
            match ip with
            | Instruction(i, m) when m = cfg.methodBase -> startingOffset <= i && i < endOffset
            | _ -> false
        x.ExecuteAllInstructionsWhile isIpOfCurrentBasicBlock cilState

    member x.ExecuteOneInstruction (cilState : cilState) : (cilState list * cilState list * cilState list) =
        x.ExecuteAllInstructionsWhile (always false) cilState

    // returns finishedStates, incompleteStates, erroredStates
    member x.ExecuteAllInstructionsWhile (condition : ip -> bool) (cilState : cilState) =
        let rec executeAllInstructions (finishedStates, incompleteStates, errors) cilState k =
            let ip = currentIp cilState
            try
                cilState.iie <- None
                let allStates = x.MakeStep cilState
                let newErrors, restStates = List.partition isError allStates
                let errors = errors @ newErrors // TODO: check it
                let newIieStates, goodStates = List.partition isIIEState restStates
                let incompleteStates = newIieStates @ incompleteStates
                match goodStates with
                | _ when List.forall (currentIp >> condition) goodStates ->
                    Cps.List.foldlk executeAllInstructions (finishedStates, incompleteStates, errors) goodStates k
                | _ -> (goodStates @ finishedStates, incompleteStates, errors) |> k
            with
            | :? InsufficientInformationException as iie ->
                cilState.iie <- Some iie
                setCurrentIp ip cilState
                (finishedStates, cilState :: incompleteStates, errors) |> k
        executeAllInstructions ([],[],[]) cilState id

    member private x.IncrementLevelIfNeeded (cfg : cfg) (offset : offset) (cilState : cilState) =
        let isRecursiveVertex offset =
            if cfg.dfsOut.ContainsKey offset then
                let t1 = cfg.dfsOut.[offset]
                cfg.reverseGraph.[offset] |> Seq.exists (fun w -> cfg.dfsOut.[w] <= t1)
            else false
        if offset = 0 || isRecursiveVertex offset then
            incrementLevel cilState {offset = offset; method = cfg.methodBase}

    member private x.DecrementMethodLevel (cilState : cilState) method =
        let key = {offset = 0; method = method}
        decrementLevel cilState key

    member x.MakeStep (cilState : cilState) =
        cilState.stepsNumber <- cilState.stepsNumber + 1u
        let exit m =
            x.DecrementMethodLevel cilState m
            Logger.printLogLazy Logger.Info "Done with method %s" (lazy Reflection.getFullMethodName m)
            match cilState.ipStack with
            // the whole method is executed
            | [ Exit _ ] when startsFromMethodBeginning cilState ->
                setCurrentTime [] cilState
                popFrameOf cilState
            // some part of method is executed
            | [ Exit _ ] -> ()
            | Exit m :: ips' when Reflection.isStaticConstructor m ->
                popFrameOf cilState
                setIpStack ips' cilState
            | Exit _ :: (InstructionEndingIp(offset, caller) as ip) :: _ ->
                // TODO: assert (isCallIp ip)
                let newIp = moveInstruction (fallThroughTarget caller offset) ip
                popFrameOf cilState
                setCurrentIp newIp cilState
                let callSite = parseCallSite caller offset
                if callSite.opCode = OpCodes.Newobj && callSite.calledMethod.DeclaringType.IsValueType then
                    pushNewObjForValueTypes cilState
            | Exit _ :: Exit _ :: _ -> __unreachable__()
            | _ -> __unreachable__()
        let rec makeStep' ip k =
            match ip with
            | Instruction(offset, m) ->
                if offset = 0 then Logger.printLogLazy Logger.Info "Starting to explore method %O" (lazy Reflection.getFullMethodName m)
                x.ExecuteInstruction m offset cilState |> k
            | Exit m ->
                exit m
                k [cilState]
            | Leave(EndFinally, [],  dst, m) ->
                setCurrentIp (instruction m dst) cilState
                clearEvaluationStackLastFrame cilState
                k [cilState]
            | Leave(EndFinally, ehc :: ehcs,  dst, m) ->
                let ip' = leave (instruction m ehc.HandlerOffset) ehcs dst m
                setCurrentIp ip' cilState
                clearEvaluationStackLastFrame cilState
                k [cilState]
            | Leave(ip, ehcs, dst, m) ->
                let oldLength = List.length cilState.ipStack
                let makeLeaveIfNeeded (result : cilState) =
                    if List.length result.ipStack = oldLength then
                        match result.ipStack with
                        | ip :: ips -> result.ipStack <- leave ip ehcs dst m :: ips
                        | _ -> __unreachable__()
                makeStep' ip (fun states ->
                List.iter makeLeaveIfNeeded states
                k states)
            | _ -> __notImplemented__()
        makeStep' (currentIp cilState) id

    member private x.ExecuteInstruction m offset (cilState : cilState) =
//        Logger.trace "ExecuteInstruction:\n%s" (dump cilState)
        let cfg = CFG.findCfg m
        let opCode = parseInstruction m offset
//        let newIps = moveIp cilState |> List.map (fun cilState -> cilState.ipStack)

        let opcodeValue = LanguagePrimitives.EnumOfValue opCode.Value
        let newSts =
            match opcodeValue with
            | OpCodeValues.Br
            | OpCodeValues.Br_S -> br cfg offset cilState; [cilState]
            | OpCodeValues.Add ->
                (fun _ _ -> standardPerformBinaryOperation OperationType.Add) |> fallThrough cfg offset cilState // TODO: check float overflow [spec]
            | OpCodeValues.Mul -> (fun _ _ -> standardPerformBinaryOperation OperationType.Multiply) |> fallThrough cfg offset cilState
            | OpCodeValues.Sub -> (fun _ _ -> standardPerformBinaryOperation OperationType.Subtract) |> fallThrough cfg offset cilState
            | OpCodeValues.Shl -> (fun _ _ -> standardPerformBinaryOperation OperationType.ShiftLeft) |> fallThrough cfg offset cilState
            | OpCodeValues.Shr -> (fun _ _ -> standardPerformBinaryOperation OperationType.ShiftRight) |> fallThrough cfg offset cilState
            | OpCodeValues.Shr_Un -> (fun _ _ -> standardPerformBinaryOperation OperationType.ShiftRight_Un) |> fallThrough cfg offset cilState
            | OpCodeValues.Ceq -> (fun _ _ -> ceq) |> fallThrough cfg offset cilState
            | OpCodeValues.Cgt -> (fun _ _ -> cgt) |> fallThrough cfg offset cilState
            | OpCodeValues.Cgt_Un -> (fun _ _ -> cgtun) |> fallThrough cfg offset cilState
            | OpCodeValues.Clt -> (fun _ _ -> clt) |> fallThrough cfg offset cilState
            | OpCodeValues.Clt_Un -> (fun _ _ -> cltun) |> fallThrough cfg offset cilState
            | OpCodeValues.And -> (fun _ _ -> bitwiseOrBoolOperation OperationType.BitwiseAnd OperationType.LogicalAnd) |> fallThrough cfg offset cilState
            | OpCodeValues.Or -> (fun _ _ -> bitwiseOrBoolOperation OperationType.BitwiseOr OperationType.LogicalOr) |> fallThrough cfg offset cilState
            | OpCodeValues.Xor -> (fun _ _ -> bitwiseOrBoolOperation OperationType.BitwiseXor OperationType.LogicalXor) |> fallThrough cfg offset cilState
            | OpCodeValues.Neg -> (fun _ _ -> performCILUnaryOperation OperationType.UnaryMinus) |> fallThrough cfg offset cilState
            | OpCodeValues.Not -> (fun _ _ -> bitwiseOrBoolNot) |> fallThrough cfg offset cilState
            | OpCodeValues.Stloc -> stloc (fun ilBytes offset -> NumberCreator.extractUnsignedInt16 ilBytes (offset + OpCodes.Stloc.Size) |> int) |> forkThrough cfg offset cilState
            | OpCodeValues.Stloc_0 -> stloc (fun _ _ -> 0) |> forkThrough cfg offset cilState
            | OpCodeValues.Stloc_1 -> stloc (fun _ _ -> 1) |> forkThrough cfg offset cilState
            | OpCodeValues.Stloc_2 -> stloc (fun _ _ -> 2) |> forkThrough cfg offset cilState
            | OpCodeValues.Stloc_3 -> stloc (fun _ _ -> 3) |> forkThrough cfg offset cilState
            | OpCodeValues.Stloc_S -> stloc (fun ilBytes offset -> NumberCreator.extractUnsignedInt8 ilBytes (offset + OpCodes.Stloc_S.Size) |> int) |> forkThrough cfg offset cilState
            | OpCodeValues.Starg -> starg (fun ilBytes offset -> NumberCreator.extractUnsignedInt16 ilBytes (offset + OpCodes.Starg.Size) |> int) |> forkThrough cfg offset cilState
            | OpCodeValues.Starg_S -> starg (fun ilBytes offset -> NumberCreator.extractUnsignedInt8 ilBytes (offset + OpCodes.Starg_S.Size) |> int) |> forkThrough cfg offset cilState
            | OpCodeValues.Ldc_I4 -> ldc (fun ilBytes offset -> NumberCreator.extractInt32 ilBytes (offset + OpCodes.Ldc_I4.Size)) typedefof<int32> |> fallThrough cfg offset cilState
            | OpCodeValues.Ldc_I4_0 -> ldc (fun _ _ -> 0) typedefof<int32> |> fallThrough cfg offset cilState
            | OpCodeValues.Ldc_I4_1 -> ldc (fun _ _ -> 1) typedefof<int32> |> fallThrough cfg offset cilState
            | OpCodeValues.Ldc_I4_2 -> ldc (fun _ _ -> 2) typedefof<int32> |> fallThrough cfg offset cilState
            | OpCodeValues.Ldc_I4_3 -> ldc (fun _ _ -> 3) typedefof<int32> |> fallThrough cfg offset cilState
            | OpCodeValues.Ldc_I4_4 -> ldc (fun _ _ -> 4) typedefof<int32> |> fallThrough cfg offset cilState
            | OpCodeValues.Ldc_I4_5 -> ldc (fun _ _ -> 5) typedefof<int32> |> fallThrough cfg offset cilState
            | OpCodeValues.Ldc_I4_6 -> ldc (fun _ _ -> 6) typedefof<int32> |> fallThrough cfg offset cilState
            | OpCodeValues.Ldc_I4_7 -> ldc (fun _ _ -> 7) typedefof<int32> |> fallThrough cfg offset cilState
            | OpCodeValues.Ldc_I4_8 -> ldc (fun _ _ -> 8) typedefof<int32> |> fallThrough cfg offset cilState
            | OpCodeValues.Ldc_I4_M1 -> ldc (fun _ _ -> -1) typedefof<int32> |> fallThrough cfg offset cilState
            | OpCodeValues.Ldc_I4_S -> ldc (fun ilBytes offset -> NumberCreator.extractInt8 ilBytes (offset + OpCodes.Ldc_I4_S.Size)) typedefof<int32> |> fallThrough cfg offset cilState
            | OpCodeValues.Ldc_I8 -> ldc (fun ilBytes offset -> NumberCreator.extractInt64 ilBytes (offset + OpCodes.Ldc_I8.Size)) typedefof<int64> |> fallThrough cfg offset cilState
            | OpCodeValues.Ldc_R4 -> ldc (fun ilBytes offset -> NumberCreator.extractFloat32 ilBytes (offset + OpCodes.Ldc_R4.Size)) typedefof<float32> |> fallThrough cfg offset cilState
            | OpCodeValues.Ldc_R8 -> ldc (fun ilBytes offset -> NumberCreator.extractFloat64 ilBytes (offset + OpCodes.Ldc_R8.Size)) typedefof<double> |> fallThrough cfg offset cilState
            | OpCodeValues.Ldarg -> ldarg (fun ilBytes offset -> NumberCreator.extractUnsignedInt16 ilBytes (offset + OpCodes.Ldarg.Size) |> int) |> fallThrough cfg offset cilState
            | OpCodeValues.Ldarg_0 -> ldarg (fun _ _ -> 0) |> fallThrough cfg offset cilState
            | OpCodeValues.Ldarg_1 -> ldarg (fun _ _ -> 1) |> fallThrough cfg offset cilState
            | OpCodeValues.Ldarg_2 -> ldarg (fun _ _ -> 2) |> fallThrough cfg offset cilState
            | OpCodeValues.Ldarg_3 -> ldarg (fun _ _ -> 3) |> fallThrough cfg offset cilState
            | OpCodeValues.Ldarg_S -> ldarg (fun ilBytes offset -> NumberCreator.extractUnsignedInt8 ilBytes (offset + OpCodes.Ldarg_S.Size) |> int) |> fallThrough cfg offset cilState
            | OpCodeValues.Nop -> fallThrough cfg offset cilState (fun _ _ _ -> ())
            | OpCodeValues.Ldloc -> ldloc (fun ilBytes offset -> NumberCreator.extractUnsignedInt16 ilBytes (offset + OpCodes.Ldloc.Size) |> int) |> fallThrough cfg offset cilState
            | OpCodeValues.Ldloc_0 -> ldloc (fun _ _ -> 0) |> fallThrough cfg offset cilState
            | OpCodeValues.Ldloc_1 -> ldloc (fun _ _ -> 1) |> fallThrough cfg offset cilState
            | OpCodeValues.Ldloc_2 -> ldloc (fun _ _ -> 2) |> fallThrough cfg offset cilState
            | OpCodeValues.Ldloc_3 -> ldloc (fun _ _ -> 3) |> fallThrough cfg offset cilState
            | OpCodeValues.Ldloc_S -> ldloc (fun ilBytes offset -> NumberCreator.extractUnsignedInt8 ilBytes (offset + OpCodes.Ldloc_S.Size) |> int) |> fallThrough cfg offset cilState
            | OpCodeValues.Ldloca -> ldloca (fun ilBytes offset -> NumberCreator.extractUnsignedInt16 ilBytes (offset + OpCodes.Ldloca.Size) |> int) |> fallThrough cfg offset cilState
            | OpCodeValues.Ldloca_S -> ldloca (fun ilBytes offset -> NumberCreator.extractUnsignedInt8 ilBytes (offset + OpCodes.Ldloca_S.Size) |> int) |> fallThrough cfg offset cilState
            | OpCodeValues.Ret -> ret cfg cilState; [cilState]
            | OpCodeValues.Dup -> (fun _ _ -> dup) |> fallThrough cfg offset cilState

            // branching
            | OpCodeValues.Brfalse -> brfalse cfg offset cilState
            | OpCodeValues.Brfalse_S -> brfalse cfg offset cilState
            | OpCodeValues.Brtrue -> brtrue cfg offset cilState
            | OpCodeValues.Brtrue_S -> brtrue cfg offset cilState
            | OpCodeValues.Beq -> applyAndBranch ceq brtrue cfg offset cilState
            | OpCodeValues.Beq_S -> applyAndBranch ceq brtrue cfg offset cilState
            | OpCodeValues.Bge -> applyAndBranch bgeHelper brfalse cfg offset cilState
            | OpCodeValues.Bge_S -> applyAndBranch bgeHelper brfalse cfg offset cilState

            | OpCodeValues.Bgt -> applyAndBranch cgt brtrue cfg offset cilState
            | OpCodeValues.Bgt_S -> applyAndBranch cgt brtrue cfg offset cilState
            | OpCodeValues.Bgt_Un -> applyAndBranch cgtun brtrue cfg offset cilState
            | OpCodeValues.Bgt_Un_S -> applyAndBranch cgtun brtrue cfg offset cilState
            | OpCodeValues.Ble -> applyAndBranch cgt brfalse cfg offset cilState
            | OpCodeValues.Ble_S -> applyAndBranch cgt brfalse cfg offset cilState
            | OpCodeValues.Ble_Un -> applyAndBranch cgtun brfalse cfg offset cilState
            | OpCodeValues.Ble_Un_S -> applyAndBranch cgtun brfalse cfg offset cilState
            | OpCodeValues.Blt -> applyAndBranch clt brtrue cfg offset cilState
            | OpCodeValues.Blt_S -> applyAndBranch clt brtrue cfg offset cilState
            | OpCodeValues.Blt_Un -> applyAndBranch cltun brtrue cfg offset cilState
            | OpCodeValues.Blt_Un_S -> applyAndBranch cltun brtrue cfg offset cilState
            | OpCodeValues.Bne_Un -> applyAndBranch ceq brfalse cfg offset cilState
            | OpCodeValues.Bne_Un_S -> applyAndBranch ceq brfalse cfg offset cilState
            | OpCodeValues.Bge_Un -> applyAndBranch cltun brfalse cfg offset cilState
            | OpCodeValues.Bge_Un_S -> applyAndBranch cltun brfalse cfg offset cilState

            | OpCodeValues.Ldstr -> ldstr |> fallThrough cfg offset cilState
            | OpCodeValues.Ldnull -> (fun _ _ -> ldnull) |> fallThrough cfg offset cilState
            | OpCodeValues.Conv_I1 -> (fun _ _ -> castTopOfOperationalStackUnchecked TypeUtils.int8Type) |> fallThrough cfg offset cilState
            | OpCodeValues.Conv_I2 -> (fun _ _ -> castTopOfOperationalStackUnchecked TypeUtils.int16Type) |> fallThrough cfg offset cilState
            | OpCodeValues.Conv_I4 -> (fun _ _ -> castTopOfOperationalStackUnchecked TypeUtils.int32Type) |> fallThrough cfg offset cilState
            | OpCodeValues.Conv_I8 -> (fun _ _ -> castTopOfOperationalStackUnchecked TypeUtils.int64Type) |> fallThrough cfg offset cilState
            | OpCodeValues.Conv_R4 -> (fun _ _ -> castTopOfOperationalStackUnchecked TypeUtils.float32Type) |> fallThrough cfg offset cilState
            | OpCodeValues.Conv_R8 -> (fun _ _ -> castTopOfOperationalStackUnchecked TypeUtils.float64Type) |> fallThrough cfg offset cilState
            | OpCodeValues.Conv_U1 -> (fun _ _ -> castTopOfOperationalStackUnchecked TypeUtils.uint8Type) |> fallThrough cfg offset cilState
            | OpCodeValues.Conv_U2 -> (fun _ _ -> castTopOfOperationalStackUnchecked TypeUtils.uint16Type) |> fallThrough cfg offset cilState
            | OpCodeValues.Conv_U4 -> (fun _ _ -> castTopOfOperationalStackUnchecked TypeUtils.uint32Type) |> fallThrough cfg offset cilState
            | OpCodeValues.Conv_U8 -> (fun _ _ -> castTopOfOperationalStackUnchecked TypeUtils.uint64Type) |> fallThrough cfg offset cilState
            | OpCodeValues.Conv_I -> (fun _ _ -> convi) |> fallThrough cfg offset cilState
            | OpCodeValues.Conv_U -> (fun _ _ -> convu) |> fallThrough cfg offset cilState
            | OpCodeValues.Conv_R_Un -> (fun _ _ -> castTopOfOperationalStackUnchecked TypeUtils.float64Type) |> fallThrough cfg offset cilState
            | OpCodeValues.Switch -> switch cfg offset cilState
            | OpCodeValues.Ldtoken -> ldtoken |> fallThrough cfg offset cilState
            | OpCodeValues.Ldftn -> ldftn |> fallThrough cfg offset cilState
            | OpCodeValues.Pop -> (fun _ _ -> pop >> ignore) |> fallThrough cfg offset cilState
            | OpCodeValues.Initobj -> initobj |> forkThrough cfg offset cilState
            | OpCodeValues.Ldarga -> ldarga (fun ilBytes offset -> NumberCreator.extractUnsignedInt16 ilBytes (offset + OpCodes.Ldarga.Size) |> int) |> fallThrough cfg offset cilState
            | OpCodeValues.Ldarga_S -> ldarga (fun ilBytes offset -> NumberCreator.extractUnsignedInt8 ilBytes (offset + OpCodes.Ldarga_S.Size) |> int) |> fallThrough cfg offset cilState
            | OpCodeValues.Ldind_I4 -> (fun _ _ -> ldind (castUnchecked TypeUtils.int32Type)) |> fallThrough cfg offset cilState
            | OpCodeValues.Ldind_I1 -> (fun _ _ -> ldind (castUnchecked TypeUtils.int8Type)) |> fallThrough cfg offset cilState
            | OpCodeValues.Ldind_I2 -> (fun _ _ -> ldind (castUnchecked TypeUtils.int16Type)) |> fallThrough cfg offset cilState
            | OpCodeValues.Ldind_I8 -> (fun _ _ -> ldind (castUnchecked TypeUtils.int64Type)) |> fallThrough cfg offset cilState
            | OpCodeValues.Ldind_U1 -> (fun _ _ -> ldind (castUnchecked TypeUtils.uint8Type)) |> fallThrough cfg offset cilState
            | OpCodeValues.Ldind_U2 -> (fun _ _ -> ldind (castUnchecked TypeUtils.uint16Type)) |> fallThrough cfg offset cilState
            | OpCodeValues.Ldind_U4 -> (fun _ _ -> ldind (castUnchecked TypeUtils.uint32Type)) |> fallThrough cfg offset cilState
            | OpCodeValues.Ldind_R4 -> (fun _ _ -> ldind (castUnchecked TypeUtils.float32Type)) |> fallThrough cfg offset cilState
            | OpCodeValues.Ldind_R8 -> (fun _ _ -> ldind (castUnchecked TypeUtils.float64Type)) |> fallThrough cfg offset cilState
            | OpCodeValues.Ldind_Ref -> (fun _ _ -> ldind always) |> fallThrough cfg offset cilState
            | OpCodeValues.Ldind_I -> (fun _ _ -> ldind MakeIntPtr) |> fallThrough cfg offset cilState
            | OpCodeValues.Isinst -> isinst |> forkThrough cfg offset cilState
            | OpCodeValues.Stobj -> stobj |> forkThrough cfg offset cilState
            | OpCodeValues.Ldobj -> ldobj |> fallThrough cfg offset cilState
            | OpCodeValues.Stind_I1 -> (fun _ _ -> stind (castUnchecked TypeUtils.int8Type)) |> forkThrough cfg offset cilState
            | OpCodeValues.Stind_I2 -> (fun _ _ -> stind (castUnchecked TypeUtils.int16Type)) |> forkThrough cfg offset cilState
            | OpCodeValues.Stind_I4 -> (fun _ _ -> stind (castUnchecked TypeUtils.int32Type)) |> forkThrough cfg offset cilState
            | OpCodeValues.Stind_I8 -> (fun _ _ -> stind (castUnchecked TypeUtils.int64Type)) |> forkThrough cfg offset cilState
            | OpCodeValues.Stind_R4 -> (fun _ _ -> stind (castUnchecked TypeUtils.float32Type)) |> forkThrough cfg offset cilState
            | OpCodeValues.Stind_R8 -> (fun _ _ -> stind (castUnchecked TypeUtils.float64Type)) |> forkThrough cfg offset cilState
            | OpCodeValues.Stind_Ref -> (fun _ _ -> stind always) |> forkThrough cfg offset cilState
            | OpCodeValues.Stind_I -> (fun _ _ -> stind MakeIntPtr) |> forkThrough cfg offset cilState
            | OpCodeValues.Sizeof -> sizeofInstruction |> fallThrough cfg offset cilState
            | OpCodeValues.Leave
            | OpCodeValues.Leave_S -> InstructionsSet.leave cfg offset cilState; [cilState]
            | OpCodeValues.Endfinally -> (fun _ _ -> endfinally) |> fallThrough cfg offset cilState
            | OpCodeValues.Rethrow -> (fun _ _ -> rethrow) |> fallThrough cfg offset cilState
            | OpCodeValues.Endfilter -> (fun _ _ -> endfilter) |> fallThrough cfg offset cilState
            | OpCodeValues.Localloc -> (fun _ _ -> localloc) |> fallThrough cfg offset cilState
            // TODO: notImplemented instructions
            | OpCodeValues.Stelem_I -> (fun _ _ _ -> __notImplemented__()) |> fallThrough cfg offset cilState
            | OpCodeValues.Ldelem_I -> (fun _ _ _ -> __notImplemented__()) |> fallThrough cfg offset cilState
            | OpCodeValues.Arglist -> (fun _ _ _ -> __notImplemented__()) |> fallThrough cfg offset cilState
            | OpCodeValues.Jmp -> (fun _ _ _ -> __notImplemented__()) |> fallThrough cfg offset cilState
            | OpCodeValues.Break -> (fun _ _ _ -> __notImplemented__()) |> fallThrough cfg offset cilState
            | OpCodeValues.Calli -> (fun _ _ _ -> __notImplemented__()) |> fallThrough cfg offset cilState
            | OpCodeValues.Ckfinite -> (fun _ _ _ -> __notImplemented__()) |> fallThrough cfg offset cilState
            | OpCodeValues.Constrained_ -> constrained |> fallThrough cfg offset cilState
            | OpCodeValues.Cpblk -> (fun _ _ _ -> __notImplemented__()) |> fallThrough cfg offset cilState
            | OpCodeValues.Cpobj -> (fun _ _ _ -> __notImplemented__()) |> fallThrough cfg offset cilState
            | OpCodeValues.Mkrefany -> (fun _ _ _ -> __notImplemented__()) |> fallThrough cfg offset cilState
            | OpCodeValues.Prefix1 -> (fun _ _ _ -> __notImplemented__()) |> fallThrough cfg offset cilState
            | OpCodeValues.Prefix2 -> (fun _ _ _ -> __notImplemented__()) |> fallThrough cfg offset cilState
            | OpCodeValues.Prefix3 -> (fun _ _ _ -> __notImplemented__()) |> fallThrough cfg offset cilState
            | OpCodeValues.Prefix4 -> (fun _ _ _ -> __notImplemented__()) |> fallThrough cfg offset cilState
            | OpCodeValues.Prefix5 -> (fun _ _ _ -> __notImplemented__()) |> fallThrough cfg offset cilState
            | OpCodeValues.Prefix6 -> (fun _ _ _ -> __notImplemented__()) |> fallThrough cfg offset cilState
            | OpCodeValues.Prefix7 -> (fun _ _ _ -> __notImplemented__()) |> fallThrough cfg offset cilState
            | OpCodeValues.Prefixref -> (fun _ _ _ -> __notImplemented__()) |> fallThrough cfg offset cilState
            | OpCodeValues.Readonly_ -> fallThrough cfg offset cilState (fun _ _ _ -> ())
            | OpCodeValues.Refanytype -> (fun _ _ _ -> __notImplemented__()) |> fallThrough cfg offset cilState
            | OpCodeValues.Refanyval -> (fun _ _ _ -> __notImplemented__()) |> fallThrough cfg offset cilState
            | OpCodeValues.Tail_ -> (fun _ _ _ -> __notImplemented__()) |> fallThrough cfg offset cilState
            | OpCodeValues.Unaligned_ -> (fun _ _ _ -> __notImplemented__()) |> fallThrough cfg offset cilState
            | OpCodeValues.Volatile_ -> fallThrough cfg offset cilState (fun _ _ _ -> ())
            | OpCodeValues.Initblk -> (fun _ _ _ -> __notImplemented__()) |> fallThrough cfg offset cilState

            | OpCodeValues.Call -> this.Call cfg offset cilState
            | OpCodeValues.Callvirt -> this.CallVirt cfg offset cilState
            | OpCodeValues.Newobj -> this.NewObj cfg offset cilState
            | OpCodeValues.Ldsfld -> this.LdsFld false cfg offset cilState
            | OpCodeValues.Ldsflda -> this.LdsFld true cfg offset cilState
            | OpCodeValues.Stsfld -> this.StsFld cfg offset cilState
            | OpCodeValues.Ldfld -> this.LdFld false |> forkThrough cfg offset cilState
            | OpCodeValues.Ldflda -> this.LdFld true |> forkThrough cfg offset cilState
            | OpCodeValues.Stfld -> this.StFld |> forkThrough cfg offset cilState
            | OpCodeValues.Ldelem -> this.LdElem |> forkThrough cfg offset cilState
            | OpCodeValues.Ldelema -> this.LdElema |> forkThrough cfg offset cilState
            | OpCodeValues.Ldelem_I1 -> (fun _ _ -> this.LdElemTyp TypeUtils.int8Type) |> forkThrough cfg offset cilState
            | OpCodeValues.Ldelem_I2 -> (fun _ _ -> this.LdElemTyp TypeUtils.int16Type) |> forkThrough cfg offset cilState
            | OpCodeValues.Ldelem_I4 -> (fun _ _ -> this.LdElemTyp TypeUtils.int32Type) |> forkThrough cfg offset cilState
            | OpCodeValues.Ldelem_I8 -> (fun _ _ -> this.LdElemTyp TypeUtils.int64Type) |> forkThrough cfg offset cilState
            | OpCodeValues.Ldelem_R4 -> (fun _ _ -> this.LdElemTyp TypeUtils.float32Type) |> forkThrough cfg offset cilState
            | OpCodeValues.Ldelem_R8 -> (fun _ _ -> this.LdElemTyp TypeUtils.float64Type) |> forkThrough cfg offset cilState
            | OpCodeValues.Ldelem_U1 -> (fun _ _ -> this.LdElemTyp TypeUtils.uint8Type) |> forkThrough cfg offset cilState
            | OpCodeValues.Ldelem_U2 -> (fun _ _ -> this.LdElemTyp TypeUtils.uint16Type) |> forkThrough cfg offset cilState
            | OpCodeValues.Ldelem_U4 -> (fun _ _ -> this.LdElemTyp TypeUtils.uint32Type) |> forkThrough cfg offset cilState
            | OpCodeValues.Ldelem_Ref -> (fun _ _ -> this.LdElemRef) |> forkThrough cfg offset cilState
            | OpCodeValues.Stelem -> (fun _ _ -> this.StElem) |> forkThrough cfg offset cilState
            | OpCodeValues.Stelem_I1 -> (fun _ _ -> this.StElemTyp TypeUtils.int8Type) |> forkThrough cfg offset cilState
            | OpCodeValues.Stelem_I2 -> (fun _ _ -> this.StElemTyp TypeUtils.int16Type) |> forkThrough cfg offset cilState
            | OpCodeValues.Stelem_I4 -> (fun _ _ -> this.StElemTyp TypeUtils.int32Type) |> forkThrough cfg offset cilState
            | OpCodeValues.Stelem_I8 -> (fun _ _ -> this.StElemTyp TypeUtils.int64Type) |> forkThrough cfg offset cilState
            | OpCodeValues.Stelem_R4 -> (fun _ _ -> this.StElemTyp TypeUtils.float32Type) |> forkThrough cfg offset cilState
            | OpCodeValues.Stelem_R8 -> (fun _ _ -> this.StElemTyp TypeUtils.float64Type) |> forkThrough cfg offset cilState
            | OpCodeValues.Stelem_Ref -> (fun _ _ -> this.StElemRef) |> forkThrough cfg offset cilState
            | OpCodeValues.Conv_Ovf_I1 -> (fun _ _ -> this.ConvOvf TypeUtils.int8Type) |> forkThrough cfg offset cilState
            | OpCodeValues.Conv_Ovf_I2 -> (fun _ _ -> this.ConvOvf TypeUtils.int16Type) |> forkThrough cfg offset cilState
            | OpCodeValues.Conv_Ovf_I4 -> (fun _ _ -> this.ConvOvf TypeUtils.int32Type) |> forkThrough cfg offset cilState
            | OpCodeValues.Conv_Ovf_I8 -> (fun _ _ -> this.ConvOvf TypeUtils.int64Type) |> forkThrough cfg offset cilState
            | OpCodeValues.Conv_Ovf_I -> (fun _ _ -> convi) |> fallThrough cfg offset cilState
            | OpCodeValues.Conv_Ovf_U1 -> (fun _ _ -> this.ConvOvf TypeUtils.uint8Type) |> forkThrough cfg offset cilState
            | OpCodeValues.Conv_Ovf_U2 -> (fun _ _ -> this.ConvOvf TypeUtils.uint16Type) |> forkThrough cfg offset cilState
            | OpCodeValues.Conv_Ovf_U4 -> (fun _ _ -> this.ConvOvf TypeUtils.uint32Type) |> forkThrough cfg offset cilState
            | OpCodeValues.Conv_Ovf_U8 -> (fun _ _ -> this.ConvOvf TypeUtils.uint64Type) |> forkThrough cfg offset cilState
            | OpCodeValues.Conv_Ovf_U -> (fun _ _ -> convu) |> fallThrough cfg offset cilState
            | OpCodeValues.Conv_Ovf_I1_Un -> (fun _ _ -> this.ConvOvfUn TypeUtils.uint32Type TypeUtils.int8Type) |> forkThrough cfg offset cilState
            | OpCodeValues.Conv_Ovf_I2_Un -> (fun _ _ -> this.ConvOvfUn TypeUtils.uint32Type TypeUtils.int16Type) |> forkThrough cfg offset cilState
            | OpCodeValues.Conv_Ovf_I4_Un -> (fun _ _ -> this.ConvOvfUn TypeUtils.uint32Type TypeUtils.int32Type) |> forkThrough cfg offset cilState
            | OpCodeValues.Conv_Ovf_I8_Un -> (fun _ _ -> this.ConvOvfUn TypeUtils.uint64Type TypeUtils.int64Type) |> forkThrough cfg offset cilState
            | OpCodeValues.Conv_Ovf_I_Un -> (fun _ _ -> convi) |> fallThrough cfg offset cilState
            | OpCodeValues.Conv_Ovf_U1_Un -> (fun _ _ -> this.ConvOvfUn TypeUtils.uint32Type TypeUtils.uint8Type) |> forkThrough cfg offset cilState
            | OpCodeValues.Conv_Ovf_U2_Un -> (fun _ _ -> this.ConvOvfUn TypeUtils.uint32Type TypeUtils.uint16Type) |> forkThrough cfg offset cilState
            | OpCodeValues.Conv_Ovf_U4_Un -> (fun _ _ -> this.ConvOvfUn TypeUtils.uint32Type TypeUtils.uint32Type) |> forkThrough cfg offset cilState
            | OpCodeValues.Conv_Ovf_U8_Un -> (fun _ _ -> this.ConvOvfUn TypeUtils.uint64Type TypeUtils.uint64Type) |> forkThrough cfg offset cilState
            | OpCodeValues.Conv_Ovf_U_Un -> (fun _ _ -> convu) |> fallThrough cfg offset cilState
            | OpCodeValues.Castclass -> this.CastClass |> forkThrough cfg offset cilState
            | OpCodeValues.Ldlen -> (fun _ _ -> this.LdLen) |> forkThrough cfg offset cilState
            | OpCodeValues.Ldvirtftn -> this.LdVirtFtn |> forkThrough cfg offset cilState
            | OpCodeValues.Box -> this.Box |> forkThrough cfg offset cilState
            | OpCodeValues.Unbox -> this.Unbox |> forkThrough cfg offset cilState
            | OpCodeValues.Unbox_Any -> this.UnboxAny |> forkThrough cfg offset cilState
            | OpCodeValues.Add_Ovf_Un -> (fun _ _ -> this.Add_ovf_un) |> forkThrough cfg offset cilState
            | OpCodeValues.Sub_Ovf_Un -> (fun _ _ -> this.Sub_ovf_un) |> forkThrough cfg offset cilState
            | OpCodeValues.Mul_Ovf_Un -> (fun _ _ -> this.Mul_ovf_un) |> forkThrough cfg offset cilState
            | OpCodeValues.Add_Ovf -> (fun _ _ -> this.Add_ovf) |> forkThrough cfg offset cilState
            | OpCodeValues.Sub_Ovf -> (fun _ _ -> this.Sub_ovf) |> forkThrough cfg offset cilState
            | OpCodeValues.Mul_Ovf -> (fun _ _ -> this.Mul_ovf) |> forkThrough cfg offset cilState
            | OpCodeValues.Div -> (fun _ _ -> this.Div) |> forkThrough cfg offset cilState
            | OpCodeValues.Div_Un -> (fun _ _ -> this.DivUn) |> forkThrough cfg offset cilState
            | OpCodeValues.Rem -> (fun _ _ -> this.Rem) |> forkThrough cfg offset cilState
            | OpCodeValues.Rem_Un -> (fun _ _ -> this.RemUn) |> forkThrough cfg offset cilState
            | OpCodeValues.Newarr -> this.Newarr |> forkThrough cfg offset cilState
            | OpCodeValues.Throw -> this.Throw cilState
            | _ -> __unreachable__()

        let originLevel = levelToUnsignedInt cilState.level
        assert(List.forall (fun s -> levelToUnsignedInt s.level = originLevel) newSts)
        let renewInstructionsInfo cilState =
            if not <| isError cilState then
                x.IncrementLevelIfNeeded cfg offset cilState
        newSts |> List.iter renewInstructionsInfo
        newSts<|MERGE_RESOLUTION|>--- conflicted
+++ resolved
@@ -14,38 +14,9 @@
 
 type cfg = CFG.cfgData
 
-<<<<<<< HEAD
-type public MethodInterpreter(searcher : ISearcher) as this =
+type public MethodInterpreter(maxBound, forwardSearcher : IForwardSearcher (*ilInterpreter : ILInterpreter, funcId : IFunctionIdentifier, cfg : cfg*)) as this =
     inherit ExplorerBase()
-
-    let ilInterpreter = ILInterpreter(this)
-
-    member x.Interpret (_ : MethodBase) (initialState : cilState) =
-        let q = IndexedQueue()
-        q.Add initialState
-
-        let hasAnyProgress (s : cilState) = [s.startingIP] <> s.ipStack
-        let isEffectFor currentIp (s : cilState) = hasAnyProgress s && startingIpOf s = currentIp
-        let step s =
-            let states = List.filter (isEffectFor (currentIp s)) (s :: q.GetStates())
-            match states with
-            | [] ->
-                let goodStates, incompleteStates, errors = ilInterpreter.ExecuteOnlyOneInstruction s
-                goodStates @ incompleteStates @ errors
-            | _ -> List.map (compose s) states |> List.concat
-            |> List.iter q.Add
-        let mutable s = searcher.PickNext q
-        while Option.isSome s do
-            match s with
-            | Some state ->
-                q.Remove state
-                step state
-                s <- searcher.PickNext q
-            | None -> ()
-        searcher.GetResults initialState q
-=======
-type public MethodInterpreter(maxBound, forwardSearcher : IForwardSearcher (*ilInterpreter : ILInterpreter, funcId : IFunctionIdentifier, cfg : cfg*)) =
-    inherit ExplorerBase()
+    let interpreter = ILInterpreter(this)
     member x.GetResults initialState =
         let (|CilStateWithIIE|_|) (cilState : cilState) = cilState.iie
         let isStartingDescender (s : cilState) = s.startingIP = initialState.startingIP
@@ -74,14 +45,12 @@
 
     member x.Interpret (main : MethodBase) (initialState : cilState) =
         forwardSearcher.Init main Seq.empty
-        let interpreter = ILInterpreter(x)
         while forwardSearcher.ShouldWork() do
             let s = forwardSearcher.Pick()
             let goodStates, incompleteStates, errors = interpreter.ExecuteOneInstruction s
             let allStates = goodStates @ incompleteStates @ errors |> List.toSeq
             forwardSearcher.Update s allStates
         x.GetResults initialState
->>>>>>> ba164225
 
     override x.Invoke method initialState k =
         let k x = forwardSearcher.Reset(); k x
@@ -92,94 +61,18 @@
         let printResults (cilStates : cilState list) =
             let states = List.fold (fun acc (cilState : cilState) -> acc + Print.Dump cilState.state + "\n") "" cilStates
             let fullMethodName = Reflection.getFullMethodName method
-<<<<<<< HEAD
-            Logger.warning "For method %O got %i states :\n%s" fullMethodName (List.length cilStates) states
-//        printResults results
-        k results
-
-    override x.StepInstruction state =
-        // TODO: schedule instruction, send response after its execution to client machine
-        ilInterpreter.MakeStep state |> List.head
-    override x.StepBranch state =
-        // TODO
-        x.StepInstruction state, true
-
-and public ILInterpreter(methodInterpreter : MethodInterpreter) as this =
-    do
-        opcode2Function.[hashFunction OpCodes.Call]           <- this.Call
-        opcode2Function.[hashFunction OpCodes.Callvirt]       <- this.CallVirt
-        opcode2Function.[hashFunction OpCodes.Newobj]         <- this.NewObj
-        opcode2Function.[hashFunction OpCodes.Ldsfld]         <- this.LdsFld false
-        opcode2Function.[hashFunction OpCodes.Ldsflda]        <- this.LdsFld true
-        opcode2Function.[hashFunction OpCodes.Stsfld]         <- this.StsFld
-        opcode2Function.[hashFunction OpCodes.Ldfld]          <- zipWithOneOffset <| this.LdFld false
-        opcode2Function.[hashFunction OpCodes.Ldflda]         <- zipWithOneOffset <| this.LdFld true
-        opcode2Function.[hashFunction OpCodes.Stfld]          <- zipWithOneOffset <| this.StFld
-        opcode2Function.[hashFunction OpCodes.Ldelem]         <- zipWithOneOffset <| this.LdElem
-        opcode2Function.[hashFunction OpCodes.Ldelema]        <- zipWithOneOffset <| this.LdElema
-        opcode2Function.[hashFunction OpCodes.Ldelem_I1]      <- zipWithOneOffset <| fun _ _ -> this.LdElemTyp TypeUtils.int8Type
-        opcode2Function.[hashFunction OpCodes.Ldelem_I2]      <- zipWithOneOffset <| fun _ _ -> this.LdElemTyp TypeUtils.int16Type
-        opcode2Function.[hashFunction OpCodes.Ldelem_I4]      <- zipWithOneOffset <| fun _ _ -> this.LdElemTyp TypeUtils.int32Type
-        opcode2Function.[hashFunction OpCodes.Ldelem_I8]      <- zipWithOneOffset <| fun _ _ -> this.LdElemTyp TypeUtils.int64Type
-        opcode2Function.[hashFunction OpCodes.Ldelem_R4]      <- zipWithOneOffset <| fun _ _ -> this.LdElemTyp TypeUtils.float32Type
-        opcode2Function.[hashFunction OpCodes.Ldelem_R8]      <- zipWithOneOffset <| fun _ _ -> this.LdElemTyp TypeUtils.float64Type
-        opcode2Function.[hashFunction OpCodes.Ldelem_U1]      <- zipWithOneOffset <| fun _ _ -> this.LdElemTyp TypeUtils.uint8Type
-        opcode2Function.[hashFunction OpCodes.Ldelem_U2]      <- zipWithOneOffset <| fun _ _ -> this.LdElemTyp TypeUtils.uint16Type
-        opcode2Function.[hashFunction OpCodes.Ldelem_U4]      <- zipWithOneOffset <| fun _ _ -> this.LdElemTyp TypeUtils.uint32Type
-        opcode2Function.[hashFunction OpCodes.Ldelem_Ref]     <- zipWithOneOffset <| fun _ _ -> this.LdElemRef
-        opcode2Function.[hashFunction OpCodes.Stelem]         <- zipWithOneOffset <| this.StElem
-        opcode2Function.[hashFunction OpCodes.Stelem_I1]      <- zipWithOneOffset <| fun _ _ -> this.StElemTyp TypeUtils.int8Type
-        opcode2Function.[hashFunction OpCodes.Stelem_I2]      <- zipWithOneOffset <| fun _ _ -> this.StElemTyp TypeUtils.int16Type
-        opcode2Function.[hashFunction OpCodes.Stelem_I4]      <- zipWithOneOffset <| fun _ _ -> this.StElemTyp TypeUtils.int32Type
-        opcode2Function.[hashFunction OpCodes.Stelem_I8]      <- zipWithOneOffset <| fun _ _ -> this.StElemTyp TypeUtils.int64Type
-        opcode2Function.[hashFunction OpCodes.Stelem_R4]      <- zipWithOneOffset <| fun _ _ -> this.StElemTyp TypeUtils.float32Type
-        opcode2Function.[hashFunction OpCodes.Stelem_R8]      <- zipWithOneOffset <| fun _ _ -> this.StElemTyp TypeUtils.float64Type
-        opcode2Function.[hashFunction OpCodes.Stelem_Ref]     <- zipWithOneOffset <| fun _ _ -> this.StElemRef
-        opcode2Function.[hashFunction OpCodes.Conv_Ovf_I1]    <- zipWithOneOffset <| fun _ _ -> this.ConvOvf TypeUtils.int8Type
-        opcode2Function.[hashFunction OpCodes.Conv_Ovf_I2]    <- zipWithOneOffset <| fun _ _ -> this.ConvOvf TypeUtils.int16Type
-        opcode2Function.[hashFunction OpCodes.Conv_Ovf_I4]    <- zipWithOneOffset <| fun _ _ -> this.ConvOvf TypeUtils.int32Type
-        opcode2Function.[hashFunction OpCodes.Conv_Ovf_I8]    <- zipWithOneOffset <| fun _ _ -> this.ConvOvf TypeUtils.int64Type
-        opcode2Function.[hashFunction OpCodes.Conv_Ovf_I]     <- zipWithOneOffset <| fun _ _ -> convi
-        opcode2Function.[hashFunction OpCodes.Conv_Ovf_U1]    <- zipWithOneOffset <| fun _ _ -> this.ConvOvf TypeUtils.uint8Type
-        opcode2Function.[hashFunction OpCodes.Conv_Ovf_U2]    <- zipWithOneOffset <| fun _ _ -> this.ConvOvf TypeUtils.uint16Type
-        opcode2Function.[hashFunction OpCodes.Conv_Ovf_U4]    <- zipWithOneOffset <| fun _ _ -> this.ConvOvf TypeUtils.uint32Type
-        opcode2Function.[hashFunction OpCodes.Conv_Ovf_U8]    <- zipWithOneOffset <| fun _ _ -> this.ConvOvf TypeUtils.uint64Type
-        opcode2Function.[hashFunction OpCodes.Conv_Ovf_U]     <- zipWithOneOffset <| fun _ _ -> convu
-        opcode2Function.[hashFunction OpCodes.Conv_Ovf_I1_Un] <- zipWithOneOffset <| fun _ _ -> this.ConvOvfUn TypeUtils.uint32Type TypeUtils.int8Type
-        opcode2Function.[hashFunction OpCodes.Conv_Ovf_I2_Un] <- zipWithOneOffset <| fun _ _ -> this.ConvOvfUn TypeUtils.uint32Type TypeUtils.int16Type
-        opcode2Function.[hashFunction OpCodes.Conv_Ovf_I4_Un] <- zipWithOneOffset <| fun _ _ -> this.ConvOvfUn TypeUtils.uint32Type TypeUtils.int32Type
-        opcode2Function.[hashFunction OpCodes.Conv_Ovf_I8_Un] <- zipWithOneOffset <| fun _ _ -> this.ConvOvfUn TypeUtils.uint64Type TypeUtils.int64Type
-        opcode2Function.[hashFunction OpCodes.Conv_Ovf_I_Un]  <- zipWithOneOffset <| fun _ _ -> convi
-        opcode2Function.[hashFunction OpCodes.Conv_Ovf_U1_Un] <- zipWithOneOffset <| fun _ _ -> this.ConvOvfUn TypeUtils.uint32Type TypeUtils.uint8Type
-        opcode2Function.[hashFunction OpCodes.Conv_Ovf_U2_Un] <- zipWithOneOffset <| fun _ _ -> this.ConvOvfUn TypeUtils.uint32Type TypeUtils.uint16Type
-        opcode2Function.[hashFunction OpCodes.Conv_Ovf_U4_Un] <- zipWithOneOffset <| fun _ _ -> this.ConvOvfUn TypeUtils.uint32Type TypeUtils.uint32Type
-        opcode2Function.[hashFunction OpCodes.Conv_Ovf_U8_Un] <- zipWithOneOffset <| fun _ _ -> this.ConvOvfUn TypeUtils.uint64Type TypeUtils.uint64Type
-        opcode2Function.[hashFunction OpCodes.Conv_Ovf_U_Un]  <- zipWithOneOffset <| fun _ _ -> convu
-        opcode2Function.[hashFunction OpCodes.Castclass]      <- zipWithOneOffset <| this.CastClass
-        opcode2Function.[hashFunction OpCodes.Ldlen]          <- zipWithOneOffset <| fun _ _ -> this.LdLen
-        opcode2Function.[hashFunction OpCodes.Ldvirtftn]      <- zipWithOneOffset <| this.LdVirtFtn
-        opcode2Function.[hashFunction OpCodes.Box]            <- zipWithOneOffset <| this.Box
-        opcode2Function.[hashFunction OpCodes.Unbox]          <- zipWithOneOffset <| this.Unbox
-        opcode2Function.[hashFunction OpCodes.Unbox_Any]      <- zipWithOneOffset <| this.UnboxAny
-        opcode2Function.[hashFunction OpCodes.Add_Ovf_Un]     <- zipWithOneOffset <| fun _ _ -> this.Add_ovf_un
-        opcode2Function.[hashFunction OpCodes.Sub_Ovf_Un]     <- zipWithOneOffset <| fun _ _ -> this.Sub_ovf_un
-        opcode2Function.[hashFunction OpCodes.Mul_Ovf_Un]     <- zipWithOneOffset <| fun _ _ -> this.Mul_ovf_un
-        opcode2Function.[hashFunction OpCodes.Add_Ovf]        <- zipWithOneOffset <| fun _ _ -> this.Add_ovf
-        opcode2Function.[hashFunction OpCodes.Sub_Ovf]        <- zipWithOneOffset <| fun _ _ -> this.Sub_ovf
-        opcode2Function.[hashFunction OpCodes.Mul_Ovf]        <- zipWithOneOffset <| fun _ _ -> this.Mul_ovf
-        opcode2Function.[hashFunction OpCodes.Div]            <- zipWithOneOffset <| fun _ _ -> this.Div
-        opcode2Function.[hashFunction OpCodes.Div_Un]         <- zipWithOneOffset <| fun _ _ -> this.DivUn
-        opcode2Function.[hashFunction OpCodes.Rem]            <- zipWithOneOffset <| fun _ _ -> this.Rem
-        opcode2Function.[hashFunction OpCodes.Rem_Un]         <- zipWithOneOffset <| fun _ _ -> this.RemUn
-        opcode2Function.[hashFunction OpCodes.Newarr]         <- zipWithOneOffset <| this.Newarr
-        opcode2Function.[hashFunction OpCodes.Throw]          <- this.Throw
-=======
             Logger.info "For method %O got %i states :\n%s" fullMethodName (List.length cilStates) states
         printResults results
         k results
 
+    override x.StepInstruction state =
+        // TODO: schedule instruction, send response after its execution to client machine.
+        // TODO: the response is a priority-sorted list of cilStates, client machine chooses the first one
+        //       it can own.
+        // TODO: also, filter out incomplete states (error too?)
+        interpreter.MakeStep state
+
 and public ILInterpreter(methodInterpreter : ExplorerBase) as this =
->>>>>>> ba164225
 
     let cilStateImplementations : Map<string, (cilState -> term option -> term list -> cilState list)> =
         Map.ofList [
@@ -452,21 +345,11 @@
         elif Map.containsKey fullMethodName Loader.CSharpImplementations then
             x.InvokeCSharpImplementation cilState fullMethodName thisOption args |> k
         elif x.IsArrayGetOrSet methodBase then
-<<<<<<< HEAD
-            x.InvokeArrayGetOrSet cilState methodBase thisOption args |> (List.map moveIpToExit >> k)
-        elif x.IsExternalMethod methodBase then
-            let stackTrace = Memory.StackTrace cilState.state.stack
-            internalfailf "new extern method: %s\nStack trace:\n%s" fullMethodName stackTrace
-        elif x.IsNotImplementedIntrinsic methodBase fullMethodName then
-            let stackTrace = Memory.StackTrace cilState.state.stack
-            internalfailf "new intrinsic method: %s \nStack trace:\n%s" fullMethodName stackTrace
-=======
             let cilStates = x.InvokeArrayGetOrSet cilState methodBase thisOption args
             List.iter moveIpToExit cilStates
             k cilStates
         elif x.IsExternalMethod methodBase then internalfailf "new extern method: %s" fullMethodName
-        elif x.IsNotImplementedIntrinsic methodBase then internalfailf "new intrinsic method: %s" fullMethodName
->>>>>>> ba164225
+        elif x.IsNotImplementedIntrinsic methodBase fullMethodName then internalfailf "new intrinsic method: %s" fullMethodName
         elif methodBase.GetMethodBody() <> null then cilState |> List.singleton |> k
         else internalfailf "non-extern method %s without body!" (Reflection.getFullMethodName methodBase)
 
