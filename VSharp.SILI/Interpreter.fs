--- conflicted
+++ resolved
@@ -33,11 +33,7 @@
 
 module internal Interpreter =
     open VSharp.Core.API
-<<<<<<< HEAD
-=======
-    open VSharp.Core.API
     open Logger
->>>>>>> 119d0ac5
 
 // ------------------------------- Utilities -------------------------------
 
@@ -1161,14 +1157,10 @@
         let composeResult result state k (result', state') = ControlFlow.ComposeSequentially result result' state state' |> k
         match decompiledMethod with
         | DecompilerServices.DecompilationResult.MethodWithExplicitInitializer decompiledMethod ->
-<<<<<<< HEAD
-            printfn "DECOMPILED MethodWithExplicitInitializer %s:\n%s" qualifiedTypeName (JetBrains.Decompiler.Ast.NodeEx.ToStringDebug(decompiledMethod))
+            printLog Trace "DECOMPILED MethodWithExplicitInitializer %s:\n%s" qualifiedTypeName (JetBrains.Decompiler.Ast.NodeEx.ToStringDebug(decompiledMethod))
             reduceTypeVariablesSubsitution state decompiledMethod.Initializer.MethodInstantiation.MethodSpecification.OwnerType (fun subst ->
             let k = mapsnd Memory.PopTypeVariables >> k
             let state = Memory.NewTypeVariables state subst
-=======
-            printLog Trace "DECOMPILED MethodWithExplicitInitializer %s:\n%s" qualifiedTypeName (JetBrains.Decompiler.Ast.NodeEx.ToStringDebug(decompiledMethod))
->>>>>>> 119d0ac5
             let initializerMethod = decompiledMethod.Initializer.MethodInstantiation.MethodSpecification.Method
             let initializerQualifiedTypeName = initializerMethod.DeclaringType.AssemblyQualifiedName
             let initializerAssemblyPath = initializerMethod.DeclaringType.Assembly.Location
