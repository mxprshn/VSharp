--- conflicted
+++ resolved
@@ -74,15 +74,9 @@
             | None, _ -> internalfail "parameters list is longer than expected!"
             | Some param, None ->
                 if param.MetadataParameter.HasDefaultValue
-<<<<<<< HEAD
                 then ((param.Name, getTokenBy (Choice1Of2 param)), Concrete(param.MetadataParameter.GetDefaultValue(), Types.FromMetadataType param.Type))
-                else ((param.Name, getTokenBy (Choice1Of2 param)), Term.Constant(param.Name, Symbolization Nop, Types.FromMetadataType param.Type))
+                else ((param.Name, getTokenBy (Choice1Of2 param)), Memory.makeSymbolicInstance false (Symbolization Nop) param.Name (Types.FromMetadataType param.Type))
             | Some param, Some value -> ((param.Name, getTokenBy (Choice1Of2 param)), value)
-=======
-                then (param.Name, Concrete(param.MetadataParameter.GetDefaultValue(), Types.FromMetadataType param.Type))
-                else (param.Name, Memory.makeSymbolicInstance false (Symbolization Nop) param.Name (Types.FromMetadataType param.Type))
-            | Some param, Some value -> (param.Name, value)
->>>>>>> 34bad5e1
         let parameters = map2 valueOrFreshConst ast.Parameters values in
         let parametersAndThis =
             match this with
@@ -343,15 +337,9 @@
                     k (ControlFlow.composeSequentially result newRes state newState))
 
     and reduceSequentially state statements k =
-<<<<<<< HEAD
         Cps.Seq.foldlk 
             (composeSequentially (fun () -> None))
             (NoResult, State.push state []) 
-=======
-        Cps.Seq.foldlk
-            (composeSequentially (fun () -> null))
-            (NoResult, State.push state [])
->>>>>>> 34bad5e1
             statements
             (fun (res, state) -> k (res, State.pop state))
 
@@ -376,16 +364,12 @@
 
     and reduceLocalVariableDeclarationStatement state (ast : ILocalVariableDeclarationStatement) k =
         let name = ast.VariableReference.Variable.Name in
-<<<<<<< HEAD
-        k (NoResult, Memory.allocateOnStack state (name, getTokenBy (Choice2Of2 ast.VariableReference.Variable)) initializer))
-=======
         let initialize k =
             let t = Types.FromMetadataType ast.VariableReference.Variable.Type in
             match t with
             | StructType _ when ast.Initializer = null -> k (Memory.defaultOf t, state)
             | _ -> reduceExpression state ast.Initializer k
-        initialize (fun (initializer, state) -> k (NoResult, Memory.allocateOnStack state name initializer))
->>>>>>> 34bad5e1
+        initialize (fun (initializer, state) -> k (NoResult, Memory.allocateOnStack state (name, getTokenBy (Choice2Of2 ast.VariableReference.Variable)) initializer))
 
     and reduceReturnStatement state (ast : IReturnStatement) k =
         reduceExpression state ast.Result (fun (term, state) -> k (ControlFlow.throwOrReturn term, state))
