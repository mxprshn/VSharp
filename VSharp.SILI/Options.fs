﻿namespace VSharp.Interpreter.IL

open System.Diagnostics
open System.IO

type searchMode =
    | DFSMode
    | BFSMode
    | ShortestDistanceBasedMode
    | GuidedMode of searchMode

type coverageZone =
    | MethodZone
    | ClassZone
    | ModuleZone

type explorationMode =
    | TestCoverageMode of coverageZone * searchMode
    | StackTraceReproductionMode of StackTrace

type executionMode =
    | ConcolicMode
    | SymbolicMode

type SiliOptions = {
<<<<<<< HEAD
     outputDirectory : string
     explorationMode : explorationMode
     executionMode : executionMode
     recThreshold : uint32
     timeout : int
=======
    explorationMode : explorationMode
    executionMode : executionMode
    outputDirectory : DirectoryInfo
    recThreshold : uint32
    timeout : int
    visualize : bool
>>>>>>> 0e41b282
}<|MERGE_RESOLUTION|>--- conflicted
+++ resolved
@@ -23,18 +23,10 @@
     | SymbolicMode
 
 type SiliOptions = {
-<<<<<<< HEAD
-     outputDirectory : string
-     explorationMode : explorationMode
-     executionMode : executionMode
-     recThreshold : uint32
-     timeout : int
-=======
     explorationMode : explorationMode
     executionMode : executionMode
     outputDirectory : DirectoryInfo
     recThreshold : uint32
     timeout : int
     visualize : bool
->>>>>>> 0e41b282
 }