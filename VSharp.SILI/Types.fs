--- conflicted
+++ resolved
@@ -164,7 +164,6 @@
         | Object _ -> typedefof<obj>
         | Bool -> typedefof<bool>
         | String -> typedefof<string>
-<<<<<<< HEAD
         | Numeric t
         | StructType(t, [])
         | ClassType(t, [])
@@ -172,11 +171,7 @@
         | StructType(t, genArg)
         | ClassType(t, genArg)
         | SubType(t, _, genArg, _) -> t.MakeGenericType(genArg |> (List.map ToDotNetType) |> List.toArray)
-=======
-        | StructType t -> t
-        | ClassType t -> t
         | ArrayType(t, 0) -> typedefof<System.Array>
->>>>>>> 258c1be1
         | ArrayType(t, rank) -> (ToDotNetType t).MakeArrayType(rank)
         | PointerType t -> ToDotNetType t
         | _ -> typedefof<obj>
@@ -225,11 +220,12 @@
         | _ when t.AssemblyQualifiedName = "__Null" -> Null
         | _ when t.FullName = "System.Object" -> ClassType(typedefof<obj>, [])
         | _ when t.FullName = "System.Void" -> Void
-      //| :? IMetadataGenericArgumentReferenceType as g ->
-      //    let constraints = g.Argument.TypeConstraints in
-      //    if not(Array.isEmpty constraints) then
-      //        __notImplemented__()
-      //    ClassType(typedefof<obj>, [])
+        | :? IMetadataGenericArgumentReferenceType as g ->
+          let constraints = g.Argument.TypeConstraints in
+          if not(Array.isEmpty constraints) then
+              let listConstraint = constraints |> Array.map FromConcreteMetadataType |> Array.toList
+              __notImplemented__() //TODO
+          ClassType(typedefof<obj>, [])
         | :? IMetadataArrayType as a ->
             let elementType = FromConcreteMetadataType a.ElementType |> pointerFromReferenceType in
             ArrayType(elementType, int(a.Rank))
@@ -258,12 +254,8 @@
                 let metadataType = Type.GetType(ct.Type.AssemblyQualifiedName, true) in
                 FromCommonDotNetType metadataType (fun symbolic ->
                 match symbolic with
-<<<<<<< HEAD
+                | a when a.FullName = "System.Array" -> ArrayType(Object("Array", []), int(0))
                 | c when (c.IsClass && c.IsSealed) -> ClassType(c, [])
-=======
-                | a when a.FullName = "System.Array" -> ArrayType(Object "Array", int(0))
-                | c when (c.IsClass && c.IsSealed) -> ClassType c
->>>>>>> 258c1be1
                 | c when (c.IsClass || c.IsInterface) && not(c.IsSubclassOf(typedefof<System.Delegate>)) ->
                     if isUnique then SubType(c, c.FullName, [], []) else SubType(c, IdGenerator.startingWith c.FullName, [], [])
                 | _ -> __notImplemented__())
