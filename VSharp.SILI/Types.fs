namespace VSharp

open global.System
open System.Collections.Generic
open System.Reflection
open JetBrains.Metadata.Reader.API

[<StructuralEquality;NoComparison>]
type public TermType =
    | Void
    | Bottom
    | Null
    | Object of string
    | Bool
    | Numeric of System.Type
    | String
    | StructType of System.Type // some value type
    | ClassType of System.Type // some reference type
    | SubType of System.Type * string
    | ArrayType of TermType * int
    | Func of TermType list * TermType
    | PointerType of TermType

    override this.ToString() =
        match this with
        | Void -> "void"
        | Bottom -> "exception"
        | Null -> "<nullType>"
        | Object name -> sprintf "<%s object>" name
        | Bool -> "bool"
        | Numeric t -> t.Name.ToLower()
        | String -> "string"
        | Func(domain, range) -> String.Join(" -> ", List.append domain [range])
        | StructType t -> t.ToString()
        | ClassType t -> t.ToString()
        | SubType(t, name) -> sprintf "<Subtype of %s>" (toString t)
        | ArrayType(t, rank) -> t.ToString() + "[" + new string(',', rank) + "]"
        | PointerType t -> sprintf "<Reference to %s>" (toString t)

module public Types =
    let private integerTypes =
        new HashSet<System.Type>(
                          [typedefof<byte>; typedefof<sbyte>;
                           typedefof<int16>; typedefof<uint16>;
                           typedefof<int32>; typedefof<uint32>;
                           typedefof<int64>; typedefof<uint64>;
                           typedefof<char>])

    let private realTypes =
        new HashSet<System.Type>([typedefof<single>; typedefof<double>; typedefof<decimal>])

    let private numericTypes = new HashSet<System.Type>(Seq.append integerTypes realTypes)

    let private primitiveTypes = new HashSet<Type>(Seq.append numericTypes [typedefof<bool>; typedefof<string>])

    let public IsNumeric = function
        | Numeric _ -> true
        | _ -> false

    let public IsBool = function
        | Bool -> true
        | _ -> false

    let public IsString = function
        | String -> true
        | _ -> false

    let public IsFunction = function
        | Func _ -> true
        | _ -> false

    let public IsClass = function
        | ClassType _ -> true
        | _ -> false

    let public IsStruct = function
        | StructType _ -> true
        | _ -> false

    let public IsArray = function
        | ArrayType _ -> true
        | _ -> false

    let public IsObject = function
        | Object _ -> true
        | _ -> false

    let public IsVoid = function
        | Void -> true
        | _ -> false

    let public IsBottom = function
        | Bottom -> true
        | _ -> false

    let public DomainOf = function
        | Func(domain, _) -> domain
        | _ -> []

    let public RangeOf = function
        | Func(_, range) -> range
        | t -> t

    let public elementType = function
        | ArrayType(t, _) -> t
        | t -> internalfail ("expected array type, but got " + toString t)

    let public IsRelation = RangeOf >> IsBool

    let public IsReferenceType = function
        | String
        | Object _
        | ClassType _
        | ArrayType _
        | Func _ 
        | SubType _ -> true
        | _ -> false

    let public IsValueType = not << IsReferenceType
<<<<<<< HEAD
=======
    
    let (|StructureType|_|) = function
        | StructType t
        | Numeric t -> Some(StructureType(t))
        | Bool -> Some(StructureType(typedefof<bool>))
        | _ -> None

    let (|ReferenceType|_|) = function
        | String -> Some(ReferenceType(typedefof<string>))
        | ClassType t -> Some(ReferenceType(t))
        | _ -> None
    
    let (|ComplexType|_|) = function
        | StructureType t
        | ReferenceType t
        | SubType(t, _) -> Some(ComplexType(t))
        | _ -> None
>>>>>>> 629c97ad

    let public pointerFromReferenceType = function
        | t when IsReferenceType t -> (PointerType t)
        | t -> t

    let rec public ToDotNetType t =
        match t with
        | Null -> null
        | Object _ -> typedefof<obj>
        | Bool -> typedefof<bool>
        | Numeric res -> res
        | String -> typedefof<string>
        | StructType t -> t
        | ClassType t -> t
        | ArrayType(t, rank) -> (ToDotNetType t).MakeArrayType(rank)
<<<<<<< HEAD
        | PointerType t -> ToDotNetType t
=======
        | SubType(t, _) ->  t
>>>>>>> 629c97ad
        | _ -> typedefof<obj>

    let rec FromCommonDotNetType dotNetType k =
        match dotNetType with
        | null -> Null
        | b when b.Equals(typedefof<bool>) -> Bool
        | n when numericTypes.Contains(n) -> Numeric n
        | s when s.Equals(typedefof<string>) -> String
        | e when e.IsEnum -> Numeric e
        | a when a.IsArray -> ArrayType(FromCommonDotNetType(a.GetElementType()) k |> pointerFromReferenceType, a.GetArrayRank())
        | s when s.IsValueType -> StructType s
        | f when f.IsSubclassOf(typedefof<System.Delegate>) ->
             let methodInfo = f.GetMethod("Invoke") in
             let returnType = methodInfo.ReturnType |> (fun t -> FromCommonDotNetType t k) in
             let parameters = methodInfo.GetParameters() |> Array.map (fun (p : System.Reflection.ParameterInfo) -> FromCommonDotNetType p.ParameterType k) in
             Func(List.ofArray parameters, returnType)
        | _ -> k dotNetType

    let rec public FromDotNetType dotNetType = 
        FromCommonDotNetType dotNetType (fun concrete ->
        match concrete with
            // Actually interface is not nessesary a reference type, but if the implementation is unknown we consider it to be class (to check non-null).
            | c when c.IsClass || c.IsInterface -> ClassType c
            | _ -> __notImplemented__())

    let public IsPrimitive t =
        let dotNetType = ToDotNetType t in
        primitiveTypes.Contains dotNetType || dotNetType.IsEnum

    let public IsInteger = ToDotNetType >> integerTypes.Contains

    let public IsReal = ToDotNetType >> realTypes.Contains

    let public FromQualifiedTypeName = System.Type.GetType >> FromDotNetType

    let rec public FromConcreteMetadataType (t : IMetadataType) =
        match t with
        | null -> Object "unknown"
        | _ when t.AssemblyQualifiedName = "__Null" -> Null
        | _ when t.FullName = "System.Object" -> ClassType typedefof<obj>
        | _ when t.FullName = "System.Void" -> Void
        | :? IMetadataGenericArgumentReferenceType as g ->
            let constraints = g.Argument.TypeConstraints in
            if not(Array.isEmpty constraints) then
                __notImplemented__()
            ClassType typedefof<obj>
        | :? IMetadataArrayType as a ->
            let elementType = FromConcreteMetadataType a.ElementType |> pointerFromReferenceType in
            ArrayType(elementType, int(a.Rank))
        | :? IMetadataClassType as c ->
            Type.GetType(c.Type.AssemblyQualifiedName, true) |> FromDotNetType
        | _ -> Type.GetType(t.AssemblyQualifiedName, true) |> FromDotNetType

    let rec public FromSymbolicMetadataType (t : IMetadataType) (isUnique : bool) =
        match t with
        | null -> Object "unknown"
        | _ when t.AssemblyQualifiedName = "__Null" -> Null
        | _ when t.FullName = "System.Object" -> if isUnique then Object (typedefof<obj>.FullName) else Object (IdGenerator.startingWith typedefof<obj>.FullName)
        | _ when t.FullName = "System.Void" -> Void
        | :? IMetadataGenericArgumentReferenceType as g ->
            let constraints = g.Argument.TypeConstraints in
            if not(Array.isEmpty constraints) then
                __notImplemented__()
            Object "generic"
        | :? IMetadataArrayType as a ->
            let elementType = FromSymbolicMetadataType a.ElementType false |> pointerFromReferenceType in
            ArrayType(elementType, int(a.Rank))
        | :? IMetadataClassType as ct ->
                let metadataType =  Type.GetType(ct.Type.AssemblyQualifiedName, true) in
                FromCommonDotNetType metadataType (fun symbolic ->
                match symbolic with
                | c when (c.IsClass && c.IsSealed) -> ClassType c
                | c when (c.IsClass || c.IsInterface) && not(c.IsSubclassOf(typedefof<System.Delegate>)) -> 
                    if isUnique then SubType(c, c.FullName) else SubType(c, IdGenerator.startingWith c.FullName)
                | _ -> __notImplemented__())
        | _ -> Type.GetType(t.AssemblyQualifiedName, true) |> FromDotNetType

    let public MetadataToDotNetType (t : IMetadataType) = t |> FromConcreteMetadataType |> ToDotNetType

    let public FromDecompiledSignature (signature : JetBrains.Decompiler.Ast.IFunctionSignature) (returnMetadataType : IMetadataType) =
        let returnType = FromSymbolicMetadataType returnMetadataType true in
        let paramToType (param : JetBrains.Decompiler.Ast.IMethodParameter) =
            param.Type |> (fun t -> FromSymbolicMetadataType t false) in
        let args = Seq.map paramToType signature.Parameters |> List.ofSeq in
        Func(args, returnType)

    let public FromMetadataMethodSignature (m : IMetadataMethod) =
        let returnType = FromSymbolicMetadataType m.ReturnValue.Type true in
        let paramToType (param : IMetadataParameter) =
            param.Type |> (fun t -> FromSymbolicMetadataType t false)
        let args = Seq.map paramToType m.Parameters |> List.ofSeq in
        Func(args, returnType)

    let public GetMetadataTypeOfNode (node : JetBrains.Decompiler.Ast.INode) =
        DecompilerServices.getTypeOfNode node

    let public GetSystemTypeOfNode (node : JetBrains.Decompiler.Ast.INode) =
        let mt = GetMetadataTypeOfNode node in
        if mt = null then typedefof<obj>
        else ToDotNetType (FromConcreteMetadataType mt)

    let public GetFieldsOf (t : System.Type) isStatic =
        let staticFlag = if isStatic then BindingFlags.Static else BindingFlags.Instance in
        let flags = BindingFlags.Instance ||| BindingFlags.Public ||| BindingFlags.NonPublic ||| staticFlag in
        let fields = t.GetFields(flags) in
        let extractFieldInfo (field : FieldInfo) =
            let fieldName = sprintf "%s.%s" (DecompilerServices.removeGenericParameters (field.DeclaringType.FullName)) field.Name in
            (fieldName, FromDotNetType field.FieldType)
        fields |> Array.map extractFieldInfo |> Map.ofArray<|MERGE_RESOLUTION|>--- conflicted
+++ resolved
@@ -112,14 +112,12 @@
         | Object _
         | ClassType _
         | ArrayType _
-        | Func _ 
+        | Func _
         | SubType _ -> true
         | _ -> false
 
     let public IsValueType = not << IsReferenceType
-<<<<<<< HEAD
-=======
-    
+
     let (|StructureType|_|) = function
         | StructType t
         | Numeric t -> Some(StructureType(t))
@@ -130,13 +128,12 @@
         | String -> Some(ReferenceType(typedefof<string>))
         | ClassType t -> Some(ReferenceType(t))
         | _ -> None
-    
+
     let (|ComplexType|_|) = function
         | StructureType t
         | ReferenceType t
         | SubType(t, _) -> Some(ComplexType(t))
         | _ -> None
->>>>>>> 629c97ad
 
     let public pointerFromReferenceType = function
         | t when IsReferenceType t -> (PointerType t)
@@ -152,11 +149,8 @@
         | StructType t -> t
         | ClassType t -> t
         | ArrayType(t, rank) -> (ToDotNetType t).MakeArrayType(rank)
-<<<<<<< HEAD
         | PointerType t -> ToDotNetType t
-=======
         | SubType(t, _) ->  t
->>>>>>> 629c97ad
         | _ -> typedefof<obj>
 
     let rec FromCommonDotNetType dotNetType k =
@@ -175,7 +169,7 @@
              Func(List.ofArray parameters, returnType)
         | _ -> k dotNetType
 
-    let rec public FromDotNetType dotNetType = 
+    let rec public FromDotNetType dotNetType =
         FromCommonDotNetType dotNetType (fun concrete ->
         match concrete with
             // Actually interface is not nessesary a reference type, but if the implementation is unknown we consider it to be class (to check non-null).
@@ -229,7 +223,7 @@
                 FromCommonDotNetType metadataType (fun symbolic ->
                 match symbolic with
                 | c when (c.IsClass && c.IsSealed) -> ClassType c
-                | c when (c.IsClass || c.IsInterface) && not(c.IsSubclassOf(typedefof<System.Delegate>)) -> 
+                | c when (c.IsClass || c.IsInterface) && not(c.IsSubclassOf(typedefof<System.Delegate>)) ->
                     if isUnique then SubType(c, c.FullName) else SubType(c, IdGenerator.startingWith c.FullName)
                 | _ -> __notImplemented__())
         | _ -> Type.GetType(t.AssemblyQualifiedName, true) |> FromDotNetType
