namespace VSharp.Interpreter.IL

open System
open System.Collections.Generic
open System.IO
open System.Reflection
open FSharpx.Collections
open VSharp
open VSharp.Core

module TestGenerator =

    let private obj2test eval (indices : Dictionary<concreteHeapAddress, int>) (test : UnitTest) addr typ =
        let index = ref 0
        if indices.TryGetValue(addr, index) then
            let referenceRepr : referenceRepr = {index = !index}
            referenceRepr :> obj
        else
            let cha = ConcreteHeapAddress addr
            let dnt = Types.ToDotNetType typ
            match typ with
            | ArrayType(elemType, dim) ->
                let index = test.MemoryGraph.ReserveRepresentation()
                indices.Add(addr, index)
                let arrayType, (lengths : int array), (lowerBounds : int array) =
                    match dim with
                    | Vector ->
                        let arrayType = (elemType, 1, true)
                        arrayType, [| ArrayLength(cha, MakeNumber 0, arrayType) |> eval |> unbox |], null
                    | ConcreteDimension rank ->
                        let arrayType = (elemType, rank, false)
                        arrayType,
                        Array.init rank (fun i -> ArrayLength(cha, MakeNumber i, arrayType) |> eval |> unbox),
                        Array.init rank (fun i -> ArrayLowerBound(cha, MakeNumber i, arrayType) |> eval |> unbox)
                    | SymbolicDimension -> __notImplemented__()
                let length = Array.reduce ( * ) lengths
                // TODO: normalize model (for example, try to minimize lengths of generated arrays)
                if length > 128 then raise <| InsufficientInformationException "Test generation for too large buffers disabled for now"
                let contents = Array.init length (fun i ->
                    let indices = Seq.delinearizeArrayIndex i lengths lowerBounds
                    let indexTerms = indices |> Seq.map (fun i -> Concrete i Types.IndexType) |> List.ofSeq
                    ArrayIndex(cha, indexTerms, arrayType) |> eval)
                let repr = test.MemoryGraph.AddArray dnt contents lengths lowerBounds index
                repr :> obj
            | _ when dnt.IsValueType -> BoxedLocation(addr, typ) |> eval
            | _ when dnt = typeof<string> ->
                let length : int = ClassField(cha, Reflection.stringLengthField) |> eval |> unbox
                let contents : char array = Array.init length (fun i -> ArrayIndex(cha, [MakeNumber i], (Types.Char, 1, true)) |> eval |> unbox)
                String(contents) :> obj
            | _ ->
                let index = test.MemoryGraph.ReserveRepresentation()
                indices.Add(addr, index)
                let typ = Types.ToDotNetType typ
                let fields = typ |> Reflection.fieldsOf false |> Array.map (fun (field, _) ->
                    ClassField(cha, field) |> eval)
                let repr = test.MemoryGraph.AddClass typ fields index
                repr :> obj

    let rec private term2obj (model : model) state indices (test : UnitTest) = function
        | {term = Concrete(_, AddressType)} -> __unreachable__()
        | {term = Concrete(v, t)} when Types.IsEnum t -> test.MemoryGraph.RepresentEnum v
        | {term = Concrete(v, _)} -> v
        | {term = Nop} -> null
        | {term = Constant _ } as c -> model.Eval c |> term2obj model state indices test
        | {term = Struct(fields, t)} when Types.IsNullable t ->
            let t = Types.ToDotNetType t
            let valueField, hasValueField = Reflection.fieldsOfNullable t
            let hasValue : bool = fields.[hasValueField] |> term2obj model state indices test |> unbox
            if hasValue then
                fields.[valueField] |> term2obj model state indices test
            else null
        | {term = Struct(fields, t)} ->
            let t = Types.ToDotNetType t
            let fieldReprs =
                t |> Reflection.fieldsOf false |> Array.map (fun (field, _) -> model.Complete fields.[field] |> term2obj model state indices test)
            test.MemoryGraph.RepresentStruct t fieldReprs
        | NullRef
        | NullPtr -> null
        | {term = HeapRef({term = ConcreteHeapAddress(addr)}, _)} when VectorTime.less addr VectorTime.zero ->
            let eval address =
                address |> Ref |> Memory.Read model.state |> model.Complete |> term2obj model state indices test
            let typ = model.state.allocatedTypes.[addr]
            obj2test eval indices test addr typ
        | {term = HeapRef({term = ConcreteHeapAddress(addr)}, _)} ->
            let eval address =
                address |> Ref |> Memory.Read state |> model.Eval |> term2obj model state indices test
            let typ = state.allocatedTypes.[addr]
            obj2test eval indices test addr typ
        | Combined(terms, t) ->
            let slices = List.map model.Eval terms
            ReinterpretConcretes slices t
        | term -> internalfailf "creating object from term: unexpected term %O" term

    let model2test (test : UnitTest) isError hasException indices (m : Method) model cmdArgs (cilState : cilState) =
        match SolveTypes model cilState.state with
        | None -> None
        | Some(classParams, methodParams) ->
            test.SetTypeGenericParameters classParams // TODO: take this from elsewhere? #do
            test.SetMethodGenericParameters methodParams

            let parametersInfo = m.Parameters
            match cmdArgs with
            | Some args ->
                // NOTE: entry point with specified args case
                assert(Array.length parametersInfo = 1)
                test.AddArg (Array.head parametersInfo) args
            | None ->
                parametersInfo |> Seq.iter (fun pi ->
                    let value = Memory.ReadArgument model.state pi |> model.Complete
                    let concreteValue : obj = term2obj model cilState.state indices test value
                    test.AddArg pi concreteValue)

            if m.HasThis then
                let value = Memory.ReadThis model.state m |> model.Complete
                let concreteValue : obj = term2obj model cilState.state indices test value
                test.ThisArg <- concreteValue

            if not isError && not hasException then
                let retVal = model.Eval cilState.Result
                test.Expected <- term2obj model cilState.state indices test retVal
            Some test

    let state2test isError (m : Method) cmdArgs (cilState : cilState) =
        let indices = Dictionary<concreteHeapAddress, int>()
<<<<<<< HEAD
        let test = UnitTest m
        test.StateId <- Some cilState.state.id
=======
        let test = UnitTest m.MethodBase
>>>>>>> 1d432f98
        let hasException =
            match cilState.state.exceptionsRegister with
            | Unhandled e ->
                let t = MostConcreteTypeOfHeapRef cilState.state e |> Types.ToDotNetType
                test.Exception <- t
                true
            | _ -> false
        test.IsError <- isError

        match TryGetModel cilState.state with
        | Some model ->
            model2test test isError hasException indices m model cmdArgs cilState
        | None -> None<|MERGE_RESOLUTION|>--- conflicted
+++ resolved
@@ -122,12 +122,8 @@
 
     let state2test isError (m : Method) cmdArgs (cilState : cilState) =
         let indices = Dictionary<concreteHeapAddress, int>()
-<<<<<<< HEAD
-        let test = UnitTest m
+        let test = UnitTest m.MethodBase
         test.StateId <- Some cilState.state.id
-=======
-        let test = UnitTest m.MethodBase
->>>>>>> 1d432f98
         let hasException =
             match cilState.state.exceptionsRegister with
             | Unhandled e ->
