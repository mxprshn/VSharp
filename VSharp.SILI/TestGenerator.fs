--- conflicted
+++ resolved
@@ -89,11 +89,7 @@
             let arrays =
                 if VectorTime.less cha VectorTime.zero then
                     match model with
-<<<<<<< HEAD
-                    | StateModel(modelState, _, _) -> modelState.arrays
-=======
                     | StateModel modelState -> modelState.arrays
->>>>>>> a5326e91
                     | _ -> __unreachable__()
                 else
                     state.arrays
@@ -164,15 +160,6 @@
         | NullPtr -> null
         | {term = HeapRef({term = ConcreteHeapAddress(addr)}, _)} when VectorTime.less addr state.startingTime ->
             match model with
-<<<<<<< HEAD
-            | StateModel(modelState, _, _) ->
-                let eval address =
-                    address |> Ref |> Memory.Read modelState |> model.Complete |> term2obj model state indices mockCache implementations test
-                let arr2Obj = encodeArrayCompactly state model (term2obj model state indices mockCache implementations test)
-                let typ = modelState.allocatedTypes[addr]
-                let encodeMock = encodeTypeMock model state indices mockCache implementations test >> test.AllocateMockObject
-                obj2test eval arr2Obj indices encodeMock test addr typ
-=======
             | StateModel modelState ->
                 match PersistentDict.tryFind modelState.allocatedTypes addr with
                 | Some typ ->
@@ -183,7 +170,6 @@
                     obj2test eval arr2Obj indices encodeMock test addr typ
                 // If address is not in the 'allocatedTypes', it should not be allocated, so result is 'null'
                 | None -> null
->>>>>>> a5326e91
             | PrimitiveModel _ -> __unreachable__()
         | {term = HeapRef({term = ConcreteHeapAddress(addr)}, _)} ->
             let term2Obj = model.Eval >> term2obj model state indices mockCache implementations test
@@ -229,18 +215,12 @@
             then internalfail "Finished state has many frames on stack! (possibly unhandled exception)"
 
         match model with
-<<<<<<< HEAD
-        | StateModel(modelState, typeModel, sequence) ->
+        | StateModel modelState ->
             match sequence with
             | Some sequence ->
                  test.MethodSequence <- sequence
             | _ -> ()
-
-            match SolveGenericMethodParameters typeModel m with
-=======
-        | StateModel modelState ->
             match SolveGenericMethodParameters state.typeStorage m with
->>>>>>> a5326e91
             | None -> None
             | Some(classParams, methodParams) ->
                 let implementations = Dictionary<MethodInfo, term[]>()
