﻿namespace VSharp

open VSharp.State
open Types
open Types.Constructor
open System.Collections.Immutable

module internal Memory =

// ------------------------------- Primitives -------------------------------

    let private pointer = Persistent<int>(always 0, id)
    let private timestamp = Persistent<timestamp>(always Timestamp.zero, id)
    let internal freshAddress () =
        pointer.Mutate(pointer.Read() + 1)
        pointer.Read()
    let internal tick() =
        timestamp.Mutate(timestamp.Read() |> Timestamp.inc)
        timestamp.Read()
    let public reset() =
        pointer.Reset()
        timestamp.Reset()
    let public saveConfiguration() =
        pointer.Save()
        timestamp.Save()
    let public restore() =
        pointer.Restore()
        timestamp.Restore()

    let npe mtd state = State.activator.CreateInstance mtd typeof<System.NullReferenceException> [] state

    let private npeTerm mtd state _ =
        let exn, state = npe mtd state
        Error mtd exn, state

// ------------------------------- Traversal -------------------------------

    let rec private foldHeapLocationsRec folder acc loc path heap =
        Heap.fold (fun acc subloc cell -> foldSubLocations folder acc loc (List.append path [(subloc, TypeOf cell.value)]) cell) acc heap

    and private foldSubLocations folder acc loc path cell =
        match cell.value.term with
        | Struct(contents, _)
        | Array(_, _, _, _, contents, _, _) ->
            foldHeapLocationsRec folder acc loc path contents
        | _ -> folder acc loc path cell

    and private foldHeapLocations folder acc heap =
        Heap.fold (fun acc loc cell -> foldSubLocations folder acc (loc, TypeOf cell.value) [] cell) acc heap

    and private foldStackLocations folder acc stack =
        stackFold (fun acc loc cell -> foldSubLocations folder acc loc [] cell) acc stack

// ------------------------------- Lazy Instantiation -------------------------------

    type private LazyInstantiation(location : Term, isTopLevelHeapAddress : bool, heap : GeneralizedHeap option) =
        interface SymbolicConstantSource with
            override x.SubTerms = Seq.singleton location
        member x.Location = location
        member x.IsTopLevelHeapAddress = isTopLevelHeapAddress
        member x.Heap = heap
        override x.GetHashCode() =
            let h = x.GetType().GetHashCode()
            let h = h * 23 + hash location
            let h = h * 23 + hash isTopLevelHeapAddress
            let h = h * 23 + hash heap
            h
        override x.Equals (o : obj) =
            match o with
            | :? LazyInstantiation as o -> location = o.Location && isTopLevelHeapAddress = o.IsTopLevelHeapAddress && heap = o.Heap
            | _ -> false

    let private (|LazyInstantiation|_|) (src : SymbolicConstantSource) =
        match src with
        | :? LazyInstantiation as li -> Some(li.Location, li.IsTopLevelHeapAddress, li.Heap)
        | _ -> None

    type private ArrayElementLazyInstantiation(location : Term, isTopLevelHeapAddress : bool, heap : GeneralizedHeap option, array : Term, index : Term) =
        inherit LazyInstantiation(location, isTopLevelHeapAddress, heap)
        member x.Array = array
        member x.Index = index
        override x.GetHashCode() =
            let h = x.GetType().GetHashCode()
            let h = h * 23 + hash location
            let h = h * 23 + hash isTopLevelHeapAddress
            let h = h * 23 + hash heap
            let h = h * 23 + hash array
            let h = h * 23 + hash index
            h
        override x.Equals (o : obj) =
            match o with
            | :? ArrayElementLazyInstantiation as o ->
                location = o.Location && isTopLevelHeapAddress = o.IsTopLevelHeapAddress && heap = o.Heap && array = o.Array && index = o.Index
            | _ -> false

    let hashes = new System.Collections.Generic.HashSet<int>()

    type private ArrayLengthLazyInstantiation(location : Term, isTopLevelHeapAddress : bool, heap : GeneralizedHeap option, array : Term, dim : Term) =
        inherit LazyInstantiation(location, isTopLevelHeapAddress, heap)
        member x.Array = array
        member x.Dim = dim
        override x.GetHashCode() =
            let h = x.GetType().GetHashCode()
            let h = h * 23 + hash location
            let h = h * 23 + hash isTopLevelHeapAddress
            let h = h * 23 + hash heap
            let h = h * 23 + hash array
            let h = h * 23 + hash dim
            h
        override x.Equals (o : obj) =
            match o with
            | :? ArrayLengthLazyInstantiation as o ->
                location = o.Location && isTopLevelHeapAddress = o.IsTopLevelHeapAddress && heap = o.Heap && array = o.Array && dim = o.Dim
            | _ -> false

    type private ArrayLowerBoundLazyInstantiation(location : Term, isTopLevelHeapAddress : bool, heap : GeneralizedHeap option, array : Term, dim : Term) =
        inherit LazyInstantiation(location, isTopLevelHeapAddress, heap)
        member x.Array = array
        member x.Dim = dim
        override x.GetHashCode() =
            let h = x.GetType().GetHashCode()
            let h = h * 23 + hash location
            let h = h * 23 + hash isTopLevelHeapAddress
            let h = h * 23 + hash heap
            let h = h * 23 + hash array
            let h = h * 23 + hash dim
            h
        override x.Equals (o : obj) =
            match o with
            | :? ArrayLowerBoundLazyInstantiation as o ->
                location = o.Location && isTopLevelHeapAddress = o.IsTopLevelHeapAddress && heap = o.Heap && array = o.Array && dim = o.Dim
            | _ -> false

    let private isStaticLocation = function
        | StaticRef _ -> true
        | _ -> false

    let rec internal defaultOf time metadata typ =
        match typ with
        | Bool -> MakeFalse metadata
        | Numeric t when t.IsEnum -> CastConcrete (System.Activator.CreateInstance t) t metadata
        | Numeric t -> CastConcrete 0 t metadata
        | Reference t -> Terms.MakeNullRef t metadata
        | String
        | ClassType _
        | ArrayType _
        | InterfaceType _ -> Terms.MakeNullRef typ metadata
        | TypeVariable _ as t ->
            Common.simpleConditionalExecution
                (fun k -> k <| Common.isValueType metadata t)
                (fun k -> k <| Struct metadata Heap.empty t)
                (fun k -> k <| Terms.MakeNullRef t metadata)
                Merging.merge Merging.merge2Terms id
        | Func _ -> Terms.MakeNullRef (FromDotNetType typedefof<System.Delegate>) metadata
        | StructType(dotNetType, _, _) as t ->
            let contents =
                Types.GetFieldsOf dotNetType false
                |> Map.fold (fun acc k v -> Heap.add (Terms.MakeConcreteString k metadata) { value = defaultOf time metadata v; created = time; modified = time } acc) Heap.empty
            Struct metadata contents typ
        | Pointer typ -> Terms.MakeNullPtr typ metadata
        | _ -> __notImplemented__()

    let internal mkDefault metadata typ =
        defaultOf (tick()) metadata typ

    let internal mkDefaultStatic metadata qualifiedTypeName =
        let t = qualifiedTypeName |> System.Type.GetType |> FromDotNetType
        let time = tick()
        let fields = DecompilerServices.getDefaultFieldValuesOf true false qualifiedTypeName
        let contents =
            fields
            |> List.fold (fun acc (n, (t, _)) ->
                let key = Terms.MakeConcreteString n metadata
                let value = mkDefault metadata (FromMetadataType t)
                Heap.add key { value = value; created = time; modified = time } acc) Heap.empty
        fields, t, Struct metadata contents t

    //let rec internal makeSymbolicStruct metadata time source t dotNetType =
    //    let fields = Types.GetFieldsOf dotNetType false
    //                    |> Map.toSeq
    //                    |> Seq.map (fun (name, typ) ->
    //                                    let key = MakeStringKey name
    //                                    (key, makeSymbolicInstance metadata time (source key) name typ))
    //                    |> Heap.ofSeq
    //    Struct fields t metadata

    let private makeSymbolicHeapReference metadata time (source : SymbolicConstantSource) name typ construct =
        let source' =
            match source with
            | :? LazyInstantiation as li -> LazyInstantiation(li.Location, true, None) :> SymbolicConstantSource
            | _ -> source
        let constant = Constant metadata name source' pointerType
<<<<<<< HEAD
        constructor metadata ((constant, typ), []) {v=time}
=======
        construct metadata ((constant, typ), []) ({time=time} : RefTime)
>>>>>>> c5fcbfc2

    let internal makeSymbolicInstance metadata time source name = function
        | Pointer typ -> makeSymbolicHeapReference metadata time source name typ <| fun mtd path time -> HeapPtr mtd path time typ
        | Reference typ -> makeSymbolicHeapReference metadata time source name typ HeapRef
        | t when Types.IsPrimitive t || Types.IsFunction t -> Constant metadata name source t
        | StructType _
        | TypeVariable _
        | ClassType _ as t -> Struct metadata Heap.empty t
        | ArrayType(e, d) as t -> Arrays.makeSymbolic metadata source d e t name
        | _ -> __notImplemented__()


    let internal genericLazyInstantiator =
        let instantiator metadata heap time fullyQualifiedLocation typ () =
            makeSymbolicInstance metadata time (LazyInstantiation(fullyQualifiedLocation, false, heap)) (nameOfLocation fullyQualifiedLocation) typ
        State.genericLazyInstantiator <- instantiator
        instantiator

    let private structLazyInstantiator metadata heap fullyQualifiedLocation field fieldType () =
        makeSymbolicInstance metadata Timestamp.zero (LazyInstantiation(fullyQualifiedLocation, false, heap)) (toString field) fieldType

    let private arrayElementLazyInstantiator metadata heap time location idx = function
        | DefaultInstantiator(_, concreteType) -> fun () -> defaultOf time metadata concreteType
        | LazyInstantiator(array, concreteType) -> fun () ->
            let id = sprintf "%s[%s]" (toString array) (idx.term.IndicesToString()) |> IdGenerator.startingWith
            makeSymbolicInstance metadata time (ArrayElementLazyInstantiation(location, false, heap, array, idx)) id (Types.Variable.fromTermType concreteType)

    let private arrayLowerBoundLazyInstantiator metadata heap time location idx = function
        | DefaultInstantiator(_, concreteType) -> fun () -> defaultOf time metadata Arrays.lengthTermType
        | LazyInstantiator(array, _) -> fun () ->
            match Options.ExplorationMode() with
            | Options.TrustConventions -> defaultOf time metadata Arrays.lengthTermType
            | Options.CompleteExploration ->
                let id = sprintf "%O.GetLowerBound(%O)" array idx
                makeSymbolicInstance metadata time (ArrayLowerBoundLazyInstantiation(location, false, heap, array, idx)) id Arrays.lengthTermType

    let private arrayLengthLazyInstantiator metadata heap time location idx = function
        | DefaultInstantiator(_, concreteType) -> fun () -> MakeNumber 1 metadata
        | LazyInstantiator(array, _) -> fun () ->
            let id = sprintf "%O.GetLength(%O)" array idx
            makeSymbolicInstance metadata time (ArrayLengthLazyInstantiation(location, false, heap, array, idx)) id Arrays.lengthTermType

    let private staticMemoryLazyInstantiator metadata t location () =
        Struct metadata Heap.empty (FromDotNetType t)

// ------------------------------- Static Memory Initialization -------------------------------

    [<StructuralEquality;NoComparison>]
    type private StaticsInitializedSource =
        {key : Term}
        interface SymbolicConstantSource with
            override x.SubTerms = Seq.singleton x.key

    let private (|StaticsInitializedSource|_|) (src : SymbolicConstantSource) =
        match src with
        | :? StaticsInitializedSource as si -> Some(si.key)
        | _ -> None

    let private mkStaticKeyGuard mtd key =
        Constant mtd (IdGenerator.startingWith "hasKey#") ({key = key} : StaticsInitializedSource) Bool

    let private staticGuardOfDefinedHeap mtd key r (h : SymbolicHeap) =
            if h.ContainsKey key then Merging.guardOf h.[key].value
            elif r then False
            else mkStaticKeyGuard mtd key

    let rec private staticGuardOfHeap (exploredRecursiveIds : ImmutableHashSet<FunctionIdentifier>) mtd key = function
        | Defined(r, h) -> staticGuardOfDefinedHeap mtd key r h
        | Merged ghs -> Merging.guardedMap (staticGuardOfHeap exploredRecursiveIds mtd key) ghs
        | Mutation(h, h') ->
            staticGuardOfHeap exploredRecursiveIds mtd key h ||| staticGuardOfDefinedHeap mtd key false h'
        | Composition(s, ctx, h) ->
            staticGuardOfHeap exploredRecursiveIds mtd key s.statics ||| staticGuardOfHeap exploredRecursiveIds mtd (* TODO: state o *)key h
        | RecursiveApplication(f, _, _) when exploredRecursiveIds.Contains f -> False
        | RecursiveApplication(f, _, _) ->
            match Database.queryState f with
            | Some body ->
                staticGuardOfHeap (exploredRecursiveIds.Add f) mtd key body.statics
            | None -> True
        | HigherOrderApplication _ ->
            mkStaticKeyGuard mtd key

    let private staticKeyInitialized mtd key state =
        staticGuardOfHeap ImmutableHashSet<FunctionIdentifier>.Empty mtd key state.statics

    let internal typeNameInitialized mtd typeName state =
        staticKeyInitialized mtd (MakeStringKey typeName) state

// ------------------------------- Locations comparison -------------------------------

    let private canPoint mtd pointerAddr pointerType pointerTime locationAddr locationValue locationTime =
        // TODO: what if locationType is Null?
        if locationTime > pointerTime then MakeFalse mtd
        else
            let addrEqual = Pointers.locationEqual mtd locationAddr pointerAddr
            let typeSuits v =
                let locationType = TypeOf v
                Common.is mtd locationType pointerType &&& Common.is mtd pointerType locationType
            let typeEqual =
                match locationValue.term with
                | Union gvs ->
                    gvs |> List.map (fun (g, v) -> (g, typeSuits v)) |> Merging.merge
                | _ -> typeSuits locationValue
            if IsConcrete addrEqual then addrEqual else addrEqual &&& typeEqual

    let private findSuitableLocations mtd h ptr ptrType ptrTime =
        let filterMapKey (k, cell) =
            let guard = canPoint mtd ptr ptrType ptrTime k cell.value cell.created
            match guard with
            | False -> None
            | _ -> Some(guard, k, cell)
        let gvs = h |> Heap.toSeq |> List.ofSeq |> List.choose filterMapKey
        let baseGvs, restGvs = gvs |> List.partition (fst3 >> IsTrue)
        assert(List.length baseGvs <= 1)
        List.tryHead baseGvs, restGvs

// ------------------------------- Primitive read/write -------------------------------

    let private stackDeref time instantiateLazy state location =
        if isAllocatedOnStack state location then
            (readStackLocation state location, state)
        else
            let lazyInstance = {value = instantiateLazy(); created = time; modified = time }
            (lazyInstance, writeStackLocation state location lazyInstance)

    let rec private heapDeref restricted metadata time instantiateLazy h ptr ptrType ptrTime =
        let exists = Heap.contains ptr h
        if IsConcrete ptr && exists then
            [(MakeTrue metadata, ptr, Heap.find ptr h)], h
        else
            let baseGav, restGavs = findSuitableLocations metadata h ptr ptrType ptrTime
            let baseGuard, baseAddr, baseValue, h' =
                match baseGav with
                | None when restricted ->
                    // TODO: undefined behaviour detected!
                    __notImplemented__()
                | None ->
                    let baseGuard = restGavs |> List.map (fst3 >> (!!)) |> conjunction metadata
                    let lazyValue = instantiateLazy()
                    let baseCell = { value = lazyValue; created = time; modified = time}
                    let h' = h.Add(ptr, baseCell)
                    baseGuard, ptr, baseCell, h'
                | Some(g, a, v) -> g, a, v, h
            (baseGuard, baseAddr, baseValue)::restGavs, h'

    let private writeHeap time guard h addr newValue =
        assert(Heap.contains addr h)
        let oldCell = Heap.find addr h
        let cell = Merging.merge2Cells guard !!guard { oldCell with value = newValue; modified = time } oldCell
        Heap.add addr cell h

    let rec private referenceSubLocation location term =
        match term.term with
        | Error _ -> term
        | StackRef(var, path, None) -> StackRef term.metadata var (List.append path [location])
        | StaticRef(var, path, None) -> StaticRef term.metadata var (List.append path [location])
        | HeapRef((addr, path), t, None) -> HeapRef term.metadata (addr, List.append path [location]) t
        | Terms.GuardedValues(gs, vs) -> vs |> List.map (referenceSubLocation location) |> List.zip gs |> Union term.metadata
        | _ -> internalfailf "expected reference, but got %O" term

// ------------------------------- Core -------------------------------

    let rec private accessTerm metadata groundHeap guard update created modified ptrTime ctx path term =
        match path with
        | [] ->
            let newTerm, newTime = update term modified
            newTerm, newTerm, newTime
        | ((key, typ) as location)::path' ->
            match term.term with
            | Error _ -> term, term, modified
            | Struct(fields, t) ->
                let ctx' = referenceSubLocation location ctx
                let instantiator = structLazyInstantiator term.metadata groundHeap ctx' key typ
                let result, newFields, newTime =
                    accessHeap false metadata groundHeap guard update fields created (fun loc -> referenceSubLocation (loc, typ) ctx) instantiator key typ ptrTime path'
                result, Struct term.metadata newFields t, newTime
            | Array(dimension, length, lower, constant, contents, lengths, arrTyp) ->
                let ctx' = referenceSubLocation location ctx
                let makeInstantiator key instantiator = Merging.guardedMap (fun c -> instantiator term.metadata groundHeap modified ctx' key c ()) constant |> always
                let newHeap heap key instantiator = accessHeap false metadata groundHeap guard update heap created (fun loc -> referenceSubLocation (loc, typ) ctx) instantiator key typ ptrTime path'
                match key with
                | _ when key.metadata.misc.Contains Arrays.ArrayIndicesType.LowerBounds ->
                    let instantiator = makeInstantiator key arrayLowerBoundLazyInstantiator
                    let result, newLower, newTime = newHeap lower key instantiator
                    result, Array term.metadata dimension length newLower constant contents lengths arrTyp, newTime
                | _ when key.metadata.misc.Contains Arrays.ArrayIndicesType.Lengths ->
                    let instantiator = makeInstantiator key arrayLengthLazyInstantiator
                    let result, newLengths, newTime = newHeap lengths key instantiator
                    result, Array term.metadata dimension length lower constant contents newLengths arrTyp, newTime
                | _ when key.metadata.misc.Contains Arrays.ArrayIndicesType.Contents ->
                    let instantiator = makeInstantiator key arrayElementLazyInstantiator
                    let result, newContents, newTime = newHeap contents key instantiator
                    result, Array term.metadata dimension length lower constant newContents lengths arrTyp, newTime
                | _ -> __notImplemented__()
            | Union gvs ->
                internalfail "unexpected union of complex types! Probably merge function implemented incorrectly."
            | t ->
                internalfailf "expected complex type, but got %O" t

    and private accessHeap restricted metadata groundHeap guard update h time mkCtx lazyInstantiator ptr ptrType ptrTime path =
        let gvas, h = heapDeref restricted metadata time lazyInstantiator h ptr ptrType ptrTime
        let gvs, (h', newTime) = gvas |> ((h, Timestamp.zero) |> List.mapFold (fun (h, maxTime) (guard', addr, cell) ->
            let ctx = mkCtx addr
            let guard'' = guard &&& guard'
            let accessedValue, newBaseValue, newTime = accessTerm metadata groundHeap guard update cell.created cell.modified ptrTime ctx path cell.value
            let h' = if cell.value = newBaseValue then h else writeHeap newTime guard'' h addr newBaseValue
            ((guard, accessedValue), (h', max maxTime newTime))))
        (Merging.merge gvs, h', newTime)

    let private commonHierarchicalStackAccess update metadata state location path =
        let firstLocation = stackLocationToReference state location
        let time = frameTime state location
        let cell, h' = stackDeref time (fun () -> (stackLazyInstantiator state time location).value) state location
        let accessedValue, newBaseValue, newTime = accessTerm metadata None (MakeTrue metadata) update cell.created cell.modified time firstLocation path cell.value
        let newState = if cell.value = newBaseValue then state else writeStackLocation state location { cell with value = newBaseValue; modified = newTime }
        accessedValue, newState

    let private commonHierarchicalHeapAccess restricted update metadata groundHeap heap ((addr, t) as location) path time =
        let mkFirstLocation location = HeapRef metadata ((location, t), []) time
        let firstLocation = HeapRef metadata (location, []) time
        accessHeap restricted metadata groundHeap (MakeTrue metadata) update heap Timestamp.zero mkFirstLocation (genericLazyInstantiator Metadata.empty None time.v firstLocation t) addr t time.v path

    let private commonHierarchicalStaticsAccess restricted update metadata groundHeap statics location path =
        let firstLocation = Terms.term >> function
            | Concrete(location, String) -> StaticRef metadata (location :?> string) []
            | _ -> __notImplemented__()
        let addr = Terms.MakeStringKey location
        let dnt = System.Type.GetType(location)
        let t = FromDotNetType dnt
        accessHeap restricted metadata groundHeap (MakeTrue metadata) update statics Timestamp.zero firstLocation (staticMemoryLazyInstantiator Metadata.empty dnt location) addr t Timestamp.infinity path

    let rec private accessGeneralizedHeap accessDefined = function
        | Defined(r, h) ->
            let result, heap, _ = accessDefined None r h
            result, Defined r heap
        | Merged ghs ->
            let gs, hs = List.unzip ghs
            let rs, hs' = hs |> List.map (accessGeneralizedHeap accessDefined) |> List.unzip
            let grs = List.zip gs rs
            Merging.merge grs, Merging.mergeGeneralizedHeaps gs hs'
        | Mutation(h, h') ->
            let result, h'', _ = accessDefined (Some h) false h'
            result, Mutation(h, h'')
        | Composition(s, ctx, Defined(r, h)) ->
            internalfail "composition with the defined heap should not be met, it must be simplified to a simple mutation!"
        // TODO: elaborate here
        | Composition _
        | RecursiveApplication _
        | HigherOrderApplication _ as h ->
            let r, e, _ = accessDefined (Some h) false Heap.empty
            r, if Heap.isEmpty e then h else Mutation(h, e)

    let rec private hierarchicalAccess actionNull updateDefined metadata state term =
        match term.term with
        | Error _ -> (term, state)
        | StackRef(location, path, None) ->
            commonHierarchicalStackAccess updateDefined metadata state location path
        | HeapRef(((addr, t) as location, path), time, None) ->
            Common.reduceConditionalExecution state
                (fun state k -> k (Arithmetics.simplifyEqual metadata addr (Concrete metadata [0] pointerType) id, state))
                (fun state k -> k (actionNull metadata state t))
                (fun state k ->
                    let accessDefined groundHeap r h = commonHierarchicalHeapAccess r updateDefined metadata groundHeap h location path time
                    let result, h' = accessGeneralizedHeap accessDefined (heapOf state)
                    k (result, withHeap state h'))
                Merging.merge Merging.merge2Terms id id
        | StaticRef(location, path, None) ->
            let accessDefined groundHeap r h = commonHierarchicalStaticsAccess r updateDefined metadata groundHeap h location path
            let result, m' = accessGeneralizedHeap accessDefined (staticsOf state)
            result, withStatics state m'
        | Union gvs -> Merging.guardedStateMap (hierarchicalAccess actionNull updateDefined metadata) gvs state
        | PointerTo viewType ->
            let ref = GetReferenceFromPointer metadata term
            let term, state = hierarchicalAccess actionNull updateDefined metadata state ref
            if TypeOf term = viewType
            then term, state
            else __notImplemented__() // TODO: [columpio] [Reinterpretation]
        | t -> internalfailf "expected reference or pointer, but got %O" t

// ------------------------------- Composition -------------------------------

    and private fillHole (ctx : CompositionContext) state term =
        match term.term with
        | Constant(_, source, _) ->
            match source with
            | LazyInstantiation(loc, isTop, heap') ->
                let state' =
                    match heap' with
                    | Some heap' ->
                        // TODO: make it more effective (use lower-level functions to access heap directly instead of creating fresh state)
                        match loc.term with
                        | HeapRef _ -> { State.empty with heap = composeHeapsOf ctx state heap' }
                        | StaticRef _ -> { State.empty with statics = composeStaticsOf ctx state heap' }
                        | _ -> __notImplemented__()
                    | None -> state
                let loc = fillHoles ctx state loc
                let result, _ = deref ctx.mtd state' loc
                if isTop then Pointers.topLevelLocation result else result
            | StaticsInitializedSource key ->
                staticKeyInitialized term.metadata key state
            | _ -> term
        | Concrete(:? ConcreteHeapAddress as addr', t) ->
            Concrete ctx.mtd (composeAddresses ctx.addr addr') t
        | _ -> term

    and internal fillHoles ctx state term =
        Common.substitute (fillHole ctx state) term

    and private fillAndMutateStack (ctx : CompositionContext) source target loc path cell =
        let time = Timestamp.compose ctx.time cell.modified
        let path = path |> List.map (mapfst <| fillHoles ctx source)
        let v = fillHoles ctx source cell.value
        mutateStack ctx.mtd target loc path time v |> snd

    and private fillAndMutateHeap (ctx : CompositionContext) restricted source target (addr, t) path cell =
        let time = Timestamp.compose ctx.time cell.modified
        let addr = fillHoles ctx source addr
        let loc = (addr, t)
        let path = path |> List.map (mapfst <| fillHoles ctx source)
        let v = fillHoles ctx source cell.value
        mutateHeap restricted ctx.mtd target loc path time v |> snd3

    and private fillAndMutateStatics (ctx : CompositionContext) restricted source target (addr, _) path cell =
        let time = Timestamp.compose ctx.time cell.modified
        let addr = fillHoles ctx source addr
        let path = path |> List.map (mapfst <| fillHoles ctx source)
        let v = fillHoles ctx source cell.value
        let loc =
            match addr.term with
            | Concrete(s, String) -> string s
            | _ -> __notImplemented__()
        mutateStatics restricted ctx.mtd target loc path time v |> snd3

    and private composeDefinedHeaps writer restricted s h h' =
        foldHeapLocations (writer restricted s) h h'

    and private composeGeneralizedHeaps writer ctx getter setter s h' =
        match getter s, h' with
        | Defined(r, h), Defined(r', h') ->
            assert(not r')
            composeDefinedHeaps (writer ctx) r s h h' |> Defined r
        | Merged ghs, _ ->
            let gs, hs = List.unzip ghs
            hs |> List.map (fun h -> composeGeneralizedHeaps writer ctx getter setter (setter s h) h') |> Merging.mergeGeneralizedHeaps gs
        | _, Merged ghs' ->
            let gs, hs' = List.unzip ghs'
            let gs' = List.map (fillHoles ctx s) gs
            hs' |> List.map (composeGeneralizedHeaps writer ctx getter setter s) |> Merging.mergeGeneralizedHeaps gs
        | Defined _, Composition(s', ctx', h'') ->
            let s = composeStates ctx s s'
            composeGeneralizedHeaps writer ctx' getter setter s h'
        | Defined(r, h), Mutation(h', h'') ->
            let res = composeGeneralizedHeaps writer ctx getter setter s h'
            let res' = composeDefinedHeaps (writer ctx) r s h h''
            Mutation(res, res')
        | Defined _, HigherOrderApplication _
        | Defined _, RecursiveApplication _
        | Composition _, HigherOrderApplication _
        | Composition _, RecursiveApplication _
        | RecursiveApplication _, RecursiveApplication _
        | Mutation _, Mutation _ ->
            Composition(s, ctx, h')
        | Composition(s', ctx', h') as h, Defined(r'', h'') ->
            assert(not r'')
            match h' with
            | Defined(r, h') ->
                let ctx'' = decomposeContexts ctx ctx'
                let h = composeDefinedHeaps (writer ctx'') r s h' h'' |> Defined r
                composeGeneralizedHeaps writer ctx' getter setter s' h
            | _ ->
                let h'' = Heap.map (fun k cell -> (fillHoles ctx s k, {cell with value = fillHoles ctx s cell.value})) h''
                Mutation(h, h'')
        | Mutation(h, h'), Defined(r, h'') ->
            Mutation(h, composeDefinedHeaps (writer ctx) r s h' h'')
        | HigherOrderApplication(f, a, t), Defined(r', h') -> __notImplemented__()
        | HigherOrderApplication(f, a, t), HigherOrderApplication(f', a', t') -> __notImplemented__()
        | HigherOrderApplication(f, a, t), RecursiveApplication(f', a', t') -> __notImplemented__()
        | HigherOrderApplication(f, a, t), Composition _ -> __notImplemented__()
        | RecursiveApplication(f, a, t), Defined(r', h') -> __notImplemented__()
        | RecursiveApplication(f, a, t), HigherOrderApplication(f', a', t') -> __notImplemented__()
        | RecursiveApplication(f, a, t), Composition _ -> __notImplemented__()
        | Composition _, Composition _ -> __notImplemented__()
        | _, Mutation _
        | Mutation _, _ -> __notImplemented__()

    and composeStacksOf ctx state state' =
        (foldStackLocations (fillAndMutateStack ctx state) state state'.stack).stack

    and composeHeapsOf ctx state heap =
        composeGeneralizedHeaps fillAndMutateHeap ctx heapOf withHeap state heap

    and composeStaticsOf ctx state statics =
        composeGeneralizedHeaps fillAndMutateStatics ctx staticsOf withStatics state statics

    and composeStates ctx state state' =
        let stack = composeStacksOf ctx state state'
        let heap = composeHeapsOf ctx state state'.heap
        let statics = composeStaticsOf ctx state state'.statics
        { stack = stack; heap = heap; statics = statics; frames = state.frames; pc = state.pc }

// ------------------------------- High-level read/write -------------------------------

    and internal deref metadata state location =
        hierarchicalAccess npeTerm makePair metadata state location

    and private mutateStack metadata state location path time value =
        commonHierarchicalStackAccess (fun _ _ -> (value, time)) metadata state location path

    and private mutateHeap restricted metadata h location path time value =
        commonHierarchicalHeapAccess restricted (fun _  _ -> (value, time)) metadata None h location path {v=time}

    and private mutateStatics restricted metadata statics location path time value =
        commonHierarchicalStaticsAccess restricted (fun _ _ -> (value, time)) metadata None statics location path

    and internal derefWith actionNull metadata state location = hierarchicalAccess actionNull makePair metadata state location

    let internal mutate metadata state reference value =
        assert(value <> Nop)
        let time = tick()
        hierarchicalAccess npeTerm (fun _ _ -> (value, time)) metadata state reference

// ------------------------------- Referencing -------------------------------

    let rec private referenceTerm state name followHeapRefs term =
        match term.term with
        | Error _
        | PointerTo _ -> StackRef term.metadata name []
        | StackRef _
        | StaticRef _
        | HeapRef _ when followHeapRefs -> term
        | Union gvs -> Merging.guardedMap (referenceTerm state name followHeapRefs) gvs
        | _ -> StackRef term.metadata name []

    let internal referenceLocalVariable metadata state location followHeapRefs =
        let reference = StackRef metadata location []
        let term, state = deref metadata state reference
        referenceTerm state location followHeapRefs term

    let rec private referenceFieldOf state field parentRef reference =
        match reference with
        | ErrorT _ -> reference, state
        | { term = HeapRef((addr, path), t, None) } ->
            assert(List.isEmpty path)
            HeapRef reference.metadata (addr, [field]) t, state
        | Null ->
            let term, state = State.activator.CreateInstance reference.metadata typeof<System.NullReferenceException> [] state
            Error reference.metadata term, state
        | { term = Struct _ } -> referenceSubLocation field parentRef, state
        | UnionT gvs -> Merging.guardedStateMap (fun state term -> referenceFieldOf state field parentRef term) gvs state
        | t -> internalfailf "expected reference or struct, but got %O" t, state

    let rec private followOrReturnReference metadata state reference =
        let term, state = deref metadata state reference
        match term.term with
        | Error _
        | StackRef _
        | StaticRef _
        | HeapRef _ -> term, state
        | Union gvs when List.forall (fun (_, t) -> IsError t || IsRef t) gvs ->
            Merging.guardedStateMap (followOrReturnReference metadata) gvs state
        | _ -> reference, state

    let internal referenceField metadata state followHeapRefs name typ parentRef =
        let typ = Types.WrapReferenceType typ
        let term, state = deref metadata state parentRef
        let reference, newState = referenceFieldOf state (Terms.MakeStringKey name, typ) parentRef term
        if followHeapRefs then followOrReturnReference metadata newState reference
        else (reference, newState)

    let internal referenceStaticField metadata state followHeapRefs fieldName typ typeName =
        let typ = Types.WrapReferenceType typ
        let reference = StaticRef metadata typeName [(Terms.MakeStringKey fieldName, typ)]
        if followHeapRefs then followOrReturnReference metadata state reference
        else (reference, state)

    let internal referenceArrayLowerBound metadata arrayRef (indices : Term) =
        let newIndices = { indices with metadata = Metadata.clone indices.metadata }
        Metadata.addMisc newIndices Arrays.ArrayIndicesType.LowerBounds
        referenceSubLocation (newIndices, Arrays.lengthTermType) arrayRef

    let internal referenceArrayLength metadata arrayRef (indices : Term) =
        let newIndices = { indices with metadata = Metadata.clone indices.metadata }
        Metadata.addMisc newIndices Arrays.ArrayIndicesType.Lengths
        referenceSubLocation (newIndices, Arrays.lengthTermType) arrayRef

    let internal checkIndices mtd state arrayRef dimension (indices : Term list) k =
        let intToTerm i = MakeNumber i mtd
        let idOfDimensionsForLowerBounds = Seq.init indices.Length (intToTerm >> referenceArrayLowerBound mtd arrayRef)
        let idOfDimensionsForLengths = Seq.init indices.Length (intToTerm >> referenceArrayLength mtd arrayRef)
        Cps.Seq.mapFold (deref mtd) state idOfDimensionsForLowerBounds (fun (lowerBoundsList, state') ->
        Cps.Seq.mapFold (deref mtd) state' idOfDimensionsForLengths (fun (lengthsList, state'') ->
        let bounds =
            Seq.map3
                (fun idx low len ->
                    let up = add mtd low len
                    Arithmetics.simplifyGreaterOrEqual mtd idx low (fun bigEnough ->
                    Arithmetics.simplifyLess mtd idx up (fun smallEnough ->
                    bigEnough &&& smallEnough)))
                indices lowerBoundsList lengthsList
            |> List.ofSeq
        k (conjunction mtd bounds |> Merging.unguard |> Merging.merge , state'')))

    let internal referenceArrayIndex metadata state arrayRef (indices : Term list) =
        let array, state = deref metadata state arrayRef
        // TODO: what about followHeapRefs?
        let rec reference state term =
            match term.term with
            | Error _ -> (term, state)
            | Array(dimension, _, _, _, _, _, ArrayType(elementType, _)) ->
                Common.reduceConditionalExecution state
                    (fun state k -> checkIndices metadata state arrayRef dimension indices k)
                    (fun state k ->
                        let location = Arrays.makeIntegerArray metadata (fun i -> indices.[i]) indices.Length
                        let newLocation = { location with metadata = Metadata.clone location.metadata}
                        Metadata.addMisc newLocation Arrays.ArrayIndicesType.Contents
                        k (referenceSubLocation (newLocation, elementType) arrayRef, state))
                    (fun state k ->
                        let exn, state = State.activator.CreateInstance metadata typeof<System.IndexOutOfRangeException> [] state
                        k (Error metadata exn, state))
                    Merging.merge Merging.merge2Terms id id
            | Union gvs -> Merging.guardedStateMap reference gvs state
            | t -> internalfailf "accessing index of non-array term %O" t
        reference state array

    let internal derefLocalVariable metadata state id =
        referenceLocalVariable metadata state id false |> deref metadata state

// ------------------------------- Allocation -------------------------------

    let internal newStackFrame state metadata funcId frame = State.newStackFrame (tick()) metadata state funcId frame
    let internal newScope state frame = State.newScope (tick()) state frame

    let internal freshHeapLocation metadata =
        Concrete metadata ([freshAddress()]) pointerType

    let internal allocateOnStack metadata (s : state) key term : state =
        let time = tick()
        let { func = frameMetadata; entries = oldFrame; time = frameTime } = Stack.peek s.frames.f
        let newStack = pushToCurrentStackFrame s key { value = term; created = time; modified = time }
        let newEntries = { key = key; mtd = metadata; typ = None }
        let stackFrames = Stack.updateHead s.frames.f { func = frameMetadata; entries = newEntries :: oldFrame; time = frameTime }
        { s with stack = newStack; frames = { s.frames with f = stackFrames } }

    let private allocateInGeneralizedHeap address term time = function
        | Defined(r, h) -> h.Add(address, {value = term; created = time; modified = time }) |> Defined r
        | _ -> __notImplemented__()

    let internal allocateInHeap metadata (s : state) term : Term * state =
        let address = freshHeapLocation metadata
        let time = tick()
        let pointer = HeapRef metadata ((address, Terms.TypeOf term), []) {v=time}
        (pointer, { s with heap = allocateInGeneralizedHeap address term time s.heap } )

    let internal allocateInStaticMemory metadata (s : state) typeName term =
        let time = tick()
        let address = Terms.MakeConcreteString typeName metadata
        { s with  statics = allocateInGeneralizedHeap address term time s.statics }

    let internal allocateSymbolicInstance metadata state = function
        | TermType.ClassType(tp, arg, interfaces) ->
            let contents = makeSymbolicInstance metadata Timestamp.zero (LazyInstantiation(Nop, false, None)) "" (StructType(tp, arg, interfaces))
            allocateInHeap metadata state contents
        | StructType _ as t ->
            makeSymbolicInstance metadata Timestamp.zero (LazyInstantiation(Nop, false, None)) "" t, state
        | _ -> __notImplemented__()<|MERGE_RESOLUTION|>--- conflicted
+++ resolved
@@ -190,11 +190,7 @@
             | :? LazyInstantiation as li -> LazyInstantiation(li.Location, true, None) :> SymbolicConstantSource
             | _ -> source
         let constant = Constant metadata name source' pointerType
-<<<<<<< HEAD
-        constructor metadata ((constant, typ), []) {v=time}
-=======
-        construct metadata ((constant, typ), []) ({time=time} : RefTime)
->>>>>>> c5fcbfc2
+        construct metadata ((constant, typ), []) {v=time}
 
     let internal makeSymbolicInstance metadata time source name = function
         | Pointer typ -> makeSymbolicHeapReference metadata time source name typ <| fun mtd path time -> HeapPtr mtd path time typ
