<Project Sdk="Microsoft.NET.Sdk">

    <PropertyGroup>
        <TargetFramework>net7.0</TargetFramework>
        <Configurations>Debug;Release;DebugTailRec</Configurations>
        <Platforms>AnyCPU</Platforms>
    </PropertyGroup>

    <PropertyGroup Condition=" '$(Configuration)' == 'Debug' ">
        <Tailcalls>false</Tailcalls>
    </PropertyGroup>

    <PropertyGroup Condition=" '$(Configuration)' == 'DebugTailRec' ">
        <Tailcalls>true</Tailcalls>
        <DebugSymbols>true</DebugSymbols>
        <DefineConstants>TRACE;DEBUG</DefineConstants>
    </PropertyGroup>

    <ItemGroup>
        <Compile Include="InstructionPointer.fs" />
        <Compile Include="CILState.fs" />
        <Compile Include="Interpreter.fs" />
<<<<<<< HEAD
        <Compile Include="CombinedWeighter.fs" />
        <Compile Include="DistanceWeighter.fs" />
        <Compile Include="ContributedCoverageSearcher.fs" />
        <Compile Include="DFSSortedByContributedCoverageSearcher.fs" />
        <Compile Include="ExecutionTree.fs" />
        <Compile Include="ExecutionTreeSearcher.fs" />
        <Compile Include="InterleavedSearcher.fs" />
        <Compile Include="GuidedSearcher.fs" />
        <Compile Include="FairSearcher.fs" />
        <Compile Include="BidirectionalSearcher.fs" />
        <Compile Include="MethodSequenceState.fs" />
        <Compile Include="MethodSequenceExplorer.fs" />
        <Compile Include="MethodSequenceSearcher.fs" />
        <Compile Include="SILI.fs" />
=======
>>>>>>> d4cf163f
    </ItemGroup>

    <ItemGroup>
        <ProjectReference Include="..\VSharp.IL\VSharp.IL.fsproj" />
        <ProjectReference Include="..\VSharp.SILI.Core\VSharp.SILI.Core.fsproj" />
    </ItemGroup>

    <ItemGroup>
      <PackageReference Update="FSharp.Core" Version="7.0.300" />
    </ItemGroup>

</Project><|MERGE_RESOLUTION|>--- conflicted
+++ resolved
@@ -20,23 +20,6 @@
         <Compile Include="InstructionPointer.fs" />
         <Compile Include="CILState.fs" />
         <Compile Include="Interpreter.fs" />
-<<<<<<< HEAD
-        <Compile Include="CombinedWeighter.fs" />
-        <Compile Include="DistanceWeighter.fs" />
-        <Compile Include="ContributedCoverageSearcher.fs" />
-        <Compile Include="DFSSortedByContributedCoverageSearcher.fs" />
-        <Compile Include="ExecutionTree.fs" />
-        <Compile Include="ExecutionTreeSearcher.fs" />
-        <Compile Include="InterleavedSearcher.fs" />
-        <Compile Include="GuidedSearcher.fs" />
-        <Compile Include="FairSearcher.fs" />
-        <Compile Include="BidirectionalSearcher.fs" />
-        <Compile Include="MethodSequenceState.fs" />
-        <Compile Include="MethodSequenceExplorer.fs" />
-        <Compile Include="MethodSequenceSearcher.fs" />
-        <Compile Include="SILI.fs" />
-=======
->>>>>>> d4cf163f
     </ItemGroup>
 
     <ItemGroup>
