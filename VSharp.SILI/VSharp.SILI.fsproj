<Project Sdk="Microsoft.NET.Sdk">

    <PropertyGroup>
        <TargetFramework>netcoreapp6.0</TargetFramework>
        <Configurations>Debug;Release;DebugTailRec</Configurations>
        <Platforms>AnyCPU</Platforms>
    </PropertyGroup>

    <PropertyGroup Condition=" '$(Configuration)' == 'Debug' ">
        <Tailcalls>false</Tailcalls>
    </PropertyGroup>

    <PropertyGroup Condition=" '$(Configuration)' == 'DebugTailRec' ">
        <Tailcalls>true</Tailcalls>
        <DebugSymbols>true</DebugSymbols>
        <DefineConstants>TRACE;DEBUG</DefineConstants>
    </PropertyGroup>

    <ItemGroup>
        <Compile Include="Options.fs" />
        <Compile Include="InstructionPointer.fs" />
        <Compile Include="CILState.fs" />
        <Compile Include="Statistics.fs" />
        <Compile Include="Searcher.fs" />
        <Compile Include="Interpreter.fs" />
        <Compile Include="CombinedWeighter.fs" />
        <Compile Include="DistanceWeighter.fs" />
        <Compile Include="ContributedCoverageSearcher.fs" />
        <Compile Include="DFSSortedByContributedCoverageSearcher.fs" />
        <Compile Include="InterleavedSearcher.fs" />
        <Compile Include="GuidedSearcher.fs" />
        <Compile Include="FairSearcher.fs" />
        <Compile Include="BidirectionalSearcher.fs" />
<<<<<<< HEAD
        <Compile Include="TestGenerator.fs" />
        <Compile Include="MethodSequenceState.fs" />
        <Compile Include="MethodSequenceExplorer.fs" />
        <Compile Include="MethodSequenceSearcher.fs" />
=======
>>>>>>> b74d3f2b
        <Compile Include="SILI.fs" />
    </ItemGroup>

    <ItemGroup>
        <ProjectReference Include="..\VSharp.IL\VSharp.IL.fsproj" />
        <ProjectReference Include="..\VSharp.InternalCalls\VSharp.InternalCalls.fsproj" />
        <ProjectReference Include="..\VSharp.SILI.Core\VSharp.SILI.Core.fsproj" />
        <ProjectReference Include="..\VSharp.Solver\VSharp.Solver.fsproj" />
        <ProjectReference Include="..\VSharp.TestGenerator\VSharp.TestGenerator.fsproj" />
    </ItemGroup>

    <ItemGroup>
      <PackageReference Update="FSharp.Core" Version="7.0.300" />
    </ItemGroup>

</Project><|MERGE_RESOLUTION|>--- conflicted
+++ resolved
@@ -31,13 +31,9 @@
         <Compile Include="GuidedSearcher.fs" />
         <Compile Include="FairSearcher.fs" />
         <Compile Include="BidirectionalSearcher.fs" />
-<<<<<<< HEAD
-        <Compile Include="TestGenerator.fs" />
         <Compile Include="MethodSequenceState.fs" />
         <Compile Include="MethodSequenceExplorer.fs" />
         <Compile Include="MethodSequenceSearcher.fs" />
-=======
->>>>>>> b74d3f2b
         <Compile Include="SILI.fs" />
     </ItemGroup>
 
