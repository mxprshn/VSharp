--- conflicted
+++ resolved
@@ -61,15 +61,10 @@
         | None -> findFrameAndRead frames key k
 
     let readStackLocation (stack : callStack) key makeSymbolic =
-<<<<<<< HEAD
         // Is it OK that SMT model may have key -> None?
-        // TODO: move this check to separate function
-        if stack.frames.Length = 1 && stack.frames.Head.func = None && (stack.frames.Head.entries |> PersistentDict.forall (fun (key', _) -> key <> key')) then
-=======
         let isModel = stack.frames.Length = 1 && stack.frames.Head.func = None
         let notContains = lazy (stack.frames.Head.entries |> PersistentDict.forall (fun (key', _) -> key <> key'))
         if isModel && notContains.Value then
->>>>>>> a5326e91
             // This state is formed by SMT solver model, just return the default value
             match key with
             | ParameterKey pi -> pi.ParameterType |> makeDefaultValue
