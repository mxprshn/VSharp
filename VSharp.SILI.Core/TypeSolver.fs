--- conflicted
+++ resolved
@@ -216,132 +216,6 @@
                 mock
             | Some _  -> __unreachable__()
 
-<<<<<<< HEAD
-    let private addressInModel (model : model) address =
-        match model.Eval address with
-        | {term = ConcreteHeapAddress address} -> address
-        | address -> internalfail $"[Type solver] evaluating address in model: unexpected address {address}"
-
-    let private generateConstraints state (model : model) conditions =
-        match model with
-        | StateModel(_, typeModel, _) ->
-            let supertypeConstraints = Dictionary<concreteHeapAddress, HashSet<Type>>()
-            let subtypeConstraints = Dictionary<concreteHeapAddress, HashSet<Type>>()
-            let notSupertypeConstraints = Dictionary<concreteHeapAddress, HashSet<Type>>()
-            let notSubtypeConstraints = Dictionary<concreteHeapAddress, HashSet<Type>>()
-            let evaledAddresses = Dictionary<term, concreteHeapAddress>()
-
-            // Creating type constraints from path condition
-            let add (dict : Dictionary<concreteHeapAddress, HashSet<Type>>) address typ =
-                match model.Eval address with
-                | {term = ConcreteHeapAddress concreteAddress} when concreteAddress <> VectorTime.zero ->
-                    evaledAddresses[address] <- concreteAddress
-                    let types =
-                        let types = ref null
-                        if dict.TryGetValue(concreteAddress, types) then types.Value
-                        else
-                            let typesSet = HashSet<_>()
-                            dict.Add(concreteAddress, typesSet)
-                            typesSet
-                    types.Add typ |> ignore
-                | {term = ConcreteHeapAddress _} -> ()
-                | term -> internalfailf "Unexpected address %O in subtyping constraint!" term
-
-            let rec addConstraints acc condition k =
-                match condition.term with
-                | Constant(_, TypeCasting.TypeSubtypeTypeSource _, _) ->
-                    internalfail "TypeSolver is not fully implemented"
-                | Constant(_, TypeCasting.RefSubtypeTypeSource(address, typ), _) ->
-                    add supertypeConstraints address typ |> k
-                | Constant(_, TypeCasting.TypeSubtypeRefSource(typ, address), _) ->
-                    add subtypeConstraints address typ |> k
-                | Constant(_, TypeCasting.RefSubtypeRefSource _, _) ->
-                    internalfail "TypeSolver is not fully implemented"
-                | Negation({term = Constant(_, TypeCasting.TypeSubtypeTypeSource _, _)}) ->
-                    internalfail "TypeSolver is not fully implemented"
-                | Negation({term = Constant(_, TypeCasting.RefSubtypeTypeSource(address, typ), _)}) ->
-                    add notSupertypeConstraints address typ |> k
-                | Negation({term = Constant(_, TypeCasting.TypeSubtypeRefSource(typ, address), _)}) ->
-                    add notSubtypeConstraints address typ |> k
-                | Negation({term = Constant(_, TypeCasting.RefSubtypeRefSource _, _)}) ->
-                    internalfail "TypeSolver is not fully implemented"
-                | Conjunction(xs) ->
-                    Cps.List.foldlk addConstraints acc xs k
-                | _ -> k ()
-
-            Cps.Seq.foldlk addConstraints () conditions id
-
-            let typeOfAddress address =
-                match address.term with
-                | Constant(_, source, _) -> source.TypeOfLocation
-                | ConcreteHeapAddress a ->
-                    match state.allocatedTypes[a] with
-                    | ConcreteType t -> t
-                    | MockType m ->  internalfail $"Generating constraints: unexpected mock from allocatedTypes {m}"
-                | _ -> internalfail $"Generating constraints: unexpected address {address}"
-
-            let toList (d : Dictionary<concreteHeapAddress, HashSet<Type>>) address =
-                let set = ref null
-                if d.TryGetValue(address, set) then List.ofSeq set.Value
-                else List.empty
-            let addresses = ResizeArray<term>()
-            for entry in evaledAddresses do
-                let address = entry.Key
-                let evaled = entry.Value
-                addresses.Add address
-                // Adding super types from parameters info of testing function
-                let superType = typeOfAddress address
-                let superTypes = toList supertypeConstraints evaled
-                let superTypes =
-                    if superType <> typeof<obj> then superType :: superTypes |> List.distinct
-                    else superTypes
-                let typeConstraint =
-                    {
-                        supertypes = superTypes
-                        subtypes = toList subtypeConstraints evaled
-                        notSupertypes = toList notSupertypeConstraints evaled
-                        notSubtypes = toList notSubtypeConstraints evaled
-                    }
-                typeModel.AddConstraint address typeConstraint
-
-            // Clustering type constraints with same address in model
-            // TODO: make more efficient #type
-            let eqInModel = Dictionary<concreteHeapAddress, List<term>>()
-            let currentConstraints = typeModel.constraints
-            for entry in currentConstraints do
-                let address = entry.Key
-                let concreteAddress = addressInModel model address
-                if concreteAddress <> VectorTime.zero then
-                    let current = ref null
-                    if eqInModel.TryGetValue(concreteAddress, current) then
-                        let same = current.Value
-                        same.Add(address)
-                    else
-                        let same = List()
-                        same.Add(address)
-                        eqInModel.Add(concreteAddress, same)
-
-            // Merging constraints with same address in model
-            for entry in eqInModel do
-                let same = entry.Value
-                if same.Count > 1 then
-                    let mutable resultConstraints = typeConstraints.Empty
-                    for address in same do
-                        let constraints = currentConstraints[address]
-                        resultConstraints <- resultConstraints.Merge constraints
-                        if addresses.Contains address |> not then addresses.Add address
-                    for address in same do
-                        currentConstraints[address] <- resultConstraints
-
-            // Adding new constraints and all which have same address in model
-            let constraints = ResizeArray<typeConstraints>()
-            for address in addresses do
-                constraints.Add currentConstraints[address]
-            addresses.ToArray(), constraints.ToArray()
-        | PrimitiveModel _ -> __unreachable__()
-
-=======
->>>>>>> a5326e91
     let private generateGenericConstraints (typeVars : Type list) =
         // TODO: divide dependent constraints into groups by dependence
         let isIndependent (t : Type) =
@@ -563,34 +437,6 @@
 
     let private refineTypesInModel model (typeStorage : typeStorage) =
         match model with
-<<<<<<< HEAD
-        | StateModel(modelState, typeModel, _) ->
-            let m = CallStack.stackTrace state.stack |> List.last
-            let addresses, constraints = Seq.singleton condition |> generateConstraints state model
-            let typeParams, methodParams = getGenericParameters m
-            let getMock = getMock typeModel.typeMocks
-            let result = refineModel getMock typeModel addresses constraints typeParams methodParams
-            match result with
-            | TypeSat _ -> refineTypesInModel modelState model typeModel
-            | _ -> ()
-            result
-        | PrimitiveModel _ -> internalfail "Solving types: got primitive model"
-
-    let checkSatWithSubtyping state condition =
-        match SolverInteraction.checkSat state with
-        | SolverInteraction.SmtSat ({mdl = StateModel(modelState, _, _) as model} as satInfo) ->
-            try
-                match solveTypes model state condition with
-                | TypeUnsat -> SolverInteraction.SmtUnsat {core = Array.empty}
-                | TypeSat typeModel ->
-                    SolverInteraction.SmtSat {satInfo with mdl = StateModel(modelState, typeModel, None)}
-            with :? InsufficientInformationException as e ->
-                SolverInteraction.SmtUnknown e.Message
-        | result -> result
-
-    let refineTypes (state : state) condition =
-        match solveTypes state.model state condition with
-=======
         | StateModel modelState ->
             for entry in evalInModel model typeStorage do
                 let address = entry.Key
@@ -616,7 +462,6 @@
 
     let refineTypes (state : state) =
         match solveTypes state.model state with
->>>>>>> a5326e91
         | TypeSat _ -> ()
         | TypeUnsat -> internalfail "Refining types: branch is unreachable"
 
@@ -625,24 +470,6 @@
         | HeapRef({term = ConcreteHeapAddress thisAddress}, _) when VectorTime.less state.startingTime thisAddress ->
             state.allocatedTypes[thisAddress] |> Seq.singleton
         | HeapRef(thisAddress, _) ->
-<<<<<<< HEAD
-            match state.model with
-            | StateModel(_, typeModel, _) ->
-                let thisConstraints = { typeConstraints.Empty with supertypes = thisType |> List.singleton }
-                typeModel.AddConstraint thisAddress thisConstraints
-                let ancestorMethod = ancestorMethod.MethodBase :?> MethodInfo
-                let checkOverrides = function
-                    | ConcreteType t -> Reflection.canOverrideMethod t ancestorMethod
-                    | MockType _ -> true
-                let addresses = Array.singleton thisAddress
-                let constraints = Array.singleton thisConstraints
-                let getMock = getMock typeModel.typeMocks
-                let result = refineModel getMock typeModel addresses constraints Array.empty Array.empty
-                match result with
-                | TypeSat typeModel -> typeModel[thisAddress].Value |> Seq.filter checkOverrides
-                | TypeUnsat -> Seq.empty
-            | PrimitiveModel _ -> internalfail "Getting callvirt candidates: got primitive model"
-=======
             let thisConstraints = List.singleton thisType |> typeConstraints.FromSuperTypes
             let typeStorage = state.typeStorage
             typeStorage.AddConstraint thisAddress thisConstraints
@@ -655,5 +482,4 @@
             match result with
             | TypeSat -> typeStorage[thisAddress].Value |> Seq.filter checkOverrides
             | TypeUnsat -> Seq.empty
->>>>>>> a5326e91
         | _ -> internalfail $"Getting callvirt candidates: unexpected this {thisRef}"