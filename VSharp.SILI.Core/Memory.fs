namespace VSharp.Core

open System
open System.Collections.Generic
open System.Text
open FSharpx.Collections
open VSharp
open VSharp.Core
open VSharp.TypeUtils
open VSharp.Utils

#nowarn "69"

type IMemoryAccessConstantSource =
    inherit IStatedSymbolicConstantSource

module internal Memory =

// ------------------------------- Primitives -------------------------------

    let makeEmpty complete isModelState = {
        pc = PC.empty
        typeStorage = typeStorage()
        evaluationStack = EvaluationStack.empty
        exceptionsRegister = NoException
        stack = CallStack.empty
        stackBuffers = PersistentDict.empty
        classFields = PersistentDict.empty
        arrays = PersistentDict.empty
        lengths = PersistentDict.empty
        lowerBounds = PersistentDict.empty
        staticFields = PersistentDict.empty
        boxedLocations = PersistentDict.empty
        initializedTypes = SymbolicSet.empty
        concreteMemory = ConcreteMemory()
        allocatedTypes = PersistentDict.empty
        typeVariables = (MappedStack.empty, Stack.empty)
        delegates = PersistentDict.empty
        currentTime = [if isModelState then -1 else 1]
        startingTime = if isModelState then [-2] else VectorTime.zero
        model = PrimitiveModel (Dictionary())
        complete = complete
        methodMocks = Dictionary()
    }

    type memoryMode =
        | ConcreteMemory
        | SymbolicMemory

    let mutable memoryMode = ConcreteMemory

    let copy (state : state) newPc =
        let cm = state.concreteMemory.Copy()
        let methodMocks = Dictionary()
        for entry in state.methodMocks do
            let method = entry.Key
            let newMock = entry.Value.Copy()
            methodMocks.Add(method, newMock)
        { state with pc = newPc; concreteMemory = cm; methodMocks = methodMocks }

    let private isZeroAddress (x : concreteHeapAddress) =
        x = VectorTime.zero

    let addConstraint (s : state) cond =
        s.pc <- PC.add s.pc cond

    let delinearizeArrayIndex ind lens lbs =
        let detachOne (acc, lens) lb =
            let lensTail = List.tail lens
            let lensProd = List.fold mul (makeNumber 1) lensTail
            let curOffset = div acc lensProd
            let curIndex = add curOffset lb
            let rest = rem acc lensProd
            curIndex, (rest, lensTail)
        List.mapFold detachOne (ind, lens) lbs |> fst

    let linearizeArrayIndex (lens : term list) (lbs : term list) (indices : term list) =
        let length = List.length indices
        let attachOne acc i =
            let relOffset = sub indices.[i] lbs.[i]
            let prod acc j = mul acc lens.[j]
            let lensProd = List.fold prod (makeNumber 1) [i .. length - 1]
            let absOffset = mul relOffset lensProd
            add acc absOffset
        List.fold attachOne (makeNumber 0) [0 .. length - 1]

    let isModelState state =
        VectorTime.less state.startingTime VectorTime.zero

// ------------------------------- Stack -------------------------------

    let newStackFrame (s : state) m frame =
        let stack = CallStack.newStackFrame s.stack m frame
        let evaluationStack = EvaluationStack.newStackFrame s.evaluationStack
        s.stack <- stack
        s.evaluationStack <- evaluationStack

    let popFrame (s : state) =
        let stack = CallStack.popFrame s.stack
        let evaluationStack = EvaluationStack.popStackFrame s.evaluationStack
        s.stack <- stack
        s.evaluationStack <- evaluationStack

    let forcePopFrames (count : int) (s : state) =
        let stack = CallStack.popFrames s.stack count
        let evaluationStack = EvaluationStack.forcePopStackFrames count s.evaluationStack
        s.stack <- stack
        s.evaluationStack <- evaluationStack

// ------------------------------- Types -------------------------------

    let pushTypeVariablesSubstitution state subst =
        assert (subst <> [])
        let oldMappedStack, oldStack = state.typeVariables
        let newStack = subst |> List.unzip |> fst |> Stack.push oldStack
        let newMappedStack = subst |> List.fold (fun acc (k, v) -> MappedStack.push {t=k} v acc) oldMappedStack
        state.typeVariables <- (newMappedStack, newStack)

    let popTypeVariablesSubstitution state =
        let oldMappedStack, oldStack = state.typeVariables
        let toPop, newStack = Stack.pop oldStack
        let newMappedStack = List.fold MappedStack.remove oldMappedStack (List.map (fun t -> {t=t}) toPop)
        state.typeVariables <- (newMappedStack, newStack)

    let commonTypeVariableSubst state (t : Type) noneCase =
        match MappedStack.tryFind {t=t} (fst state.typeVariables) with
        | Some typ -> typ
        | None -> noneCase

    let rec substituteTypeVariables (state : state) typ =
        let substituteTypeVariables = substituteTypeVariables state
        match typ with
        | Bool
        | AddressType
        | Numeric _ -> typ
        | StructType(t, args)
        | ClassType(t, args)
        | InterfaceType(t, args) ->
            let args' = Array.map substituteTypeVariables args
            if args = args' then typ
            else
                t.MakeGenericType args'
        | TypeVariable t -> commonTypeVariableSubst state t typ
        | ArrayType(t, dim) ->
            let t' = substituteTypeVariables t
            if t = t' then typ
            else
                match dim with
                | Vector -> t'.MakeArrayType()
                | ConcreteDimension d -> t'.MakeArrayType(d)
                | SymbolicDimension -> __unreachable__()
        | Pointer t ->
            let t' = substituteTypeVariables t
            if t = t' then typ else t'.MakePointerType()
        | ByRef t ->
            let t' = substituteTypeVariables t
            if t = t' then typ else t'.MakeByRefType()
        | _ -> __unreachable__()

    let private substituteTypeVariablesIntoArrayType state ((et, i, b) : arrayType) : arrayType =
        (substituteTypeVariables state et, i, b)

    let typeVariableSubst state (t : Type) = commonTypeVariableSubst state t t

    let private substituteTypeVariablesIntoField state (f : fieldId) =
        Reflection.concretizeField f (typeVariableSubst state)

    let private typeOfConcreteHeapAddress state address =
        if address = VectorTime.zero then typeof<obj>
        else
            match PersistentDict.find state.allocatedTypes address with
            | ConcreteType t -> t
            | MockType _ -> __unreachable__() // Mock types may appear only in models

    // TODO: use only mostConcreteTypeOfHeapRef someday
    let rec typeOfHeapLocation state (address : heapAddress) =
        let getTypeOfAddress = term >> function
            | ConcreteHeapAddress address -> typeOfConcreteHeapAddress state address
            | Constant(_, (:? IMemoryAccessConstantSource as source), AddressType) -> source.TypeOfLocation
            | _ -> __unreachable__()
        commonTypeOf getTypeOfAddress address

    let mostConcreteTypeOfHeapRef state address sightType =
        let locationType = typeOfHeapLocation state address
        if isAssignable locationType sightType then locationType
        else
            if isAssignable sightType locationType |> not then
                Logger.trace "mostConcreteTypeOfHeapRef: Sight type (%O) of address %O differs from type in heap (%O)" sightType address locationType
            sightType

    let baseTypeOfAddress state address =
        match address with
        | BoxedLocation(addr, _) -> typeOfHeapLocation state addr
        | _ -> typeOfAddress address

// -------------------------------- GetHashCode --------------------------------

    [<StructuralEquality;NoComparison>]
    type private hashCodeSource =
        {object : term}
        interface INonComposableSymbolicConstantSource with
            override x.SubTerms = Seq.empty
            override x.Time = VectorTime.zero
            override x.TypeOfLocation = typeof<int32>

    let (|GetHashCodeSource|_|) (src : ISymbolicConstantSource) =
        match src with
        | :? hashCodeSource as { object = object } -> Some(object)
        | _ -> None

    let hashConcreteAddress (address : concreteHeapAddress) =
        let hashValue = VectorTime.hash address
        hashValue |> makeNumber

    let createHashCodeConstant (term : term) =
        let name = $"HashCode({term})"
        let source = {object = term}
        Constant name source typeof<Int32>

    let getHashCode object =
        // TODO: implement GetHashCode() for value type (it's boxed)
        // TODO: use 'termToObj' for valid hash
        match object.term with
        | ConcreteHeapAddress address
        | HeapRef({term = ConcreteHeapAddress address}, _) -> hashConcreteAddress address
        | HeapRef(address, _) -> createHashCodeConstant address
        | _ -> createHashCodeConstant object

// ------------------------------- Instantiation -------------------------------

    [<CustomEquality;NoComparison>]
    type regionPicker<'key, 'reg when 'key : equality and 'key :> IMemoryKey<'key, 'reg> and 'reg : equality and 'reg :> IRegion<'reg>> =
        {
            sort : regionSort
            extract : state -> memoryRegion<'key, 'reg>
            mkName : 'key -> string
            isDefaultKey : state -> 'key -> bool
            isDefaultRegion : bool
        }
        override x.Equals y =
            match y with
            | :? regionPicker<'key, 'reg> as y -> x.sort = y.sort
            | _ -> false
        override x.GetHashCode() = x.sort.GetHashCode()

    [<StructuralEquality;NoComparison>]
    type private stackReading =
        {key : stackKey; time : vectorTime}
        interface IMemoryAccessConstantSource with
            override x.SubTerms = Seq.empty
            override x.Time = x.time
            override x.TypeOfLocation = x.key.TypeOfLocation

    [<StructuralEquality;NoComparison>]
    type private heapReading<'key, 'reg when 'key : equality and 'key :> IMemoryKey<'key, 'reg> and 'reg : equality and 'reg :> IRegion<'reg>> =
        {picker : regionPicker<'key, 'reg>; key : 'key; memoryObject : memoryRegion<'key, 'reg>; time : vectorTime}
        interface IMemoryAccessConstantSource with
            override x.SubTerms = Seq.empty
            override x.Time = x.time
            override x.TypeOfLocation = x.picker.sort.TypeOfLocation

    [<StructuralEquality;NoComparison>]
    type private arrayReading =
        {
            picker : regionPicker<heapArrayKey, productRegion<vectorTime intervals, int points listProductRegion>>
            key : heapArrayKey
            memoryObject : memoryRegion<heapArrayKey, productRegion<vectorTime intervals, int points listProductRegion>>
            time : vectorTime
        }
        interface IMemoryAccessConstantSource with
            override x.SubTerms = Seq.empty
            override x.Time = x.time
            override x.TypeOfLocation = x.picker.sort.TypeOfLocation

    let (|HeapReading|_|) (src : ISymbolicConstantSource) =
        match src with
        | :? heapReading<heapAddressKey, vectorTime intervals> as hr -> Some(hr.key, hr.memoryObject)
        | _ -> None

    let (|ArrayIndexReading|_|) (src : ISymbolicConstantSource) =
        match src with
        | :? heapReading<heapArrayKey, productRegion<vectorTime intervals, int points listProductRegion>> ->
            internalfail "unexpected array index reading via 'heapReading' source"
        | :? arrayReading as ar -> Some(isConcreteHeapAddress ar.key.Address, ar.key, ar.memoryObject)
        | _ -> None

    let (|ArrayRangeReading|_|) (src : ISymbolicConstantSource) =
        match src with
        | :? arrayReading as { memoryObject = mo; key = RangeArrayIndexKey(address, fromIndices, toIndices); picker = picker; time = time } ->
            Some(mo, address, fromIndices, toIndices, picker, time)
        | _ -> None

    let specializeWithKey constant (key : heapArrayKey) (writeKey : heapArrayKey) =
        match constant.term with
        | Constant(_, ArrayRangeReading(mo, srcAddress, srcFrom, srcTo, picker, time), typ) ->
            let key = key.Specialize writeKey srcAddress srcFrom srcTo
            let source : arrayReading = {picker = picker; key = key; memoryObject = mo; time = time}
            let name = picker.mkName key
            Constant name source typ
        | _ -> constant

    // VectorIndexKey is used for length and lower bounds
    // We suppose, that lower bounds will always be default -- 0
    let (|VectorIndexReading|_|) (src : ISymbolicConstantSource) =
        let isLowerBoundKey = function
            | ArrayLowerBoundSort _ -> true
            | _ -> false
        match src with
        | :? heapReading<heapVectorIndexKey, productRegion<vectorTime intervals, int points>> as vr ->
            Some(isConcreteHeapAddress vr.key.address || isLowerBoundKey vr.picker.sort, vr.key, vr.memoryObject)
        | _ -> None

    let (|StackBufferReading|_|) (src : ISymbolicConstantSource) =
        match src with
        | :? heapReading<stackBufferIndexKey, int points> as sbr -> Some(sbr.key, sbr.memoryObject)
        | _ -> None

    let (|StaticsReading|_|) (src : ISymbolicConstantSource) =
        match src with
        | :? heapReading<symbolicTypeKey, freeRegion<typeWrapper>> as sr -> Some(sr.key, sr.memoryObject)
        | _ -> None

    let getHeapReadingRegionSort (src : ISymbolicConstantSource) =
        match src with
        | :? heapReading<heapAddressKey, vectorTime intervals>                                as hr -> hr.picker.sort
        | :? heapReading<heapVectorIndexKey, productRegion<vectorTime intervals, int points>> as hr -> hr.picker.sort
        | :? heapReading<stackBufferIndexKey, int points>                                     as hr -> hr.picker.sort
        | :? heapReading<symbolicTypeKey, freeRegion<typeWrapper>>                            as hr -> hr.picker.sort
        | :? heapReading<heapArrayKey, productRegion<vectorTime intervals, int points listProductRegion>> ->
            internalfail "unexpected array index reading via 'heapReading' source"
        | :? arrayReading as ar -> ar.picker.sort
        | _ -> __unreachable__()

    [<StructuralEquality;NoComparison>]
    type private structField =
        {baseSource : ISymbolicConstantSource; field : fieldId}
        interface IMemoryAccessConstantSource  with
            override x.SubTerms = x.baseSource.SubTerms
            override x.Time = x.baseSource.Time
            override x.TypeOfLocation = x.field.typ

    let (|StructFieldSource|_|) (src : ISymbolicConstantSource) =
        match src with
        | :? structField as sf -> Some(sf.baseSource, sf.field)
        | _ -> None

    [<StructuralEquality;NoComparison>]
    type private heapAddressSource =
        {baseSource : ISymbolicConstantSource}
        interface IMemoryAccessConstantSource  with
            override x.SubTerms = x.baseSource.SubTerms
            override x.Time = x.baseSource.Time
            override x.TypeOfLocation = x.baseSource.TypeOfLocation

    let (|HeapAddressSource|_|) (src : ISymbolicConstantSource) =
        match src with
        | :? heapAddressSource as heapAddress -> Some(heapAddress.baseSource)
        | _ -> None

    [<StructuralEquality;NoComparison>]
    type private typeInitialized =
        {typ : Type; matchingTypes : symbolicTypeSet}
        interface IStatedSymbolicConstantSource  with
            override x.SubTerms = Seq.empty
            override x.Time = VectorTime.zero
            override x.TypeOfLocation = typeof<bool>

    let (|TypeInitializedSource|_|) (src : IStatedSymbolicConstantSource) =
        match src with
        | :? typeInitialized as ti -> Some(ti.typ, ti.matchingTypes)
        | _ -> None

    let rec makeSymbolicValue (source : ISymbolicConstantSource) name typ =
        match typ with
        | Bool
        | AddressType
        | Numeric _ -> Constant name source typ
        | StructType _ ->
            let makeField _ field typ =
                let fieldSource = {baseSource = source; field = field}
                makeSymbolicValue fieldSource $"{name}.{field}" typ
            makeStruct false makeField typ
        | ReferenceType ->
            let addressSource : heapAddressSource = {baseSource = source}
            let address = makeSymbolicValue addressSource name addressType
            HeapRef address typ
        | ValueType -> __insufficientInformation__ "Can't instantiate symbolic value of unknown value type %O" typ
        | ByRef _ -> __insufficientInformation__ "Can't instantiate symbolic value of ByRef type %O" typ
        | Pointer _ -> __insufficientInformation__ "Can't instantiate symbolic value of pointer type %O" typ
        | _ -> __insufficientInformation__ "Not sure which value to instantiate, because it's unknown if %O is a reference or a value type" typ

    let private makeSymbolicStackRead key typ time =
        let source = {key = key; time = time}
        let name = toString key
        makeSymbolicValue source name typ

    let rec private makeSymbolicHeapRead _ picker key time typ memoryObject _ =
        let source : heapReading<'key, 'reg> = {picker = picker; key = key; memoryObject = memoryObject; time = time}
        let name = picker.mkName key
        makeSymbolicValue source name typ

    let rec private makeArraySymbolicHeapRead state picker (key : heapArrayKey) time typ memoryObject (singleValue : updateTreeKey<heapArrayKey, term> option) =
        match singleValue with
        | Some {key = key'; value = {term = Constant(_, ArrayRangeReading(mo, srcA, srcF, srcT, p, _), _)}} when key'.Includes key ->
            let key = key.Specialize key' srcA srcF srcT
            let inst = makeArraySymbolicHeapRead state p key state.startingTime
            MemoryRegion.read mo key (p.isDefaultKey state) inst
        | Some { key = key'; value = value } when key'.Includes key -> value
        | _ ->
            let source : arrayReading = {picker = picker; key = key; memoryObject = memoryObject; time = time}
            let name = picker.mkName key
            makeSymbolicValue source name typ

    // This function is used only for creating 'this' of reference types
    let makeSymbolicThis (m : IMethod) =
        let declaringType = m.DeclaringType
        assert(isValueType declaringType |> not)
        HeapRef (Constant "this" {baseSource = {key = ThisKey m; time = VectorTime.zero}} addressType) declaringType

    let fillModelWithParametersAndThis state (method : IMethod) =
        let parameters = method.Parameters |> Seq.map (fun param ->
            (ParameterKey param, None, param.ParameterType)) |> List.ofSeq
        let parametersAndThis =
            if method.HasThis then
                let t = method.DeclaringType
                let addr = [-1]
                let thisRef = HeapRef (ConcreteHeapAddress addr) t
                state.allocatedTypes <- PersistentDict.add addr (ConcreteType t) state.allocatedTypes
                state.startingTime <- [-2]
                (ThisKey method, Some thisRef, t) :: parameters // TODO: incorrect type when ``this'' is Ref to stack
            else parameters
        newStackFrame state None parametersAndThis

// -------------------------- Allocation helpers --------------------------

<<<<<<< HEAD
    let freshAddress state =
        let newTime =
            if isModelState state then
                let startingTime = VectorTime.decrement state.startingTime
                state.startingTime <- startingTime
                let currentTime = VectorTime.decrement state.currentTime
                currentTime
            else VectorTime.advance state.currentTime
        state.currentTime <- newTime
=======
    let private freshAddress state =
        state.currentTime <- VectorTime.advance state.currentTime
>>>>>>> b74d3f2b
        state.currentTime

    let private allocateType state symbolicType =
        let concreteAddress = freshAddress state
        assert(not <| PersistentDict.contains concreteAddress state.allocatedTypes)
        state.allocatedTypes <- PersistentDict.add concreteAddress symbolicType state.allocatedTypes
        concreteAddress

    let allocateConcreteType state (typ : Type) =
        assert(not typ.IsAbstract)
        allocateType state (ConcreteType typ)

    let allocateMockType state mock =
        allocateType state (MockType mock)


// =============== Marshalling/unmarshalling without state changing ===============

    // ------------------ Object to term ------------------

    let private allocateObjectIfNeed state (obj : obj) t =
        assert(memoryMode = ConcreteMemory)
        let cm = state.concreteMemory
        let address =
            match cm.TryPhysToVirt obj with
            | Some address -> address
            | None when obj = null -> VectorTime.zero
            | None ->
                let typ = mostConcreteType (obj.GetType()) t
                if typ.IsValueType then Logger.trace "allocateObjectIfNeed: boxing concrete struct %O" obj
                let concreteAddress = allocateConcreteType state typ
                cm.Allocate concreteAddress obj
                concreteAddress
        ConcreteHeapAddress address

    let private referenceTypeToTerm state (obj : obj) t =
        let address = allocateObjectIfNeed state obj t
        let objType = typeOfHeapLocation state address
        HeapRef address objType

    let rec objToTerm (state : state) (t : Type) (obj : obj) =
        match obj with
        | _ when isNullable t -> nullableToTerm state t obj
        | null -> nullRef t
        | :? bool as b -> makeBool b
        | _ when isNumeric t -> makeNumber obj
        // TODO: need pointer?
        | _ when isPointer t -> Concrete obj t
        | _ when t.IsValueType -> structToTerm state obj t
        | _ -> referenceTypeToTerm state obj t

    and private structToTerm state (obj : obj) t =
        let makeField (fieldInfo : Reflection.FieldInfo) _ _ =
           fieldInfo.GetValue(obj) |> objToTerm state fieldInfo.FieldType
        makeStruct false makeField t

    and private nullableToTerm state t (obj : obj) =
        let nullableType = Nullable.GetUnderlyingType t
        let valueField, hasValueField = Reflection.fieldsOfNullable t
        let value, hasValue =
            if box obj <> null then objToTerm state nullableType obj, True
            else objToTerm state nullableType (Reflection.createObject nullableType), False
        let fields = PersistentDict.ofSeq <| seq [(valueField, value); (hasValueField, hasValue)]
        Struct fields t

    // ---------------- Try term to object ----------------

    let tryAddressToObj (state : state) address =
        if address = VectorTime.zero then Some null
        else state.concreteMemory.TryVirtToPhys address

    let tryPointerToObj state address (offset : int) =
        let cm = state.concreteMemory
        match cm.TryVirtToPhys address with
        | Some obj ->
            let gch = Runtime.InteropServices.GCHandle.Alloc(obj, Runtime.InteropServices.GCHandleType.Pinned)
            let pObj = gch.AddrOfPinnedObject() + (nativeint offset)
            Some (pObj :> obj)
        | None -> None

    let rec tryTermToObj (state : state) term =
        match term.term with
        | Concrete(obj, _) -> Some obj
        | Struct(fields, typ) when isNullable typ -> tryNullableTermToObj state fields typ
        | Struct(fields, typ) when not typ.IsByRefLike -> tryStructTermToObj state fields typ
        | HeapRef({term = ConcreteHeapAddress a}, _) -> tryAddressToObj state a
        | Ptr(HeapLocation({term = ConcreteHeapAddress a}, _), _, ConcreteT (:? int as offset, _)) ->
            tryPointerToObj state a offset
        | _ -> None

    and tryStructTermToObj (state : state) fields typ =
        let structObj = Reflection.createObject typ
        let addField _ (fieldId, value) k =
            let fieldInfo = Reflection.getFieldInfo fieldId
            // field was not found in the structure, skipping it
            if fieldInfo = null then k ()
            else
                match tryTermToObj state value with
                // field can be converted to obj, so continue
                | Some v -> fieldInfo.SetValue(structObj, v) |> k
                // field can not be converted to obj, so break and return None
                | None -> None
        Cps.Seq.foldlk addField () (PersistentDict.toSeq fields) (fun _ -> Some structObj)

    and tryNullableTermToObj (state : state) fields typ =
        let valueField, hasValueField = Reflection.fieldsOfNullable typ
        let value = PersistentDict.find fields valueField
        let hasValue = PersistentDict.find fields hasValueField
        match tryTermToObj state value with
        | Some obj when hasValue = True -> Some obj
        | _ when hasValue = False -> Some null
        | _ -> None

    // ------------------------------- Merging -------------------------------

    let rec findCommonSuffix common pc1 pc2 =
        match pc1, pc2 with
        | [], [] -> [], [], common
        | [], rest2 -> [], rest2, common
        | rest1, [] -> rest1, [], common
        | x :: xs, y :: ys when x = y -> findCommonSuffix (y :: common) xs ys
        | _ -> pc1, pc2, common

    let private merge2StatesInternal state1 state2 =
        if state1.stack <> state2.stack then None
        else
            // TODO: implement it! See InterpreterBase::interpret::merge
            None

    let merge2States state1 state2 =
        match merge2StatesInternal state1 state2 with
        | Some state -> [state]
        | None -> [state1; state2]

    let merge2Results (term1 : term, state1) (term2, state2) =
        match merge2StatesInternal state1 state2 with
        | Some _ -> __notImplemented__()
        | None -> [(term1, state1); (term2, state2)]

    let mergeStates states =
        // TODO: implement merging by calling merge2StatesInternal one-by-one for each state
        states

    let mergeResults (results : (term * state) list) =
        // TODO
        results

// ------------------------------- Safe reading -------------------------------

    let private accessRegion (dict : pdict<'a, memoryRegion<'key, 'reg>>) key typ =
        match PersistentDict.tryFind dict key with
        | Some value -> value
        | None -> MemoryRegion.empty typ

    let rec extractAddress reference =
        match reference.term with
        | HeapRef(address, _) -> address
        | Union gvs -> gvs |> List.map (fun (g, v) -> (g, extractAddress v)) |> Merging.merge
        | _ -> internalfail "Extracting heap address: expected heap reference, but got %O" reference

    let isConcreteHeapAddress = term >> function
        | ConcreteHeapAddress _ -> true
        | _ -> false

    let private isHeapAddressDefault state address =
        state.complete ||
        match address.term with
        | ConcreteHeapAddress address -> VectorTime.less state.startingTime address
        | _ -> false

    let readStackLocation (s : state) key =
        let makeSymbolic typ =
            if s.complete then makeDefaultValue typ
            else makeSymbolicStackRead key typ s.startingTime
        CallStack.readStackLocation s.stack key makeSymbolic

    let readStruct (structTerm : term) (field : fieldId) =
        match structTerm with
        | { term = Struct(fields, _) } -> fields.[field]
        | _ -> internalfailf "Reading field of structure: expected struct, but got %O" structTerm

    let private readLowerBoundSymbolic (state : state) address dimension arrayType =
        let extractor (state : state) = accessRegion state.lowerBounds (substituteTypeVariablesIntoArrayType state arrayType) lengthType
        let mkname = fun (key : heapVectorIndexKey) -> sprintf "LowerBound(%O, %O)" key.address key.index
        let isDefault state (key : heapVectorIndexKey) = isHeapAddressDefault state key.address || thd3 arrayType
        let key = {address = address; index = dimension}
        let inst typ memoryRegion =
            let sort = ArrayLowerBoundSort arrayType
            let picker = {sort = sort; extract = extractor; mkName = mkname; isDefaultKey = isDefault; isDefaultRegion = false}
            makeSymbolicHeapRead state picker key state.startingTime typ memoryRegion
        MemoryRegion.read (extractor state) key (isDefault state) inst

    let readLowerBound state address dimension arrayType =
        let cm = state.concreteMemory
        match address.term, dimension.term with
        | ConcreteHeapAddress address, Concrete(:? int as dim, _) when cm.Contains address ->
            cm.ReadArrayLowerBound address dim |> objToTerm state typeof<int>
        | _ -> readLowerBoundSymbolic state address dimension arrayType

    let private readLengthSymbolic state address dimension arrayType =
        let extractor (state : state) = accessRegion state.lengths (substituteTypeVariablesIntoArrayType state arrayType) lengthType
        let mkname = fun (key : heapVectorIndexKey) -> sprintf "Length(%O, %O)" key.address key.index
        let isDefault state (key : heapVectorIndexKey) = isHeapAddressDefault state key.address
        let key = {address = address; index = dimension}
        let inst typ memoryRegion =
            let sort = ArrayLengthSort arrayType
            let picker = {sort = sort; extract = extractor; mkName = mkname; isDefaultKey = isDefault; isDefaultRegion = false}
            makeSymbolicHeapRead state picker key state.startingTime typ memoryRegion
        MemoryRegion.read (extractor state) key (isDefault state) inst

    let readLength state address dimension arrayType =
        let cm = state.concreteMemory
        match address.term, dimension.term with
        | ConcreteHeapAddress address, Concrete(:? int as dim, _) when cm.Contains address ->
            cm.ReadArrayLength address dim |> objToTerm state typeof<int>
        | _ -> readLengthSymbolic state address dimension arrayType

    let private readArrayRegion state arrayType extractor region (isDefaultRegion : bool) key =
        let isDefault state (key : heapArrayKey) = isHeapAddressDefault state key.Address
        let instantiate typ memory singleValue =
            let sort = ArrayIndexSort arrayType
            let picker = {sort = sort; extract = extractor; mkName = toString; isDefaultKey = isDefault; isDefaultRegion = isDefaultRegion}
            let time =
                if isValueType typ then state.startingTime
                else MemoryRegion.maxTime region.updates state.startingTime
            makeArraySymbolicHeapRead state picker key time typ memory singleValue
        MemoryRegion.read region key (isDefault state) instantiate

    let private readArrayKeySymbolic state key arrayType =
        let extractor state = accessRegion state.arrays (substituteTypeVariablesIntoArrayType state arrayType) (fst3 arrayType)
        readArrayRegion state arrayType extractor (extractor state) false key

    let private readArrayIndexSymbolic state address indices arrayType =
        let indices = List.map (fun i -> primitiveCast i typeof<int>) indices
        let key = OneArrayIndexKey(address, indices)
        readArrayKeySymbolic state key arrayType

    let private readArrayRangeSymbolic state address fromIndices toIndices arrayType =
        let fromIndices = List.map (fun i -> primitiveCast i typeof<int>) fromIndices
        let toIndices = List.map (fun i -> primitiveCast i typeof<int>) toIndices
        let key = RangeArrayIndexKey(address, fromIndices, toIndices)
        readArrayKeySymbolic state key arrayType

    let private regionFromData state address data regionType =
        let prepareData (index, value) =
            let key = OneArrayIndexKey(address, List.map (int >> makeNumber) index)
            let value = objToTerm state regionType value
            key, value
        Seq.map prepareData data |> MemoryRegion.memset (MemoryRegion.empty regionType)

    let private readRangeFromConcreteArray state address arrayData fromIndices toIndices arrayType =
        let fromIndices = List.map (fun i -> primitiveCast i typeof<int>) fromIndices
        let toIndices = List.map (fun i -> primitiveCast i typeof<int>) toIndices
        let region = regionFromData state address arrayData (fst3 arrayType)
        let key = RangeArrayIndexKey(address, fromIndices, toIndices)
        readArrayRegion state arrayType (always region) region true key

    let readArrayRange state address fromIndices toIndices arrayType =
        let cm = state.concreteMemory
        match address.term with
        | ConcreteHeapAddress concreteAddress when cm.Contains concreteAddress ->
            let data = cm.GetAllArrayData concreteAddress
            readRangeFromConcreteArray state address data fromIndices toIndices arrayType
        | _ -> readArrayRangeSymbolic state address fromIndices toIndices arrayType

    let private readSymbolicIndexFromConcreteArray state address arrayData indices arrayType =
        let region = regionFromData state address arrayData (fst3 arrayType)
        let indices = List.map (fun i -> primitiveCast i typeof<int>) indices
        let key = OneArrayIndexKey(address, indices)
        readArrayRegion state arrayType (always region) region true key

    let readArrayIndex state address indices arrayType =
        let cm = state.concreteMemory
        let concreteIndices = tryIntListFromTermList indices
        match address.term, concreteIndices with
        | ConcreteHeapAddress address, Some concreteIndices when cm.Contains address ->
            cm.ReadArrayIndex address concreteIndices |> objToTerm state (fst3 arrayType)
        | ConcreteHeapAddress concreteAddress, None when cm.Contains concreteAddress ->
            let data = cm.GetAllArrayData concreteAddress
            readSymbolicIndexFromConcreteArray state address data indices arrayType
        | _ -> readArrayIndexSymbolic state address indices arrayType

    let private readClassFieldSymbolic state address (field : fieldId) =
        if field = Reflection.stringFirstCharField then
            readArrayIndexSymbolic state address [makeNumber 0] (typeof<char>, 1, true)
        else
            let symbolicType = field.typ
            let extractor state = accessRegion state.classFields (substituteTypeVariablesIntoField state field) (substituteTypeVariables state symbolicType)
            let region = extractor state
            let mkname = fun (key : heapAddressKey) -> sprintf "%O.%O" key.address field
            let isDefault state (key : heapAddressKey) = isHeapAddressDefault state key.address
            let key = {address = address}
            let instantiate typ memory =
                let sort = HeapFieldSort field
                let picker = {sort = sort; extract = extractor; mkName = mkname; isDefaultKey = isDefault; isDefaultRegion = false}
                let time =
                    if isValueType typ then state.startingTime
                    else MemoryRegion.maxTime region.updates state.startingTime
                makeSymbolicHeapRead state picker key time typ memory
            MemoryRegion.read region key (isDefault state) instantiate

    let readClassField (state : state) address (field : fieldId) =
        let cm = state.concreteMemory
        match address.term with
        | ConcreteHeapAddress address when cm.Contains address ->
            cm.ReadClassField address field |> objToTerm state field.typ
        | _ -> readClassFieldSymbolic state address field

    let readStaticField state typ (field : fieldId) =
        let extractor state = accessRegion state.staticFields (substituteTypeVariablesIntoField state field) (substituteTypeVariables state field.typ)
        let mkname = fun (key : symbolicTypeKey) -> sprintf "%O.%O" key.typ field
        let isDefault _ _ = state.complete // TODO: when statics are allocated? always or never? depends on our exploration strategy
        let key = {typ = typ}
        let inst typ memoryRegion =
            let sort = StaticFieldSort field
            let picker = {sort = sort; extract = extractor; mkName = mkname; isDefaultKey = isDefault; isDefaultRegion = false}
            makeSymbolicHeapRead state picker key state.startingTime typ memoryRegion
        MemoryRegion.read (extractor state) key (isDefault state) inst

    let readStackBuffer state (stackKey : stackKey) index =
        let extractor state = accessRegion state.stackBuffers (stackKey.Map (typeVariableSubst state)) typeof<int8>
        let mkname = fun (key : stackBufferIndexKey) -> sprintf "%O[%O]" stackKey key.index
        let isDefault _ _ = true
        let key : stackBufferIndexKey = {index = index}
        let inst typ memoryRegion =
            let sort = StackBufferSort stackKey
            let picker = {sort = sort; extract = extractor; mkName = mkname; isDefaultKey = isDefault; isDefaultRegion = false}
            makeSymbolicHeapRead state picker key state.startingTime typ memoryRegion
        MemoryRegion.read (extractor state) key (isDefault state) inst

    let private readBoxedSymbolic state address typ =
        let extractor state = accessRegion state.boxedLocations typ typ
        let region = extractor state
        let mkname = fun (key : heapAddressKey) -> $"boxed {key.address} of {typ}"
        let isDefault state (key : heapAddressKey) = isHeapAddressDefault state key.address
        let key = {address = address}
        let instantiate typ memory =
            let sort = BoxedSort typ
            let picker = {sort = sort; extract = extractor; mkName = mkname; isDefaultKey = isDefault; isDefaultRegion = false}
            let time = state.startingTime
            makeSymbolicHeapRead state picker key time typ memory
        MemoryRegion.read region key (isDefault state) instantiate

    let readBoxedLocation state (address : term) sightType =
        let cm = state.concreteMemory
        let typeFromMemory = typeOfHeapLocation state address
        let typ = mostConcreteType typeFromMemory sightType
        match memoryMode, address.term with
        | ConcreteMemory, ConcreteHeapAddress address when cm.Contains address ->
            let value = cm.VirtToPhys address
            objToTerm state typ value
        | _ -> readBoxedSymbolic state address typ

    let rec readDelegate state reference =
        match reference.term with
        | HeapRef(address, _) ->
            match address.term with
            | ConcreteHeapAddress address -> Some state.delegates.[address]
            | _ -> None
        | Union gvs ->
            let delegates = gvs |> List.choose (fun (g, v) ->
                Option.bind (fun d -> Some(g, d)) (readDelegate state v))
            if delegates.Length = gvs.Length then delegates |> Merging.merge |> Some else None
        | _ -> internalfailf "Reading delegate: expected heap reference, but got %O" reference

    let rec private readSafe state = function
        | PrimitiveStackLocation key -> readStackLocation state key
        | ClassField(address, field) -> readClassField state address field
        // [NOTE] ref must be the most concrete, otherwise region will be not found
        | ArrayIndex(address, indices, typ) -> readArrayIndex state address indices typ
        | StaticField(typ, field) -> readStaticField state typ field
        | StructField(address, field) ->
            let structTerm = readSafe state address
            readStruct structTerm field
        | ArrayLength(address, dimension, typ) -> readLength state address dimension typ
        | BoxedLocation(address, typ) -> readBoxedLocation state address typ
        | StackBufferIndex(key, index) -> readStackBuffer state key index
        | ArrayLowerBound(address, dimension, typ) -> readLowerBound state address dimension typ

// ------------------------------- Unsafe reading -------------------------------

    let private checkBlockBounds state reportError blockSize startByte endByte =
        let failCondition = simplifyGreater endByte blockSize id ||| simplifyLess startByte (makeNumber 0) id
        // NOTE: disables overflow in solver
        let noOvf = makeExpressionNoOvf failCondition
        // TODO: move noOvf to failCondition (failCondition = failCondition || !noOvf)
        state.pc <- PC.add state.pc noOvf
        reportError state failCondition

    let private readAddressUnsafe address startByte endByte =
        let size = sizeOf address
        match startByte.term, endByte.term with
        | Concrete(:? int as s, _), Concrete(:? int as e, _) when s = 0 && size = e -> List.singleton address
        | _ -> $"Reading: reinterpreting {address}" |> undefinedBehaviour

    let sliceTerm term startByte endByte pos stablePos =
        match term.term with
        | Slice(term, cuts) when stablePos ->
            assert(List.isEmpty cuts |> not)
            let _, _, p = List.head cuts
            createSlice term ((startByte, endByte, p) :: cuts)
        | Slice(term, cuts) ->
            assert(List.isEmpty cuts |> not)
            let _, _, p = List.head cuts
            createSlice term ((startByte, endByte, add pos p) :: cuts)
        | _ -> createSlice term (List.singleton (startByte, endByte, pos))

    // NOTE: returns list of slices
    // TODO: return empty if every slice is invalid
    let rec private commonReadTermUnsafe term startByte endByte pos stablePos =
        match term.term with
        | Struct(fields, t) -> commonReadStructUnsafe fields t startByte endByte pos stablePos
        | HeapRef _
        | Ref _
        | Ptr _ -> readAddressUnsafe term startByte endByte
        | Combined([t], _) -> commonReadTermUnsafe t startByte endByte pos stablePos
        | Combined(slices, _) ->
            List.collect (fun part -> commonReadTermUnsafe part startByte endByte pos stablePos) slices
        | Slice _
        | Concrete _
        | Constant _
        | Expression _ ->
            sliceTerm term startByte endByte pos stablePos |> List.singleton
        | _ -> internalfailf "readTermUnsafe: unexpected term %O" term

    and private readTermUnsafe term startByte endByte =
        commonReadTermUnsafe term startByte endByte (neg startByte) false

    and private readTermPartUnsafe term startByte endByte =
        commonReadTermUnsafe term startByte endByte startByte true

    and private commonReadStructUnsafe fields structType startByte endByte pos stablePos =
        let readField fieldId = fields[fieldId]
        let state = makeEmpty false false
        let reportError _ = __unreachable__()
        commonReadFieldsUnsafe state reportError readField false structType startByte endByte pos stablePos

    and private readStructUnsafe fields structType startByte endByte =
        commonReadStructUnsafe fields structType startByte endByte (neg startByte) false

    and private getAffectedFields state reportError readField isStatic (blockType : Type) startByte endByte =
        let blockSize = Reflection.blockSize blockType
        if isValueType blockType |> not then checkBlockBounds state reportError (makeNumber blockSize) startByte endByte
        let fields = Reflection.fieldsOf isStatic blockType
        let getOffsetAndSize (fieldId, fieldInfo : Reflection.FieldInfo) =
            fieldId, Reflection.getFieldOffset fieldInfo, internalSizeOf fieldInfo.FieldType
        let fieldIntervals = Array.map getOffsetAndSize fields |> Array.sortBy snd3
        let betweenField = {name = ""; declaringType = blockType; typ = typeof<byte>}
        let addZerosBetween (_, offset, size as field) (allFields, nextOffset) =
            let curEnd = offset + size
            let between = nextOffset - curEnd
            // TODO: add there is enough space, insert short, int or long
            let zeros = if between > 0 then List.init between (fun i -> betweenField, curEnd + i, 1) else List.empty
            let fieldsWithZeros = List.foldBack (fun zero fields -> zero :: fields) zeros allFields
            field :: fieldsWithZeros, offset
        let fieldsWithZeros, fstOffset = Array.foldBack addZerosBetween fieldIntervals (List.empty, blockSize)
        let zeros = if fstOffset > 0 then List.init fstOffset (fun i -> betweenField, i, 1) else List.empty
        let allFields = List.foldBack (fun zero fields -> zero :: fields) zeros fieldsWithZeros
        let readFieldOrZero (fieldId : fieldId) =
            if fieldId.name = "" then makeDefaultValue fieldId.typ
            else readField fieldId
        let getField (fieldId, fieldOffset, _) =
            let fieldValue = readFieldOrZero fieldId
            let fieldOffset = makeNumber fieldOffset
            let startByte = sub startByte fieldOffset
            let endByte = sub endByte fieldOffset
            fieldId, fieldOffset, fieldValue, startByte, endByte
        match startByte.term, endByte.term with
        | Concrete(:? int as s, _), Concrete(:? int as e, _) ->
            let concreteGetField (_, fieldOffset, fieldSize as field) affectedFields =
                if (e > fieldOffset && s < fieldOffset + fieldSize) then
                    getField field :: affectedFields
                else affectedFields
            List.foldBack concreteGetField allFields List.empty
        | _ -> List.map getField allFields

    and private commonReadFieldsUnsafe state reportError readField isStatic (blockType : Type) startByte endByte pos stablePos =
        let affectedFields = getAffectedFields state reportError readField isStatic blockType startByte endByte
        List.collect (fun (_, o, v, s, e) -> commonReadTermUnsafe v s e (add pos o) stablePos) affectedFields

    and private readFieldsUnsafe state reportError readField isStatic (blockType : Type) startByte endByte =
        commonReadFieldsUnsafe state reportError readField isStatic blockType startByte endByte (neg startByte) false

    // TODO: Add undefined behaviour:
    // TODO: 1. when reading info between fields
    // TODO: 3. when reading info outside block
    // TODO: 3. reinterpreting ref or ptr should return symbolic ref or ptr
    let private readClassUnsafe state reportError address classType offset (viewSize : int) =
        let endByte = makeNumber viewSize |> add offset
        let readField fieldId = readClassField state address fieldId
        readFieldsUnsafe state reportError readField false classType offset endByte

    let arrayIndicesToOffset state address (elementType, dim, _ as arrayType) indices =
        let lens = List.init dim (fun dim -> readLength state address (makeNumber dim) arrayType)
        let lbs = List.init dim (fun dim -> readLowerBound state address (makeNumber dim) arrayType)
        let linearIndex = linearizeArrayIndex lens lbs indices
        mul linearIndex (internalSizeOf elementType |> makeNumber)

    let private getAffectedIndices state reportError address (elementType, dim, _ as arrayType) offset viewSize =
        let concreteElementSize = internalSizeOf elementType
        let elementSize = makeNumber concreteElementSize
        let lens = List.init dim (fun dim -> readLength state address (makeNumber dim) arrayType)
        let lbs = List.init dim (fun dim -> readLowerBound state address (makeNumber dim) arrayType)
        let arraySize = List.fold mul elementSize lens
        checkBlockBounds state reportError arraySize offset (makeNumber viewSize |> add offset)
        let firstElement = div offset elementSize
        let elementOffset = rem offset elementSize
        let countToRead =
            match elementOffset.term with
            | Concrete(:? int as i, _) when (i + viewSize) % concreteElementSize = 0 -> (i + viewSize) / concreteElementSize
            // NOTE: if offset inside element > 0 then one more element is needed
            | _ -> (viewSize / concreteElementSize) + 1
        let getElement currentOffset i =
            let linearIndex = makeNumber i |> add firstElement
            let indices = delinearizeArrayIndex linearIndex lens lbs
            let element = readArrayIndex state address indices arrayType
            let startByte = sub offset currentOffset
            let endByte = makeNumber viewSize |> add startByte
            (indices, element, startByte, endByte), add currentOffset elementSize
        List.mapFold getElement (mul firstElement elementSize) [0 .. countToRead - 1] |> fst

    let private readArrayUnsafe state reportError address arrayType offset viewSize =
        let indices = getAffectedIndices state reportError address (symbolicTypeToArrayType arrayType) offset viewSize
        List.collect (fun (_, elem, s, e) -> readTermUnsafe elem s e) indices

    let private readStringUnsafe state reportError address offset viewSize =
         // TODO: handle case, when reading string length
        let indices = getAffectedIndices state reportError address (typeof<char>, 1, true) offset viewSize
        List.collect (fun (_, elem, s, e) -> readTermUnsafe elem s e) indices

    let private readStaticUnsafe state reportError t offset (viewSize : int) =
        let endByte = makeNumber viewSize |> add offset
        let readField fieldId = readStaticField state t fieldId
        readFieldsUnsafe state reportError readField true t offset endByte

    let private readStackUnsafe state reportError loc offset (viewSize : int) =
        let term = readStackLocation state loc
        let locSize = sizeOf term |> makeNumber
        let endByte = makeNumber viewSize |> add offset
        checkBlockBounds state reportError locSize offset endByte
        readTermUnsafe term offset endByte

    let private readBoxedUnsafe state loc typ offset viewSize =
        let address = BoxedLocation(loc, typ)
        let endByte = makeNumber viewSize |> add offset
        match readSafe state address with
        | {term = Struct(fields, _)} -> readStructUnsafe fields typ offset endByte
        | term when isPrimitive typ || typ.IsEnum -> readTermUnsafe term offset endByte
        | term -> internalfail $"readUnsafe: reading struct resulted in term {term}"

    let private readUnsafe state reportError baseAddress offset sightType =
        let viewSize = internalSizeOf sightType
        let slices =
            match baseAddress with
            | HeapLocation(loc, sightType) ->
                let typ = mostConcreteTypeOfHeapRef state loc sightType
                match typ with
                | StringType -> readStringUnsafe state reportError loc offset viewSize
                | ClassType _ -> readClassUnsafe state reportError loc typ offset viewSize
                | ArrayType _ -> readArrayUnsafe state reportError loc typ offset viewSize
                | StructType _ -> readBoxedUnsafe state loc typ offset viewSize
                | _ when isPrimitive typ || typ.IsEnum ->
                    readBoxedUnsafe state loc typ offset viewSize
                | _ -> internalfailf $"Expected complex type, but got {typ}"
            | StackLocation loc -> readStackUnsafe state reportError loc offset viewSize
            | StaticLocation loc -> readStaticUnsafe state reportError loc offset viewSize
        combine slices sightType

    let readFieldUnsafe block (field : fieldId) =
        assert(typeOf block = field.declaringType)
        let fieldType = field.typ
        let startByte = Reflection.getFieldIdOffset field
        let endByte = startByte + internalSizeOf fieldType
        let slices = readTermUnsafe block (makeNumber startByte) (makeNumber endByte)
        combine slices fieldType

// --------------------------- General reading ---------------------------

    let isTypeInitialized state (typ : Type) =
        let key : symbolicTypeKey = {typ=typ}
        let matchingTypes = SymbolicSet.matchingElements key state.initializedTypes
        match matchingTypes with
        | [x] when x = key -> True
        | _ ->
            let name = sprintf "%O_initialized" typ
            let source : typeInitialized = {typ = typ; matchingTypes = SymbolicSet.ofSeq matchingTypes}
            Constant name source typeof<bool>

    // TODO: take type of heap address
    let rec read state reportError reference =
        match reference.term with
        | Ref address -> readSafe state address
        | Ptr(baseAddress, sightType, offset) -> readUnsafe state reportError baseAddress offset sightType
        | Union gvs -> gvs |> List.map (fun (g, v) -> (g, read state reportError v)) |> Merging.merge
        | _ -> internalfailf $"Safe reading: expected reference, but got {reference}"

// ------------------------------- Writing -------------------------------

    let rec private ensureConcreteType typ =
        if isOpenType typ then __insufficientInformation__ $"Cannot write value of generic type {typ}"

    let writeStackLocation (s : state) key value =
        s.stack <- CallStack.writeStackLocation s.stack key value

    let writeStruct (structTerm : term) (field : fieldId) value =
        match structTerm with
        | { term = Struct(fields, typ) } -> Struct (PersistentDict.add field value fields) typ
        | _ -> internalfailf "Writing field of structure: expected struct, but got %O" structTerm

    let private writeClassFieldSymbolic state address (field : fieldId) value =
        ensureConcreteType field.typ
        let mr = accessRegion state.classFields field field.typ
        let key = {address = address}
        let mr' = MemoryRegion.write mr key value
        state.classFields <- PersistentDict.add field mr' state.classFields

    let private writeArrayKeySymbolic state key arrayType value =
        let elementType = fst3 arrayType
        ensureConcreteType elementType
        let mr = accessRegion state.arrays arrayType elementType
        let mr' = MemoryRegion.write mr key value
        state.arrays <- PersistentDict.add arrayType mr' state.arrays

    let private writeArrayIndexSymbolic state address indices arrayType value =
        let indices = List.map (fun i -> primitiveCast i typeof<int>) indices
        let key = OneArrayIndexKey(address, indices)
        writeArrayKeySymbolic state key arrayType value

    let private writeArrayRangeSymbolic state address fromIndices toIndices arrayType value =
        let fromIndices = List.map (fun i -> primitiveCast i typeof<int>) fromIndices
        let toIndices = List.map (fun i -> primitiveCast i typeof<int>) toIndices
        let key = RangeArrayIndexKey(address, fromIndices, toIndices)
        writeArrayKeySymbolic state key arrayType value

    let initializeArray state address indicesAndValues arrayType =
        let elementType = fst3 arrayType
        ensureConcreteType elementType
        let mr = accessRegion state.arrays arrayType elementType
        let keysAndValues = Seq.map (fun (i, v) -> OneArrayIndexKey(address, i), v) indicesAndValues
        let mr' = MemoryRegion.memset mr keysAndValues
        state.arrays <- PersistentDict.add arrayType mr' state.arrays

    let writeStaticField state typ (field : fieldId) value =
        ensureConcreteType field.typ
        let mr = accessRegion state.staticFields field field.typ
        let key = {typ = typ}
        let mr' = MemoryRegion.write mr key value
        state.staticFields <- PersistentDict.add field mr' state.staticFields

    let private writeLowerBoundSymbolic (state : state) address dimension arrayType value =
        ensureConcreteType (fst3 arrayType)
        let mr = accessRegion state.lowerBounds arrayType lengthType
        let key = {address = address; index = dimension}
        let mr' = MemoryRegion.write mr key value
        state.lowerBounds <- PersistentDict.add arrayType mr' state.lowerBounds

    let writeLengthSymbolic (state : state) address dimension arrayType value =
        ensureConcreteType (fst3 arrayType)
        let mr = accessRegion state.lengths arrayType lengthType
        let key = {address = address; index = dimension}
        let mr' = MemoryRegion.write mr key value
        state.lengths <- PersistentDict.add arrayType mr' state.lengths

    let private fillArrayBoundsSymbolic state address lengths lowerBounds arrayType =
        let d = List.length lengths
        assert(d = snd3 arrayType)
        assert(List.length lowerBounds = d)
        let writeLengths state l i = writeLengthSymbolic state address (Concrete i lengthType) arrayType l
        let writeLowerBounds state l i = writeLowerBoundSymbolic state address (Concrete i lengthType) arrayType l
        List.iter2 (writeLengths state) lengths [0 .. d-1]
        List.iter2 (writeLowerBounds state) lowerBounds [0 .. d-1]

    let writeStackBuffer state stackKey index value =
        let mr = accessRegion state.stackBuffers stackKey typeof<int8>
        let key : stackBufferIndexKey = {index = index}
        let mr' = MemoryRegion.write mr key value
        state.stackBuffers <- PersistentDict.add stackKey mr' state.stackBuffers

    let writeBoxedLocationSymbolic state (address : term) value typ =
        ensureConcreteType typ
        let mr = accessRegion state.boxedLocations typ typ
        let key = {address = address}
        let mr' = MemoryRegion.write mr key value
        state.boxedLocations <- PersistentDict.add typ mr' state.boxedLocations

    let writeBoxedLocation state (address : term) value =
        let cm = state.concreteMemory
        match memoryMode, address.term, tryTermToObj state value with
        | ConcreteMemory, ConcreteHeapAddress a, Some value when cm.Contains(a) ->
            cm.Remove a
            cm.Allocate a value
        | ConcreteMemory, ConcreteHeapAddress a, Some value ->
            cm.Allocate a value
        | ConcreteMemory, ConcreteHeapAddress a, None when cm.Contains(a) ->
            cm.Remove a
            typeOf value |> writeBoxedLocationSymbolic state address value
        | _ -> typeOf value |> writeBoxedLocationSymbolic state address value

// ----------------- Unmarshalling: from concrete to symbolic memory -----------------

    let private unmarshallClass (state : state) address obj =
        let writeField state (fieldId, fieldInfo : Reflection.FieldInfo) =
            let value = fieldInfo.GetValue obj |> objToTerm state fieldInfo.FieldType
            writeClassFieldSymbolic state address fieldId value
        let fields = obj.GetType() |> Reflection.fieldsOf false
        Array.iter (writeField state) fields

    let private unmarshallArray (state : state) address (array : Array) =
        let elemType, dim, _ as arrayType = array.GetType() |> symbolicTypeToArrayType
        let lbs = List.init dim array.GetLowerBound
        let lens = List.init dim array.GetLength
        let writeIndex state (indices : int list) =
            let value = array.GetValue(Array.ofList indices) |> objToTerm state elemType
            let termIndices = List.map makeNumber indices
            writeArrayIndexSymbolic state address termIndices arrayType value
        let allIndices = Array.allIndicesViaLens lbs lens
        Seq.iter (writeIndex state) allIndices
        let termLBs = List.map (objToTerm state typeof<int>) lbs
        let termLens = List.map (objToTerm state typeof<int>) lens
        fillArrayBoundsSymbolic state address termLens termLBs arrayType

    let private unmarshallString (state : state) address (string : string) =
        let concreteStringLength = string.Length
        let stringLength = makeNumber concreteStringLength
        let arrayLength = makeNumber (concreteStringLength + 1)
        let tChar = typeof<char>
        let arrayType = (tChar, 1, true)
        let zero = makeNumber 0
        let writeChars state i value =
            writeArrayIndexSymbolic state address [Concrete i lengthType] arrayType (Concrete value tChar)
        Seq.iteri (writeChars state) string
        writeLengthSymbolic state address zero arrayType arrayLength
        writeLowerBoundSymbolic state address zero arrayType zero
        writeArrayIndexSymbolic state address [stringLength] (tChar, 1, true) (Concrete '\000' tChar)
        writeClassFieldSymbolic state address Reflection.stringLengthField stringLength

    let unmarshall (state : state) concreteAddress =
        let address = ConcreteHeapAddress concreteAddress
        let cm = state.concreteMemory
        let obj = cm.VirtToPhys concreteAddress
        assert(box obj <> null)
        match obj with
        | :? Array as array -> unmarshallArray state address array
        | :? String as string -> unmarshallString state address string
        | _ -> unmarshallClass state address obj
        cm.Remove concreteAddress

// ------------------------------- Writing -------------------------------

    let writeClassField state address (field : fieldId) value =
        let cm = state.concreteMemory
        let concreteValue = tryTermToObj state value
        match address.term, concreteValue with
        | ConcreteHeapAddress concreteAddress, Some obj when cm.Contains concreteAddress ->
            cm.WriteClassField concreteAddress field obj
        | ConcreteHeapAddress concreteAddress, None when cm.Contains concreteAddress ->
            unmarshall state concreteAddress
            writeClassFieldSymbolic state address field value
        | _ -> writeClassFieldSymbolic state address field value

    let writeArrayIndex state address indices arrayType value =
        let cm = state.concreteMemory
        let concreteValue = tryTermToObj state value
        let concreteIndices = tryIntListFromTermList indices
        match address.term, concreteValue, concreteIndices with
        | ConcreteHeapAddress a, Some obj, Some concreteIndices when cm.Contains a ->
            cm.WriteArrayIndex a concreteIndices obj
        | ConcreteHeapAddress a, _, None
        | ConcreteHeapAddress a, None, _ when cm.Contains a ->
            unmarshall state a
            writeArrayIndexSymbolic state address indices arrayType value
        | _ -> writeArrayIndexSymbolic state address indices arrayType value

    let writeArrayRange state address fromIndices toIndices arrayType value =
        let cm = state.concreteMemory
        let concreteValue = tryTermToObj state value
        let concreteFromIndices = tryIntListFromTermList fromIndices
        let concreteToIndices = tryIntListFromTermList toIndices
        match address.term, concreteValue, concreteFromIndices, concreteToIndices with
        | ConcreteHeapAddress a, Some v, Some l, Some r when cm.Contains a && List.length l = 1 ->
            assert(List.length r = 1)
            let l = List.head l
            let r = List.head r
            cm.FillArray a l (r - l) v
        | ConcreteHeapAddress a, _, _, _ when cm.Contains a ->
            unmarshall state a
            writeArrayRangeSymbolic state address fromIndices toIndices arrayType value
        | _ -> writeArrayRangeSymbolic state address fromIndices toIndices arrayType value

// ------------------------------- Unsafe writing -------------------------------

    let private writeAddressUnsafe address startByte value =
        let addressSize = sizeOf address
        let valueSize = sizeOf value
        match startByte.term with
        | Concrete(:? int as s, _) when s = 0 && addressSize = valueSize -> value
        | _ -> sprintf "writing: reinterpreting %O" term |> undefinedBehaviour

    let rec writeTermUnsafe term startByte value =
        match term.term with
        | Struct(fields, t) -> writeStructUnsafe term fields t startByte value
        | HeapRef _
        | Ref _
        | Ptr _ -> writeAddressUnsafe term startByte value
        | Concrete _
        | Constant _
        | Expression _ ->
            let termType = typeOf term
            let termSize = internalSizeOf termType
            let valueSize = sizeOf value
            match startByte.term with
            | Concrete(:? int as startByte, _) when startByte = 0 && valueSize = termSize ->
                combine (List.singleton value) termType
            | _ ->
                let zero = makeNumber 0
                let termSize = makeNumber termSize
                let valueSize = makeNumber valueSize
                let left = readTermPartUnsafe term zero startByte
                let valueSlices = readTermUnsafe value (neg startByte) (sub termSize startByte)
                let right = readTermPartUnsafe term (add startByte valueSize) termSize
                combine (left @ valueSlices @ right) termType
        | _ -> internalfailf "writeTermUnsafe: unexpected term %O" term

    and private writeStructUnsafe structTerm fields structType startByte value =
        let readField fieldId = fields[fieldId]
        let state = makeEmpty false false
        let reportError _ = __unreachable__()
        let updatedFields = writeFieldsUnsafe state reportError readField false structType startByte value
        let writeField structTerm (fieldId, value) = writeStruct structTerm fieldId value
        List.fold writeField structTerm updatedFields

    and private writeFieldsUnsafe state reportError readField isStatic (blockType : Type) startByte value =
        let endByte = sizeOf value |> makeNumber |> add startByte
        let affectedFields = getAffectedFields state reportError readField isStatic blockType startByte endByte
        List.map (fun (id, _, v, s, _) -> id, writeTermUnsafe v s value) affectedFields

    let writeClassUnsafe state reportError address typ offset value =
        let readField fieldId = readClassField state address fieldId
        let updatedFields = writeFieldsUnsafe state reportError readField false typ offset value
        let writeField (fieldId, value) = writeClassField state address fieldId value
        List.iter writeField updatedFields

    let writeArrayUnsafe state reportError address arrayType offset value =
        let size = sizeOf value
        let arrayType = symbolicTypeToArrayType arrayType
        let affectedIndices = getAffectedIndices state reportError address arrayType offset size
        let writeElement (index, element, startByte, _) =
            let updatedElement = writeTermUnsafe element startByte value
            writeArrayIndex state address index arrayType updatedElement
        List.iter writeElement affectedIndices

    let private writeStringUnsafe state reportError address offset value =
        let size = sizeOf value
        let arrayType = typeof<char>, 1, true
        let affectedIndices = getAffectedIndices state reportError address arrayType offset size
        let writeElement (index, element, startByte, _) =
            let updatedElement = writeTermUnsafe element startByte value
            writeArrayIndex state address index arrayType updatedElement
        List.iter writeElement affectedIndices

    let writeStaticUnsafe state reportError staticType offset value =
        let readField fieldId = readStaticField state staticType fieldId
        let updatedFields = writeFieldsUnsafe state reportError readField true staticType offset value
        let writeField (fieldId, value) = writeStaticField state staticType fieldId value
        List.iter writeField updatedFields

    let writeStackUnsafe state reportError loc offset value =
        let term = readStackLocation state loc
        let locSize = sizeOf term |> makeNumber
        let endByte = sizeOf value |> makeNumber |> add offset
        checkBlockBounds state reportError locSize offset endByte
        let updatedTerm = writeTermUnsafe term offset value
        writeStackLocation state loc updatedTerm

    let private writeUnsafe state reportError baseAddress offset value =
        match baseAddress with
        | HeapLocation(loc, sightType) ->
            let typ = mostConcreteTypeOfHeapRef state loc sightType
            match typ with
            | StringType -> writeStringUnsafe state reportError loc offset value
            | ClassType _ -> writeClassUnsafe state reportError loc typ offset value
            | ArrayType _ -> writeArrayUnsafe state reportError loc typ offset value
            | StructType _ -> internalfail "writeUnsafe: unsafe writing is not implemented for structs" // TODO: boxed location?
            | _ -> internalfailf $"expected complex type, but got {typ}"
        | StackLocation loc -> writeStackUnsafe state reportError loc offset value
        | StaticLocation loc -> writeStaticUnsafe state reportError loc offset value

// ------------------------------- General writing -------------------------------

    // NOTE: using unsafe write instead of safe, when field intersects,
    // because need to write to all fields, which intersects with 'field'
    let private writeIntersectingField state address (field : fieldId) value =
        let baseAddress, offset = Pointers.addressToBaseAndOffset address
        let ptr = Ptr baseAddress field.typ offset
        match ptr.term with
        | Ptr(baseAddress, _, offset) -> writeUnsafe state (fun _ _ -> ()) baseAddress offset value
        | _ -> internalfailf $"expected to get ptr, but got {ptr}"

    let rec private writeSafe state address value =
        match address with
        | PrimitiveStackLocation key -> writeStackLocation state key value
        | ClassField(_, field)
        | StructField(_, field) when Reflection.fieldIntersects field ->
            writeIntersectingField state address field value
        | ClassField(address, field) -> writeClassField state address field value
        | ArrayIndex(address, indices, typ) -> writeArrayIndex state address indices typ value
        | StaticField(typ, field) -> writeStaticField state typ field value
        | StructField(address, field) ->
            let oldStruct = readSafe state address
            let newStruct = writeStruct oldStruct field value
            writeSafe state address newStruct
        // TODO: need concrete memory for BoxedLocation?
        | BoxedLocation(address, _) -> writeBoxedLocation state address value
        | StackBufferIndex(key, index) -> writeStackBuffer state key index value
        // NOTE: Cases below is needed to construct a model
        | ArrayLength(address, dimension, typ) -> writeLengthSymbolic state address dimension typ value
        | ArrayLowerBound(address, dimension, typ) -> writeLowerBoundSymbolic state address dimension typ value

    let write state reportError reference value =
        match reference.term with
        | Ref address -> writeSafe state address value
        | Ptr(address, _, offset) -> writeUnsafe state reportError address offset value
        | _ -> internalfailf $"Writing: expected reference, but got {reference}"
        state

// ------------------------------- Allocation -------------------------------

    let allocateOnStack state key term =
        state.stack <- CallStack.allocate state.stack key term

    // Strings and delegates should be allocated using the corresponding functions (see allocateString and allocateDelegate)!
    let allocateClass state typ =
        assert (not <| isSubtypeOrEqual typ typeof<String>)
        assert (not <| isSubtypeOrEqual typ typeof<Delegate>)
        let concreteAddress = allocateConcreteType state typ
        match memoryMode with
        // TODO: it's hack for reflection, remove it after concolic will be implemented
        | _ when isSubtypeOrEqual typ typeof<Type> -> ()
        | ConcreteMemory -> Reflection.createObject typ |> state.concreteMemory.Allocate concreteAddress
        | SymbolicMemory -> ()
        HeapRef (ConcreteHeapAddress concreteAddress) typ

    // TODO: unify allocation with unmarshalling
    let allocateArray state typ lowerBounds lengths =
        assert (isSubtypeOrEqual typ typeof<Array>)
        let concreteAddress = allocateConcreteType state typ
        let arrayType = symbolicTypeToArrayType typ
        let address = ConcreteHeapAddress concreteAddress
        let concreteLengths = tryIntListFromTermList lengths
        let concreteLowerBounds = tryIntListFromTermList lowerBounds
        match memoryMode, concreteLengths, concreteLowerBounds with
        | ConcreteMemory, Some concreteLengths, Some concreteLBs ->
            let elementDotNetType = elementType typ
            let array = Array.CreateInstance(elementDotNetType, Array.ofList concreteLengths, Array.ofList concreteLBs) :> obj
            state.concreteMemory.Allocate concreteAddress array
        | _ -> fillArrayBoundsSymbolic state address lengths lowerBounds arrayType
        address

    let allocateVector state (elementType : Type) length =
        let typ = elementType.MakeArrayType()
        allocateArray state typ [makeNumber 0] [length]

    let allocateConcreteVector state (elementType : Type) length contents =
        match memoryMode, length.term with
        | ConcreteMemory, Concrete(:? int as intLength, _) ->
            let concreteAddress = allocateConcreteType state (elementType.MakeArrayType())
            let array = Array.CreateInstance(elementType, intLength)
            Seq.iteri (fun i value -> array.SetValue(value, i)) contents
            state.concreteMemory.Allocate concreteAddress (array :> obj)
            ConcreteHeapAddress concreteAddress
        | _ ->
            let address = allocateVector state elementType length
            let arrayType : arrayType = (elementType, 1, true)
            let mr = accessRegion state.arrays arrayType elementType
            let keysAndValues = Seq.mapi (fun i v -> OneArrayIndexKey(address, [makeNumber i]), Concrete v elementType) contents
            let mr' = MemoryRegion.memset mr keysAndValues
            state.arrays <- PersistentDict.add arrayType mr' state.arrays
            address

    // TODO: unify allocation with unmarshalling
    let private commonAllocateString state length contents =
        match memoryMode, length.term with
        | ConcreteMemory, Concrete(:? int as intLength, _) ->
            // TODO: implement interning (for String.Empty)
            let charArray : char array = Array.create intLength '\000'
            Seq.iteri (fun i char -> charArray.SetValue(char, i)) contents
            let string = new string(charArray) :> obj
            allocateObjectIfNeed state string typeof<string>
        | _ ->
            let arrayLength = add length (Concrete 1 lengthType)
            let address = allocateConcreteVector state typeof<char> arrayLength contents
            writeArrayIndexSymbolic state address [length] (typeof<char>, 1, true) (Concrete '\000' typeof<char>)
            let heapAddress = getConcreteHeapAddress address
            writeClassField state address Reflection.stringLengthField length
            state.allocatedTypes <- PersistentDict.add heapAddress (ConcreteType typeof<string>) state.allocatedTypes
            address

    let allocateEmptyString state length =
        let address = commonAllocateString state length Seq.empty
        HeapRef address typeof<string>
    let allocateString state (str : string) =
        let address = commonAllocateString state (Concrete str.Length lengthType) str
        HeapRef address typeof<string>

    let createStringFromChar state char =
        match char.term with
        | Concrete(:? char as c, _) ->
            let string = c.ToString()
            allocateString state string
        | _ ->
            let address = commonAllocateString state (makeNumber 1) " "
            writeArrayIndex state address [Concrete 0 indexType] (typeof<char>, 1, true) char
            HeapRef address typeof<string>

    let allocateDelegate state delegateTerm =
        let typ = typeOf delegateTerm
        let concreteAddress = allocateConcreteType state typ
        let address = ConcreteHeapAddress concreteAddress
        // TODO: create real Delegate objects and use concrete memory
        state.delegates <- PersistentDict.add concreteAddress delegateTerm state.delegates
        HeapRef address typ

    let allocateBoxedLocation state value =
        let typ = typeOf value
        let concreteAddress = allocateConcreteType state typ
        let address = ConcreteHeapAddress concreteAddress
        match memoryMode, tryTermToObj state value with
        // 'value' may be null, if it's nullable value type
        | ConcreteMemory, Some value when value <> null ->
            state.concreteMemory.Allocate concreteAddress value
        | _ -> writeBoxedLocationSymbolic state address value typ
        HeapRef address typeof<obj>

    let allocateConcreteObject state obj (typ : Type) =
        assert(not typ.IsAbstract)
        match memoryMode with
        | ConcreteMemory ->
            let address = allocateObjectIfNeed state obj typ
            HeapRef address typ
        | SymbolicMemory -> internalfailf "allocateConcreteObject: allocating concrete object %O in symbolic memory is not implemented" obj

    let allocateTemporaryLocalVariableOfType state name index typ =
        let tmpKey = TemporaryLocalVariableKey(typ, index)
        let ref = PrimitiveStackLocation tmpKey |> Ref
        let value = makeSymbolicValue {key = tmpKey; time = VectorTime.zero} name typ
        allocateOnStack state tmpKey value
        ref

    let rec lengthOfString state heapRef =
        match heapRef.term with
        | HeapRef(address, typ) ->
            assert(typ = typeof<string>)
            readClassField state address Reflection.stringLengthField
        | Union gvs -> gvs |> List.map (fun (g, v) -> (g, lengthOfString state v)) |> Merging.merge
        | _ -> internalfail "Getting length of string: expected heap reference, but got %O" heapRef

    let initializeStaticMembers state typ =
        if typ = typeof<string> then
            let reference = allocateString state ""
            writeStaticField state typeof<string> Reflection.emptyStringField reference
        state.initializedTypes <- SymbolicSet.add {typ=typ} state.initializedTypes

// ------------------------------- Composition -------------------------------

    let private skipSuffixWhile predicate ys =
        let skipIfNeed y acc k =
            if predicate (y::acc) then k (y::acc)
            else List.take (List.length ys - List.length acc) ys
        Cps.List.foldrk skipIfNeed [] ys (always [])

    let private composeTime state time =
        if time = [] then state.currentTime
        elif isModelState state then time
        elif VectorTime.less VectorTime.zero time |> not then time
        elif state.complete then time
        else state.currentTime @ time

    let rec private fillHole state term =
        match term.term with
        | Constant(_, source, _) ->
            match source with
            | :? IStatedSymbolicConstantSource as source -> source.Compose state
            | :? INonComposableSymbolicConstantSource ->
                match state.model with
                | PrimitiveModel dict ->
                    // Case for model state, so using eval from substitution dict for non composable constants
                    let typ = typeOf term
                    model.EvalDict dict source term typ true
                | _ -> term
            | _ -> internalfail $"fillHole: unexpected term {term}"
        | _ -> term

    and fillHoles state term =
        Substitution.substitute (fillHole state) (substituteTypeVariables state) (composeTime state) term

    type heapReading<'key, 'reg when 'key : equality and 'key :> IMemoryKey<'key, 'reg> and 'reg : equality and 'reg :> IRegion<'reg>> with
        interface IMemoryAccessConstantSource with
            override x.Compose state =
                // TODO: do nothing if state is empty!
                let substTerm = fillHoles state
                let substType = substituteTypeVariables state
                let substTime = composeTime state
                let key = x.key.Map substTerm substType substTime x.key.Region |> snd
                let effect = MemoryRegion.map substTerm substType substTime x.memoryObject
                let before = x.picker.extract state
                let afters = MemoryRegion.compose before effect
                let read region =
                    let inst = makeSymbolicHeapRead state x.picker key state.startingTime
                    MemoryRegion.read region key (x.picker.isDefaultKey state) inst
                afters |> List.map (mapsnd read) |> Merging.merge

    type arrayReading with
        interface IMemoryAccessConstantSource with
            override x.Compose state =
                // TODO: do nothing if state is empty!
                let substTerm = fillHoles state
                let substType = substituteTypeVariables state
                let substTime = composeTime state
                let key = x.key :> IMemoryKey<heapArrayKey, productRegion<vectorTime intervals, int points listProductRegion>>
                let key = key.Map substTerm substType substTime key.Region |> snd
                let afters =
                    if not x.picker.isDefaultRegion then
                        let effect = MemoryRegion.map substTerm substType substTime x.memoryObject
                        let before = x.picker.extract state
                        MemoryRegion.compose before effect
                    else List.singleton (True, x.memoryObject)
                let read region =
                    let inst = makeArraySymbolicHeapRead state x.picker key state.startingTime
                    MemoryRegion.read region key (x.picker.isDefaultKey state) inst
                afters |> List.map (mapsnd read) |> Merging.merge

    type stackReading with
        interface IMemoryAccessConstantSource with
            override x.Compose state =
                let key = x.key.Map (typeVariableSubst state)
                readStackLocation state key

    let (|StackReading|_|) (src : ISymbolicConstantSource) =
        match src with
        | :? stackReading as sr -> Some(sr.key)
        | _ -> None

    type private structField with
        interface IMemoryAccessConstantSource with
            override x.Compose state =
                match x.baseSource with
                | :? IStatedSymbolicConstantSource as baseSource ->
                    let structTerm = baseSource.Compose state
                    readStruct structTerm x.field
                | _ ->
                    let x = x :> ISymbolicConstantSource
                    match state.model with
                    | PrimitiveModel subst when state.complete ->
                        let value = ref Nop
                        if subst.TryGetValue(x, value) then value.Value
                        else makeDefaultValue x.TypeOfLocation
                    | _ ->
                        makeSymbolicValue x (x.ToString()) x.TypeOfLocation

    type private heapAddressSource with
        interface IMemoryAccessConstantSource  with
            override x.Compose state =
                let refTerm =
                    match x.baseSource with
                    | :? IStatedSymbolicConstantSource as baseSource ->
                        baseSource.Compose state
                    | src ->
                        match state.model with
                        | PrimitiveModel subst when state.complete ->
                            let value = ref Nop
                            if subst.TryGetValue(x, value) then value.Value
                            else makeDefaultValue src.TypeOfLocation
                        | _ ->
                            makeSymbolicValue src (src.ToString()) src.TypeOfLocation
                extractAddress refTerm

    // state is untouched. It is needed because of this situation:
    // Effect: x' <- y + 5, y' <- x + 10
    // Left state: x <- 0, y <- 0
    // After composition: {x <- 5, y <- 15} OR {y <- 10, x <- 15}
    // but expected result is {x <- 5, y <- 10}
    let private fillHolesInStack state stack =
        let keyMapper (k : stackKey) = k.Map (typeVariableSubst state)
        CallStack.map keyMapper (fillHoles state) (substituteTypeVariables state) stack

    let composeRaisedExceptionsOf (state : state) (error : exceptionRegister) =
        match state.exceptionsRegister, error with
        | NoException, _ -> error |> exceptionRegister.map (fillHoles state)
        | _ -> __unreachable__()

    let private composeStacksOf state state' : callStack =
        let stack' = fillHolesInStack state state'.stack
        CallStack.applyEffect state.stack stack'

    let private fillHolesInMemoryRegion state mr =
        let substTerm = fillHoles state
        let substType = substituteTypeVariables state
        let substTime = composeTime state
        MemoryRegion.map substTerm substType substTime mr

    let private composeMemoryRegions state dict dict' =
        // TODO: somehow get rid of this copy-paste?
        let substTerm = fillHoles state
        let substType = substituteTypeVariables state
        let substTime = composeTime state
        let composeOneRegion dicts k (mr' : memoryRegion<_, _>) =
            list {
                let! g, dict = dicts
                let! g', mr =
                    let mr =
                        match PersistentDict.tryFind dict k with
                        | Some mr -> mr
                        | None -> MemoryRegion.empty mr'.typ
                    MemoryRegion.compose mr mr' |> List.map (fun (g, mr) -> (g, PersistentDict.add k mr dict))
                return (g &&& g', mr)
            }
        dict'
            |> PersistentDict.map id (MemoryRegion.map substTerm substType substTime)
            |> PersistentDict.fold composeOneRegion [(True, dict)]

    let private composeTypeVariablesOf state state' =
        let ms, s = state.typeVariables
        let ms', s' = state'.typeVariables
        let ms' = MappedStack.map (fun _ v -> substituteTypeVariables state v) ms'
        (MappedStack.concat ms ms', List.append s' s)

    let private composeInitializedTypes state initializedTypes =
        let it' = SymbolicSet.map (fun _ -> __unreachable__()) (substituteTypeVariables state) (fun _ -> __unreachable__()) initializedTypes
        SymbolicSet.union state.initializedTypes it'

    let private composeConcreteDictionaries mapKey mapValue dict dict' =
        let fillAndMutate acc k v =
            let k' = mapKey k
            let v' = mapValue v
            match PersistentDict.tryFind acc k' with
            | Some v ->
                assert(v = v')
                acc
            | None -> PersistentDict.add k' v' acc
        PersistentDict.fold fillAndMutate dict dict'

    let private composeConcreteMemory mapKey (cm : IConcreteMemory) (cm' : IConcreteMemory) =
        // TODO: implement concrete memory composition
        ()

    let private composeArrayCopyInfo state (addr, reg) =
        let addr = fillHoles state addr
        let reg = fillHolesInMemoryRegion state reg
        (addr, reg)

    let private composeArrayCopyInfoExt state info =
        let srcAddress = fillHoles state info.srcAddress
        let contents = fillHolesInMemoryRegion state info.contents
        let srcIndex = fillHoles state info.srcIndex
        let dstIndex = fillHoles state info.dstIndex
        let length = fillHoles state info.length
        let srcSightType = substituteTypeVariables state info.srcSightType
        let dstSightType = substituteTypeVariables state info.dstSightType
        {srcAddress=srcAddress; contents=contents; srcIndex=srcIndex; dstIndex=dstIndex; length=length; dstSightType=dstSightType; srcSightType = srcSightType}

    let composeEvaluationStacksOf state evaluationStack =
        EvaluationStack.map (fillHoles state) evaluationStack

    // TODO: something fails and we get address 79.0 (Test: StackTrace1 without 'def = new ...', so def is symbolic)
    let composeStates state state' =
        assert(VectorTime.isDescending state.currentTime)
        assert(VectorTime.isDescending state'.currentTime)
        assert(not <| VectorTime.isEmpty state.currentTime)
        let substituteTypeVariablesToSymbolicType state = function
            | ConcreteType t -> t |> substituteTypeVariables state |> ConcreteType
            | MockType _ -> __unreachable__()
        let methodMocks = Dictionary()
        for kvp in state.methodMocks do
            methodMocks.Add(kvp.Key, kvp.Value)
        for kvp in state'.methodMocks do
            methodMocks.Add(kvp.Key, kvp.Value)

        // TODO: do nothing if state is empty!
        list {
            let pc = PC.mapPC (fillHoles state) state'.pc |> PC.union state.pc
            // Note: this is not final evaluationStack of resulting cilState, here we forget left state's opStack at all
            let evaluationStack = composeEvaluationStacksOf state state'.evaluationStack
            let exceptionRegister = composeRaisedExceptionsOf state state'.exceptionsRegister
            let stack = composeStacksOf state state'
            let! g1, stackBuffers = composeMemoryRegions state state.stackBuffers state'.stackBuffers
            let! g2, classFields = composeMemoryRegions state state.classFields state'.classFields
            let! g3, arrays = composeMemoryRegions state state.arrays state'.arrays
            let! g4, lengths = composeMemoryRegions state state.lengths state'.lengths
            let! g5, lowerBounds = composeMemoryRegions state state.lowerBounds state'.lowerBounds
            let! g6, staticFields = composeMemoryRegions state state.staticFields state'.staticFields
            let initializedTypes = composeInitializedTypes state state'.initializedTypes
            composeConcreteMemory (composeTime state) state.concreteMemory state'.concreteMemory
            let allocatedTypes = composeConcreteDictionaries (composeTime state) (substituteTypeVariablesToSymbolicType state) state.allocatedTypes state'.allocatedTypes
            let typeVariables = composeTypeVariablesOf state state'
            let delegates = composeConcreteDictionaries (composeTime state) id state.delegates state'.delegates
            let currentTime = composeTime state state'.currentTime
            let g = g1 &&& g2 &&& g3 &&& g4 &&& g5 &&& g6
            if not <| isFalse g then
                return {
                    pc = if isTrue g then pc else PC.add pc g
                    typeStorage = state.typeStorage
                    evaluationStack = evaluationStack
                    exceptionsRegister = exceptionRegister
                    stack = stack
                    stackBuffers = stackBuffers
                    classFields = classFields
                    arrays = arrays
                    lengths = lengths
                    lowerBounds = lowerBounds
                    staticFields = staticFields
                    boxedLocations = state.boxedLocations // TODO: compose boxed locations
                    initializedTypes = initializedTypes
                    concreteMemory = state.concreteMemory // TODO: compose concrete memory
                    allocatedTypes = allocatedTypes
                    typeVariables = typeVariables
                    delegates = delegates
                    currentTime = currentTime
                    startingTime = state.startingTime
                    model = state.model // TODO: compose models (for example, mocks)
                    complete = state.complete
                    methodMocks = methodMocks
                }
        }

    type typeInitialized with
        interface IStatedSymbolicConstantSource with
            override x.Compose state =
                let typ = substituteTypeVariables state x.typ
                let newTypes = composeInitializedTypes state x.matchingTypes
                isTypeInitialized {state with initializedTypes = newTypes} typ

// ------------------------------- Pretty-printing -------------------------------

    let private dumpStack (sb : StringBuilder) stack =
        let stackString = CallStack.toString stack
        if String.IsNullOrEmpty stackString then sb
        else
            let sb = PrettyPrinting.dumpSection "Stack" sb
            PrettyPrinting.appendLine sb stackString

    let private dumpDict section sort keyToString valueToString (sb : StringBuilder) d =
        if PersistentDict.isEmpty d then sb
        else
            let sb = PrettyPrinting.dumpSection section sb
            PersistentDict.dump d sort keyToString valueToString |> PrettyPrinting.appendLine sb

    let private dumpInitializedTypes (sb : StringBuilder) initializedTypes =
        if SymbolicSet.isEmpty initializedTypes then sb
        else sprintf "Initialized types = %s" (SymbolicSet.print initializedTypes) |> PrettyPrinting.appendLine sb

    let private dumpEvaluationStack (sb : StringBuilder) evaluationStack =
        if EvaluationStack.length evaluationStack = 0 then sb
        else
            let sb = PrettyPrinting.dumpSection "Operation stack" sb
            EvaluationStack.toString evaluationStack |> PrettyPrinting.appendLine sb

    let private arrayTypeToString arrayType = (arrayTypeToSymbolicType arrayType).FullName

    let private sortVectorTime<'a> : seq<vectorTime * 'a> -> seq<vectorTime * 'a> =
        Seq.sortWith (fun (k1, _ ) (k2, _ ) -> VectorTime.compare k1 k2)

    let dump (s : state) =
        // TODO: print lower bounds?
        let sortBy sorter = Seq.sortBy (fst >> sorter)
        let sb = StringBuilder()
        let sb = if PC.isEmpty s.pc then sb else s.pc |> PC.toString |> sprintf "Path condition: %s" |> PrettyPrinting.appendLine sb
        let sb = dumpDict "Fields" (sortBy toString) toString (MemoryRegion.toString "    ") sb s.classFields
        let sb = dumpDict "Array contents" (sortBy arrayTypeToString) arrayTypeToString (MemoryRegion.toString "    ") sb s.arrays
        let sb = dumpDict "Array lengths" (sortBy arrayTypeToString) arrayTypeToString (MemoryRegion.toString "    ") sb s.lengths
        let sb = dumpDict "Types tokens" sortVectorTime VectorTime.print toString sb s.allocatedTypes
        let sb = dumpDict "Static fields" (sortBy toString) toString (MemoryRegion.toString "    ") sb s.staticFields
        let sb = dumpDict "Delegates" sortVectorTime VectorTime.print toString sb s.delegates
        let sb = dumpStack sb s.stack
        let sb = dumpInitializedTypes sb s.initializedTypes
        let sb = dumpEvaluationStack sb s.evaluationStack
        if sb.Length = 0 then "<Empty>"
        else
            System.Text.RegularExpressions.Regex.Replace(sb.ToString(), @"@\d+(\+|\-)\d*\[Microsoft.FSharp.Core.Unit\]", "");<|MERGE_RESOLUTION|>--- conflicted
+++ resolved
@@ -433,8 +433,7 @@
 
 // -------------------------- Allocation helpers --------------------------
 
-<<<<<<< HEAD
-    let freshAddress state =
+    let private freshAddress state =
         let newTime =
             if isModelState state then
                 let startingTime = VectorTime.decrement state.startingTime
@@ -443,10 +442,6 @@
                 currentTime
             else VectorTime.advance state.currentTime
         state.currentTime <- newTime
-=======
-    let private freshAddress state =
-        state.currentTime <- VectorTime.advance state.currentTime
->>>>>>> b74d3f2b
         state.currentTime
 
     let private allocateType state symbolicType =
