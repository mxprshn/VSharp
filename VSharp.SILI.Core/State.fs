namespace VSharp.Core

open System
open System.Collections.Generic
open System.Reflection
open VSharp
open VSharp.Core
open VSharp.MethodSequences
open VSharp.Utils

type typeVariables = mappedStack<typeWrapper, Type> * Type list stack

type stackBufferKey = concreteHeapAddress

type IConcreteMemory =
    abstract Copy : unit -> IConcreteMemory
    abstract Contains : concreteHeapAddress -> bool
    abstract VirtToPhys : concreteHeapAddress -> obj
    abstract TryVirtToPhys : concreteHeapAddress -> obj option
    abstract PhysToVirt : obj -> concreteHeapAddress
    abstract TryPhysToVirt : obj -> concreteHeapAddress option
    abstract Allocate : concreteHeapAddress -> obj -> unit
    abstract ReadClassField : concreteHeapAddress -> fieldId -> obj
    abstract ReadArrayIndex : concreteHeapAddress -> int list -> obj
    abstract GetAllArrayData : concreteHeapAddress -> seq<int list * obj>
    abstract ReadArrayLowerBound : concreteHeapAddress -> int -> obj
    abstract ReadArrayLength : concreteHeapAddress -> int -> obj
    abstract WriteClassField : concreteHeapAddress -> fieldId -> obj -> unit
    abstract WriteArrayIndex : concreteHeapAddress -> int list -> obj -> unit
    abstract InitializeArray : concreteHeapAddress -> RuntimeFieldHandle -> unit
    abstract FillArray : concreteHeapAddress -> int -> int -> obj -> unit
    abstract CopyArray : concreteHeapAddress -> concreteHeapAddress -> int64 -> int64 -> int64 -> unit
    abstract CopyCharArrayToString : concreteHeapAddress -> concreteHeapAddress -> int -> unit
    abstract CopyCharArrayToStringLen : concreteHeapAddress -> concreteHeapAddress -> int -> int -> unit
    abstract Remove : concreteHeapAddress -> unit

// TODO: is it good idea to add new constructor for recognizing cilStates that construct RuntimeExceptions?
type exceptionRegister =
    | Unhandled of term * bool * string // Exception term * is runtime exception * stack trace
    | Caught of term * bool * string // Exception term * is runtime exception * stack trace
    | NoException
    with
    member x.GetError () =
        match x with
        | Unhandled(error, _, _) -> error
        | Caught(error, _, _) -> error
        | _ -> internalfail "no error"
    member x.TransformToCaught () =
        match x with
        | Unhandled(e, isRuntime, s) -> Caught(e, isRuntime, s)
        | _ -> internalfail "unable TransformToCaught"
    member x.TransformToUnhandled () =
        match x with
        | Caught(e, isRuntime, s) -> Unhandled(e, isRuntime, s)
        | Unhandled _ -> x
        | NoException -> internalfail "unable TransformToUnhandled"
    member x.IsUnhandledError =
        match x with
        | Unhandled _ -> true
        | _ -> false
    member x.ExceptionTerm =
        match x with
        | Unhandled (error, _, _)
        | Caught(error, _, _) -> Some error
        | _ -> None
    member x.StackTrace =
        match x with
        | Unhandled (_, _, s)
        | Caught(_, _, s) -> Some s
        | _ -> None
    static member map f x =
        match x with
        | Unhandled(e, isRuntime, s) -> Unhandled(f e, isRuntime, s)
        | Caught(e, isRuntime, s) -> Caught(f e, isRuntime, s)
        | NoException -> NoException

type exceptionRegisterStack =
    private { stack : exceptionRegister stack }
    member x.GetError() =
        assert(List.isEmpty x.stack |> not)
        let head = List.head x.stack
        head.GetError()
    member x.TransformToCaught() =
        assert(List.isEmpty x.stack |> not)
        match x.stack with
        | head :: tail ->
            { stack = head.TransformToCaught() :: tail }
        | _ -> internalfail "TransformToCaught: exceptionRegisterStack is empty!"
    member x.TransformToUnhandled() =
        assert(List.isEmpty x.stack |> not)
        match x.stack with
        | head :: tail ->
            { stack = head.TransformToUnhandled() :: tail }
        | _ -> internalfail "TransformToUnhandled: exceptionRegisterStack is empty!"
    member x.IsUnhandledError =
        assert(List.isEmpty x.stack |> not)
        let head = List.head x.stack
        head.IsUnhandledError
    member x.ExceptionTerm =
        assert(List.isEmpty x.stack |> not)
        let head = List.head x.stack
        head.ExceptionTerm
    member x.Tail =
        assert(List.isEmpty x.stack |> not)
        let tail = List.tail x.stack
        { stack = tail }
    member x.Size = Stack.size x.stack
    member x.Peek =
        assert(List.isEmpty x.stack |> not)
        List.head x.stack
    member x.Pop() =
        assert(List.isEmpty x.stack |> not)
        match x.stack with
        | head :: tail ->
            head, { stack = tail }
        | _ -> internalfail "Pop: exceptionRegisterStack is empty!"
    member x.Push elem = { stack = Stack.push x.stack elem }
    static member singleton x = { stack = Stack.singleton x }
    static member map f stack = { stack = Stack.map (exceptionRegister.map f) stack.stack }

type arrayCopyInfo =
    {srcAddress : heapAddress; contents : arrayRegion; srcIndex : term; dstIndex : term; length : term; srcSightType : Type; dstSightType : Type} with
        override x.ToString() =
            sprintf "    source address: %O, from %O ranging %O elements into %O index with cast to %O;\n\r    updates: %O" x.srcAddress x.srcIndex x.length x.dstIndex x.dstSightType (MemoryRegion.toString "        " x.contents)

<<<<<<< HEAD
type methodSequence = { sequence : methodSequenceElement list; this : variableId option; args : pdict<ParameterInfo, variableId> }
=======
type memoryMode =
    | ConcreteMode
    | SymbolicMode
>>>>>>> 3455d566

type model =
    | PrimitiveModel of IDictionary<ISymbolicConstantSource, term>
    | StateModel of state * methodSequence option
with
    member x.Complete value =
        match x with
        | StateModel(state, _) when state.complete ->
            // TODO: ideally, here should go the full-fledged substitution, but we try to improve the performance a bit...
            match value.term with
            | Constant(_, _, typ) -> makeDefaultValue typ
            | HeapRef({term = Constant _}, t) -> nullRef t
            | _ -> value
        | _ -> value

    static member EvalDict (subst : IDictionary<ISymbolicConstantSource, term>) source term typ complete =
        let value = ref (Nop())
        if subst.TryGetValue(source, value) then value.Value
        elif complete then makeDefaultValue typ
        else term

    member x.Eval term =
        Substitution.substitute (function
            | { term = Constant(_, (:? IStatedSymbolicConstantSource as source), typ) } as term ->
                match x with
                | StateModel(state, None) -> source.Compose state
                | StateModel(state, Some _) ->
                    let composed = source.Compose state
                    match state.model with
                    | StateModel _ as innerModel -> innerModel.Eval composed
                    | _ -> composed
                | PrimitiveModel subst -> model.EvalDict subst source term typ true
            | { term = Constant(_, source, typ) } as term ->
                let subst, complete =
                    match x with
                    | PrimitiveModel dict -> dict, true
                    | StateModel(state, None) ->
                        match state.model with
                        | PrimitiveModel dict -> dict, state.complete
                        | _ -> __unreachable__()
                    | StateModel(state, Some _) ->
                        match state.model with
                        | PrimitiveModel dict -> dict, state.complete
                        | StateModel(innerState, _) ->
                            match innerState.model with
                            | PrimitiveModel dict -> dict, state.complete
                            | _ -> __unreachable__()
                model.EvalDict subst source term typ complete
            | term -> term) id id term

and IErrorReporter =
    abstract ConfigureState : state -> unit
    abstract ReportError : string -> term -> bool
    abstract ReportFatalError : string -> term -> bool

and MockingType =
    | Default
    | Extern

and IMethodMock =
    abstract BaseMethod : MethodInfo
    abstract MockingType : MockingType
    abstract Call : state -> term option -> term list -> term option
    abstract GetImplementationClauses : unit -> term array
    abstract GetOutClauses : unit -> term array array
    abstract Copy : unit -> IMethodMock

and
    [<ReferenceEquality>]
    state = {
        mutable pc : pathCondition
        mutable typeStorage : typeStorage
        mutable evaluationStack : evaluationStack
        mutable stack : callStack                                          // Arguments and local variables
        mutable stackBuffers : pdict<stackKey, stackBufferRegion>          // Buffers allocated via stackAlloc
        mutable classFields : pdict<fieldId, heapRegion>                   // Fields of classes in heap
        mutable arrays : pdict<arrayType, arrayRegion>                     // Contents of arrays in heap
        mutable lengths : pdict<arrayType, vectorRegion>                   // Lengths by dimensions of arrays in heap
        mutable lowerBounds : pdict<arrayType, vectorRegion>               // Lower bounds by dimensions of arrays in heap
        mutable staticFields : pdict<fieldId, staticsRegion>               // Static fields of types without type variables
        mutable boxedLocations : pdict<Type, heapRegion>                   // Value types boxed in heap
        mutable initializedTypes : symbolicTypeSet                         // Types with initialized static members
        concreteMemory : IConcreteMemory                                   // Fully concrete objects
        mutable allocatedTypes : pdict<concreteHeapAddress, symbolicType>  // Types of heap locations allocated via new
        mutable initializedAddresses : pset<term>                          // Addresses, which invariants were initialized
        mutable typeVariables : typeVariables                              // Type variables assignment in the current state
        mutable delegates : pdict<concreteHeapAddress, term>               // Subtypes of System.Delegate allocated in heap
        mutable currentTime : vectorTime                                   // Current timestamp (and next allocated address as well) in this state
        mutable startingTime : vectorTime                                  // Timestamp before which all allocated addresses will be considered symbolic
        mutable exceptionsRegister : exceptionRegisterStack                // Heap-address of exception objects, multiple if nested 'try' blocks
        mutable model : model                                              // Concrete valuation of symbolics
        complete : bool                                                    // If true, reading of undefined locations would result in default values
        memoryMode : memoryMode                                            // If 'ConcreteMode', allocating concrete .NET objects inside 'ConcreteMemory'
        methodMocks : IDictionary<IMethod, IMethodMock>
    }
    with override x.ToString() = String.Empty

and IStatedSymbolicConstantSource =
    inherit ISymbolicConstantSource
    abstract Compose : state -> term<|MERGE_RESOLUTION|>--- conflicted
+++ resolved
@@ -123,13 +123,11 @@
         override x.ToString() =
             sprintf "    source address: %O, from %O ranging %O elements into %O index with cast to %O;\n\r    updates: %O" x.srcAddress x.srcIndex x.length x.dstIndex x.dstSightType (MemoryRegion.toString "        " x.contents)
 
-<<<<<<< HEAD
 type methodSequence = { sequence : methodSequenceElement list; this : variableId option; args : pdict<ParameterInfo, variableId> }
-=======
+
 type memoryMode =
     | ConcreteMode
     | SymbolicMode
->>>>>>> 3455d566
 
 type model =
     | PrimitiveModel of IDictionary<ISymbolicConstantSource, term>
