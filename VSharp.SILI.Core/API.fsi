namespace VSharp.Core

open VSharp
open System
open System.Reflection

[<AutoOpen>]
module API =
    val ConfigureSolver : SolverInteraction.ISolver -> unit
    val ConfigureSimplifier : IPropositionalSimplifier -> unit
    val Reset : unit -> unit
    val SaveConfiguration : unit -> unit
    val Restore : unit -> unit
    val SetMaxBufferSize : int -> unit

    val BranchStatements : state -> (state -> (term * state -> 'a) -> 'b) -> (state -> (term * state -> 'a) -> 'a) -> (state -> (term * state -> 'a) -> 'a) -> ((term * state) list -> 'a) -> 'b
    val BranchStatementsOnNull : state -> term -> (state -> (term * state -> 'a) -> 'a) -> (state -> (term * state -> 'a) -> 'a) -> ((term * state) list -> 'a) -> 'a
    val BranchExpressions : ((term -> 'a) -> 'b) -> ((term -> 'a) -> 'a) -> ((term -> 'a) -> 'a) -> (term -> 'a) -> 'b
    val StatedConditionalExecution : (state -> (state -> (term * state -> 'a) -> 'b) -> (state -> ('item -> 'a) -> 'a) -> (state -> ('item -> 'a) -> 'a) -> ('item -> 'item -> 'item list) -> ('item  list -> 'a) -> 'b)
    val StatedConditionalExecutionAppendResults : (state -> (state -> (term * state -> 'a) -> 'b) -> (state -> (state list -> 'a) -> 'a) -> (state -> (state list -> 'a) -> 'a) -> (state list -> 'a) -> 'b)

    val GuardedApplyExpression : term -> (term -> term) -> term
    val GuardedApplyExpressionWithPC : pathCondition -> term -> (term -> term) -> term
    val GuardedStatedApplyStatementK : state -> term -> (state -> term -> (term * state -> 'a) -> 'a) -> ((term * state) list -> 'a) -> 'a
    val GuardedStatedApplyk : (state -> term -> ('item -> 'a) -> 'a) -> state -> term -> ('item list -> 'item list) -> ('item list -> 'a) -> 'a

    val ReleaseBranches : unit -> unit
    val AcquireBranches : unit -> unit
    val BranchesReleased : unit -> bool

    val PerformBinaryOperation : OperationType -> term -> term -> (term -> 'a) -> 'a
    val PerformUnaryOperation : OperationType -> term -> (term -> 'a) -> 'a

    val SolveGenericMethodParameters : typeStorage -> IMethod -> (symbolicType[] * symbolicType[]) option
    val ResolveCallVirt : state -> term -> Type -> IMethod -> symbolicType seq

    val ConfigureErrorReporter : (state -> string -> unit) -> unit
    val ErrorReporter : string -> (state -> term -> unit)
    val UnspecifiedErrorReporter : unit -> (state -> term -> unit)

    val MockMethod : state -> IMethod -> IMethodMock

    [<AutoOpen>]
    module Terms =
        val Nop : term
        val Concrete : 'a -> Type -> term
        val Constant : string -> ISymbolicConstantSource -> Type -> term
        val Expression : operation -> term list -> Type -> term
        val Struct : pdict<fieldId, term> -> Type -> term
        val Ref : address -> term
        val Ptr : pointerBase -> Type -> term -> term
        val Slice : term -> term -> term -> term -> term
        val HeapRef : heapAddress -> Type -> term
        val Union : (term * term) list -> term

        val True : term
        val False : term
        val NullRef : Type -> term
        val MakeNullPtr : Type -> term
        val ConcreteHeapAddress : concreteHeapAddress -> term

        val MakeBool : bool -> term
        val MakeNumber : 'a -> term
        val MakeIntPtr : term -> term
        val AddressToBaseAndOffset : address -> pointerBase * term

        val TypeOf : term -> Type
        val TypeOfLocation : term -> Type
        val MostConcreteTypeOfHeapRef : state -> term -> Type
        val TypeOfAddress : state -> term -> Type

        val GetHashCode : term -> term

        val ReinterpretConcretes : term list -> Type -> obj

        val TryTermToObj : state -> term -> obj option

        val IsStruct : term -> bool
        val IsReference : term -> bool
        val IsPtr : term -> bool
        val IsConcrete : term -> bool
        val IsNullReference : term -> term

        val (|ConcreteHeapAddress|_|) : termNode -> concreteHeapAddress option

        val (|Combined|_|) : term -> (term list * Type) option

        val (|True|_|) : term -> unit option
        val (|False|_|) : term -> unit option
        val (|Negation|_|) : term -> term option
        val (|Conjunction|_|) : term -> term list option
        val (|Disjunction|_|) : term -> term list option
        val (|NullRef|_|) : term -> Type option
        val (|NonNullRef|_|) : term -> unit option
        val (|NullPtr|_|) : term -> unit option

        val (|StackReading|_|) : ISymbolicConstantSource -> option<stackKey>
        val (|HeapReading|_|) : ISymbolicConstantSource -> option<heapAddressKey * memoryRegion<heapAddressKey, vectorTime intervals>>
        val (|ArrayRangeReading|_|) : ISymbolicConstantSource -> option<unit>
        val (|ArrayIndexReading|_|) : ISymbolicConstantSource -> option<bool * heapArrayKey * memoryRegion<heapArrayKey, productRegion<vectorTime intervals, int points listProductRegion>>>
        val (|VectorIndexReading|_|) : ISymbolicConstantSource -> option<bool * heapVectorIndexKey * memoryRegion<heapVectorIndexKey, productRegion<vectorTime intervals, int points>>>
        val (|StackBufferReading|_|) : ISymbolicConstantSource -> option<stackBufferIndexKey * memoryRegion<stackBufferIndexKey, int points>>
        val (|StaticsReading|_|) : ISymbolicConstantSource -> option<symbolicTypeKey * memoryRegion<symbolicTypeKey, freeRegion<typeWrapper>>>
        val (|StructFieldSource|_|) : ISymbolicConstantSource -> option<ISymbolicConstantSource * fieldId>
        val (|StructFieldChain|_|) : ISymbolicConstantSource -> option<fieldId list * ISymbolicConstantSource>
        val (|HeapAddressSource|_|) : ISymbolicConstantSource -> option<ISymbolicConstantSource>
        val (|TypeInitializedSource|_|) : IStatedSymbolicConstantSource -> option<Type * symbolicTypeSet>
        val (|TypeSubtypeTypeSource|_|) : ISymbolicConstantSource -> option<Type * Type>
        val (|RefSubtypeTypeSource|_|) : ISymbolicConstantSource -> option<heapAddress * Type>
        val (|TypeSubtypeRefSource|_|) : ISymbolicConstantSource -> option<Type * heapAddress>
        val (|RefSubtypeRefSource|_|) : ISymbolicConstantSource -> option<heapAddress * heapAddress>
        val (|GetHashCodeSource|_|) : ISymbolicConstantSource -> option<term>

        val GetHeapReadingRegionSort : ISymbolicConstantSource -> regionSort

        val SpecializeWithKey : term -> heapArrayKey -> heapArrayKey -> term

        val HeapReferenceToBoxReference : term -> term

        val AddConstraint : state -> term -> unit
        val IsFalsePathCondition : state -> bool
        val IsTruePathCondition : state -> bool
        val Contradicts : state -> term -> bool
        val PathConditionToSeq : pathCondition -> term seq
        val EmptyPathCondition : pathCondition
        val MapPathCondition : (term -> term) -> pathCondition -> pathCondition

    module Types =

        val SizeOf : Type -> int
        val RankOf : Type -> int

        val IndexType : Type
        val TLength : Type
        val IsBool : Type -> bool
        val IsInteger : Type -> bool
        val IsReal : Type -> bool
        val IsNumeric : Type -> bool
        val IsPointer : Type -> bool
        val IsValueType : Type -> bool
        val IsArrayType : Type -> bool
        val (|Bool|_|) : Type -> unit option
        val (|StringType|_|) : Type -> unit option

        val ElementType : Type -> Type
        val ArrayTypeToSymbolicType : arrayType -> Type

        val TypeIsType : Type -> Type -> term
        val IsNullable : Type -> bool
        val TypeIsRef :  state -> Type -> term -> term
        val RefIsType : state -> term -> Type -> term
        val RefIsAssignableToType : state -> term -> Type -> term
        val RefIsRef : state -> term -> term -> term
        val IsCast : state -> term -> Type -> term
        val Cast : term -> Type -> term

    [<AutoOpen>]
    module public Operators =
        val (!!) : term -> term
        val (&&&) : term -> term -> term
        val (|||) : term -> term -> term
        val (===) : term -> term -> term
        val (!==) : term -> term -> term
        val conjunction : term seq -> term
        val disjunction : term seq -> term

    module public Arithmetics =
        val (===) : term -> term -> term
        val (!==) : term -> term -> term
        val (<<) : term -> term -> term
        val (<<=) : term -> term -> term
        val (>>) : term -> term -> term
        val (>>=) : term -> term -> term
        // Lightweight version: divide by zero exceptions are ignored!
        val (%%%) : term -> term -> term
        val Mul : term -> term -> term
        val Sub : term -> term -> term
        val Add : term -> term -> term
        val Rem : term -> term -> term
        val RemUn : term -> term -> term
        val IsZero : term -> term

        val Acos : term -> term
        val Asin : term -> term
        val Atan : term -> term
        val Atan2 : term -> term -> term
        val Ceiling : term -> term
        val Cos : term -> term
        val Cosh : term -> term
        val Floor : term -> term
        val Sin : term -> term
        val Tan : term -> term
        val Sinh : term -> term
        val Tanh : term -> term
        val Round : term -> term
        val Sqrt : term -> term
        val Log : term -> term
        val Log10 : term -> term
        val Exp : term -> term
        val Pow : term -> term -> term
        val Abs : term -> term
        val AbsS : term -> term

    module public EvaluationStack =
        val Pop : evaluationStack -> term * evaluationStack
        val PopMany : int -> evaluationStack -> term list * evaluationStack
        val Push : term -> evaluationStack -> evaluationStack
        val PushMany : term list -> evaluationStack -> evaluationStack
        val GetItem : int -> evaluationStack -> term
        val FilterActiveFrame : (term -> bool) -> evaluationStack -> evaluationStack
        val Union : evaluationStack -> evaluationStack -> evaluationStack
        val MakeSymbolicActiveFrame : (int -> term -> term) -> evaluationStack -> evaluationStack
        val Length : evaluationStack -> int
        val ToList : evaluationStack -> term list
        val ClearActiveFrame : evaluationStack -> evaluationStack
        val EmptyStack : evaluationStack

    module public Memory =
        val EnableConcreteMemory : bool -> unit
        val IsConcreteMemoryEnabled : unit -> bool

        val EmptyState : unit -> state
<<<<<<< HEAD
        val EmptyModelState : unit -> state
        val CopyState : state -> state
        val EmptyModel : IMethod -> typeModel -> model
=======
        val EmptyModel : IMethod -> model
>>>>>>> a5326e91
        val PopFrame : state -> unit
        val ForcePopFrames : int -> state -> unit
        val PopTypeVariables : state -> unit
        val NewStackFrame : state -> IMethod option -> (stackKey * term option * Type) list -> unit
        val NewTypeVariables : state -> (Type * Type) list -> unit

        val ReferenceArrayIndex : state -> term -> term list -> Type option -> term
        val ReferenceField : state -> term -> fieldId -> term

        val Read : state -> term -> term
        val ReadLocalVariable : state -> stackKey -> term
        val ReadThis : state -> IMethod -> term
        val ReadArgument : state -> ParameterInfo -> term
        val ReadField : state -> term -> fieldId -> term
        val ReadArrayIndex : state -> term -> term list -> Type option -> term
        val ReadStringChar : state -> term -> term -> term
        val ReadStaticField : state -> Type -> fieldId -> term
        val ReadDelegate : state -> term -> term option

        val InitializeArray : state -> term -> term -> unit

        val Write : state -> term -> term -> state list
        val WriteLocalVariable : state -> stackKey -> term -> unit
        val WriteStructField : term -> fieldId -> term -> term
        val WriteClassField : state -> term -> fieldId -> term -> state list
        val WriteArrayIndex : state -> term -> term list -> term -> Type option -> state list
        val WriteStaticField : state -> Type -> fieldId -> term -> unit

        val DefaultOf : Type -> term

        val MakeSymbolicThis : IMethod -> term
        val MakeSymbolicValue : ISymbolicConstantSource -> string -> Type -> term

        val CallStackContainsFunction : state -> IMethod -> bool
        val CallStackSize : state -> int
        val GetCurrentExploringFunction : state -> IMethod

        val BoxValueType : state -> term -> term

        val InitializeStaticMembers : state -> Type -> unit

        val AllocateTemporaryLocalVariable : state -> int -> Type -> term -> term
        val AllocateTemporaryLocalVariableOfType : state -> string -> int -> Type -> term
        val AllocateDefaultClass : state -> Type -> term
        val AllocateDefaultArray : state -> term list -> Type -> term
        val AllocateVectorArray : state -> term -> Type -> term
        val AllocateConcreteVectorArray : state -> term -> Type -> 'a seq -> term
        val AllocateString : string -> state -> term
        val AllocateEmptyString : state -> term -> term
        val AllocateDelegate : state -> term -> term
        val CreateStringFromChar : state -> term -> term
        val IsAllocated : state -> stackKey -> bool

        val AllocateConcreteObject : state -> obj -> Type -> term

        val LinearizeArrayIndex : state -> term -> term list -> arrayType -> term

        val CopyArray : state -> term -> term -> Type -> term -> term -> Type -> term -> unit
        val CopyStringArray : state -> term -> term -> term -> term -> term -> unit

        val ClearArray : state -> term -> term -> term -> unit
        val FillArray : state -> term -> term -> unit

        val StringFromReplicatedChar : state -> term -> term -> term -> unit

        val IsTypeInitialized : state -> Type -> term
        val Dump : state -> string
        val StackTrace : callStack -> IMethod list
        val StackTraceString : callStack -> string

        val ArrayRank : state -> term -> term
        val ArrayLengthByDimension : state -> term -> term -> term
        val ArrayLowerBoundByDimension : state -> term -> term -> term

        val CountOfArrayElements : state -> term -> term

        val StringLength : state -> term -> term
        val StringCtorOfCharArray : state -> term -> term -> state list

        // TODO: get rid of all unnecessary stuff below!
        val ComposeStates : state -> state -> state list
        val WLP : state -> pathCondition -> pathCondition
        val FillHoles : state -> pathCondition -> pathCondition

        val Merge2States : state -> state -> state list
        val Merge2Results : term * state -> term * state -> (term * state) list

        val FillRegion : state -> term -> regionSort -> unit

        val ObjectToTerm : state -> obj -> Type -> term

    module Print =
        val Dump : state -> string
        val PrintPC : pathCondition -> string

//    module Marshalling =
//        val Unmarshal : state -> obj -> term * state
//        val CanBeCalledViaReflection : state -> IFunctionIdentifier -> term option -> term list symbolicValue -> bool
//        val CallViaReflection : state -> IFunctionIdentifier -> term option -> term list symbolicValue -> (term * state -> 'a) -> 'a<|MERGE_RESOLUTION|>--- conflicted
+++ resolved
@@ -220,13 +220,9 @@
         val IsConcreteMemoryEnabled : unit -> bool
 
         val EmptyState : unit -> state
-<<<<<<< HEAD
         val EmptyModelState : unit -> state
         val CopyState : state -> state
-        val EmptyModel : IMethod -> typeModel -> model
-=======
         val EmptyModel : IMethod -> model
->>>>>>> a5326e91
         val PopFrame : state -> unit
         val ForcePopFrames : int -> state -> unit
         val PopTypeVariables : state -> unit
