--- conflicted
+++ resolved
@@ -176,13 +176,12 @@
         let ArrayLengthByDimension state arrayRef index = Memory.referenceArrayLength arrayRef index |> Memory.deref m.Value state
         let ArrayLowerBoundByDimension state arrayRef index = Memory.referenceArrayLowerBound arrayRef index |> Memory.deref m.Value state
 
-<<<<<<< HEAD
     module Database =
         let Query funcId =
             let res, state = Database.query funcId ||?? lazy(internalfailf "database does not contain exploration results for %O" funcId)
             ControlFlow.resultToTerm res, state
         let DependenciesOfRecursionResult funcId = Database.queryDependenciesOfResult funcId
-=======
+
     module RuntimeExceptions =
         let NullReferenceException state thrower =
             let term, state = Memory.npe m.Value state
@@ -198,5 +197,4 @@
             thrower term, state
         let IndexOutOfRangeException state thrower =
             let term, state = State.createInstance m.Value typeof<System.IndexOutOfRangeException> [] state
-            thrower term, state
->>>>>>> 5670c018
+            thrower term, state