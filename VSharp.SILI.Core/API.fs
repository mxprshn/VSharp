--- conflicted
+++ resolved
@@ -281,35 +281,25 @@
         let EmptyStack = EvaluationStack.empty
 
     module public Memory =
-<<<<<<< HEAD
-
-        let IsConcreteMemoryEnabled() =
-            match memoryMode with
-            | ConcreteMemory -> true
-            | SymbolicMemory -> false
-
-        let EnableConcreteMemory value =
-            let newMode =
-                if value then ConcreteMemory else SymbolicMemory
-            memoryMode <- newMode
-
-        let EmptyState() = Memory.makeEmpty false false
-
-        let EmptyModelState() = Memory.makeEmpty false true
-
-        let CopyState (state : state) = Memory.copy state state.pc
-
-        let EmptyModel method typeModel =
-            let modelState = Memory.makeEmpty true false
-            Memory.fillModelWithParametersAndThis modelState method
-            StateModel(modelState, typeModel, None)
-=======
         let EmptyState() = Memory.makeEmpty false
         let EmptyModel method =
             let modelState = Memory.makeEmpty true
             Memory.fillModelWithParametersAndThis modelState method
             StateModel modelState
->>>>>>> a5326e91
+            
+        let CopyState (state : state) = Memory.copy state state.pc
+        
+        let EmptyModelState() = Memory.makeEmpty false true
+        
+        let IsConcreteMemoryEnabled() =
+            match memoryMode with
+            | ConcreteMemory -> true
+            | SymbolicMemory -> false
+
+        let EnableConcreteMemory value =
+            let newMode =
+                if value then ConcreteMemory else SymbolicMemory
+            memoryMode <- newMode
 
         let PopFrame state = Memory.popFrame state
         let ForcePopFrames count state = Memory.forcePopFrames count state
