--- conflicted
+++ resolved
@@ -43,86 +43,7 @@
     let PerformBinaryOperation op left right k = simplifyBinaryOperation op left right k
     let PerformUnaryOperation op arg k = simplifyUnaryOperation op arg k
 
-<<<<<<< HEAD
-    let SolveTypes (model : model) (state : state) =
-        // TODO: where should we call this?
-        // TODO: find module in SILI.Core for it
-        let m = CallStack.getCurrentFunc state.stack
-        let typeOfAddress addr =
-            if VectorTime.less addr VectorTime.zero then model.state.allocatedTypes.[addr]
-            else state.allocatedTypes.[addr]
-        let supertypeConstraints = Dictionary<concreteHeapAddress, List<Type>>()
-        let subtypeConstraints = Dictionary<concreteHeapAddress, List<Type>>()
-        let notSupertypeConstraints = Dictionary<concreteHeapAddress, List<Type>>()
-        let notSubtypeConstraints = Dictionary<concreteHeapAddress, List<Type>>()
-        let addresses = HashSet<concreteHeapAddress>()
-        model.state.allocatedTypes |> PersistentDict.iter (fun (addr, _) ->
-            addresses.Add(addr) |> ignore
-            Dict.getValueOrUpdate supertypeConstraints addr (fun () ->
-                let list = List<Type>()
-                addr |> typeOfAddress |> Types.toDotNetType |> list.Add
-                list) |> ignore)
-
-        let add dict address typ =
-            match model.Eval address with
-            | {term = ConcreteHeapAddress addr} when addr <> VectorTime.zero ->
-                addresses.Add addr |> ignore
-                let list = Dict.getValueOrUpdate dict addr (fun () -> List<Type>())
-                let typ = Types.toDotNetType typ
-                if not <| list.Contains typ then
-                    list.Add typ
-            | {term = ConcreteHeapAddress _} -> ()
-            | term -> internalfailf "Unexpected address %O in subtyping constraint!" term
-
-        state.pc.ToSeq() |> Seq.iter (term >> function
-            | Constant(_, TypeCasting.TypeSubtypeTypeSource _, _) -> __notImplemented__()
-            | Constant(_, TypeCasting.RefSubtypeTypeSource(address, typ), _) -> add supertypeConstraints address typ
-            | Constant(_, TypeCasting.TypeSubtypeRefSource(typ, address), _) -> add subtypeConstraints address typ
-            | Constant(_, TypeCasting.RefSubtypeRefSource _, _) -> __notImplemented__()
-            | Negation({term = Constant(_, TypeCasting.TypeSubtypeTypeSource _, _)})-> __notImplemented__()
-            | Negation({term = Constant(_, TypeCasting.RefSubtypeTypeSource(address, typ), _)}) -> add notSupertypeConstraints address typ
-            | Negation({term = Constant(_, TypeCasting.TypeSubtypeRefSource(typ, address), _)}) -> add notSubtypeConstraints address typ
-            | Negation({term = Constant(_, TypeCasting.RefSubtypeRefSource _, _)}) -> __notImplemented__()
-            | _ -> ())
-        let toList (d : Dictionary<concreteHeapAddress, List<Type>>) addr =
-            let l = Dict.tryGetValue d addr null
-            if l = null then [] else List.ofSeq l
-        let addresses = List.ofSeq addresses
-        let inputConstraints =
-            addresses
-            |> Seq.map (fun addr -> {supertypes = toList supertypeConstraints addr; subtypes = toList subtypeConstraints addr
-                                     notSupertypes = toList notSupertypeConstraints addr; notSubtypes = toList notSubtypeConstraints addr})
-            |> List.ofSeq
-        let typeGenericParameters = m.DeclaringType.GetGenericArguments()
-        let methodGenericParameters = if m.IsConstructor then [||] else m.GetGenericArguments()
-        let solverResult = TypeSolver.solve inputConstraints (Array.append typeGenericParameters methodGenericParameters |> List.ofArray)
-        match solverResult with
-        | TypeSat(refsTypes, typeParams) ->
-            let refineTypes addr (t : Type) =
-                let typ = Types.Constructor.fromDotNetType t
-                model.state.allocatedTypes <- PersistentDict.add addr typ model.state.allocatedTypes
-                if t.IsValueType then
-                    let value = makeDefaultValue typ
-                    model.state.boxedLocations <- PersistentDict.add addr value model.state.boxedLocations
-            Seq.iter2 refineTypes addresses refsTypes
-            let classParams, methodParams = List.splitAt typeGenericParameters.Length typeParams
-            Some(Array.ofList classParams, Array.ofList methodParams)
-        | TypeUnsat -> None
-        | TypeVariablesUnknown -> raise (InsufficientInformationException "Could not detect appropriate substitution of generic parameters")
-        | TypesOfInputsUnknown -> raise (InsufficientInformationException "Could not detect appropriate types of inputs")
-
-    let IsValid state =
-        match SolverInteraction.checkSat state with
-        | SolverInteraction.SmtSat satInfo ->
-            let model = satInfo.mdl
-            match SolveTypes model state with // TODO: need to solve types here? #do
-            | None -> SolverInteraction.SmtUnsat {core = Array.empty}
-            | Some _ -> SolverInteraction.SmtSat {satInfo with mdl = model}
-        | result -> result
-
-=======
     let SolveTypes (model : model) (state : state) = TypeCasting.solveTypes model state
->>>>>>> 902d63cf
     let TryGetModel state =
         match state.model with
         | Some model -> Some model
@@ -356,17 +277,12 @@
         let EmptyStack = EvaluationStack.empty
 
     module public Memory =
-<<<<<<< HEAD
-        let EmptyState() = State.makeEmpty()
-        let EmptyStateWithModel modelState = State.makeEmptyWithModel modelState
-=======
         let EmptyState() = Memory.makeEmpty false
         let EmptyModel method =
             let modelState = Memory.makeEmpty true
             Memory.fillWithParametersAndThis modelState method
             {subst = Dictionary<_,_>(); state = modelState}
 
->>>>>>> 902d63cf
         let PopFrame state = Memory.popFrame state
         let ForcePopFrames count state = Memory.forcePopFrames count state
         let PopTypeVariables state = Memory.popTypeVariablesSubstitution state
