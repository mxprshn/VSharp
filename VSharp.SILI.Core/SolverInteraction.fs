--- conflicted
+++ resolved
@@ -20,15 +20,9 @@
         | SmtUnknown of string
 
     type ISolver =
-<<<<<<< HEAD
-        abstract CheckSat : encodingContext -> query -> smtResult
-        abstract Assert : encodingContext -> level -> formula -> unit
-        abstract AddPath : encodingContext -> path -> unit
-        abstract CheckAssumptions : encodingContext -> model -> formula seq -> smtResult
-=======
         abstract CheckSat : encodingContext -> term -> smtResult
         abstract Assert : encodingContext -> term -> unit
->>>>>>> 902d63cf
+        abstract CheckAssumptions : encodingContext -> model -> formula seq -> smtResult
 
     let mutable private mSolver : ISolver option = None
     let mutable private isIncrementalModeEnabled : bool = false
@@ -55,7 +49,6 @@
  
     let private checkSatIncrementally state =
         let ctx = getEncodingContext state
-<<<<<<< HEAD
         let conditions = state.pc |> PC.toSeq
         match mSolver with
         | Some s -> s.CheckAssumptions ctx (getOrEmpty state.model) conditions
@@ -64,10 +57,4 @@
     let checkSat state =
         // TODO: need to solve types here? #do
         if isIncrementalModeEnabled then checkSatIncrementally state
-        else checkSatPlainly state
-=======
-        let formula = PC.toSeq state.pc |> conjunction
-        match solver with
-        | Some s -> s.CheckSat ctx formula
-        | None -> SmtUnknown ""
->>>>>>> 902d63cf
+        else checkSatPlainly state