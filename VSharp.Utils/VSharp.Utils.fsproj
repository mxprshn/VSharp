﻿<Project Sdk="Microsoft.NET.Sdk">

    <PropertyGroup>
        <TargetFramework>netcoreapp6.0</TargetFramework>
        <Configurations>Debug;Release;DebugTailRec</Configurations>
        <Platforms>AnyCPU</Platforms>
    </PropertyGroup>

    <PropertyGroup Condition=" '$(Configuration)' == 'Debug' ">
      <Tailcalls>false</Tailcalls>
    </PropertyGroup>

    <PropertyGroup Condition=" '$(Configuration)' == 'DebugTailRec' ">
      <Tailcalls>true</Tailcalls>
      <DebugSymbols>true</DebugSymbols>
      <DefineConstants>TRACE;DEBUG</DefineConstants>
    </PropertyGroup>

    <ItemGroup>
        <Compile Include="IMethod.fs" />
        <Compile Include="Logger.fs" />
        <Compile Include="WeakDictionary.fs" />
        <Compile Include="Prelude.fs" />
        <Compile Include="Collections.fs" />
        <Compile Include="MappedStack.fs" />
        <Compile Include="PersistentDictionary.fs" />
        <Compile Include="Cps.fs" />
        <Compile Include="PriorityCollection.fs" />
        <Compile Include="GraphUtils.fs" />
        <Compile Include="DiscretePDF.fs" />
        <Compile Include="EnumUtils.fs" />
        <Compile Include="TypeUtils.fs" />
        <Compile Include="AssemblyManager.fs" />
        <Compile Include="Reflection.fs" />
        <Compile Include="Persistent.fs" />
        <Compile Include="IdGenerator.fs" />
        <Compile Include="VectorTime.fs" />
        <Compile Include="Regions.fs" />
        <Compile Include="RegionTree.fs" />
        <Compile Include="PrettyPrinting.fs" />
        <Compile Include="FileSystem.fs" />
        <Compile Include="Mocking.fs" />
<<<<<<< HEAD
        <Compile Include="MethodSequence.fs" />
=======
        <Compile Include="MemoryGraph.fs" />
>>>>>>> a5326e91
        <Compile Include="UnitTest.fs" />
        <Compile Include="UnitTests.fs" />
        <Compile Include="TestResultsChecker.fs" />
        <Compile Include="PhysicalAddress.fs" />
        <Compile Include="NumericUtils.fs" />
    </ItemGroup>

    <ItemGroup>
      <PackageReference Include="FSharpx.Collections" Version="2.0.0" />
      <PackageReference Include="Microsoft.Extensions.DependencyModel" Version="3.0.0" />
      <PackageReference Include="FSharp.Core" Version="7.0.0" />
    </ItemGroup>

    <ItemGroup>
      <ProjectReference Include="..\VSharp.CSharpUtils\VSharp.CSharpUtils.csproj" />
    </ItemGroup>

</Project><|MERGE_RESOLUTION|>--- conflicted
+++ resolved
@@ -1,4 +1,4 @@
-﻿<Project Sdk="Microsoft.NET.Sdk">
+<Project Sdk="Microsoft.NET.Sdk">
 
     <PropertyGroup>
         <TargetFramework>netcoreapp6.0</TargetFramework>
@@ -40,11 +40,8 @@
         <Compile Include="PrettyPrinting.fs" />
         <Compile Include="FileSystem.fs" />
         <Compile Include="Mocking.fs" />
-<<<<<<< HEAD
         <Compile Include="MethodSequence.fs" />
-=======
         <Compile Include="MemoryGraph.fs" />
->>>>>>> a5326e91
         <Compile Include="UnitTest.fs" />
         <Compile Include="UnitTests.fs" />
         <Compile Include="TestResultsChecker.fs" />
