--- conflicted
+++ resolved
@@ -36,12 +36,7 @@
         <Compile Include="Regions.fs" />
         <Compile Include="RegionTree.fs" />
         <Compile Include="PrettyPrinting.fs" />
-<<<<<<< HEAD
         <Compile Include="PersistentUnionFind.fs" />
-        <Compile Include="PriorityQueue.fs" />
-        <Compile Include="FrontQueue.fs" />
-=======
->>>>>>> a8eaebbf
         <Compile Include="FileSystem.fs" />
         <Compile Include="MemoryGraph.fs" />
         <Compile Include="UnitTest.fs" />
