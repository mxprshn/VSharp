namespace VSharp

open System.Collections.Generic
open System.Text

module Logger =
    open System

    // Tag for state transitions info logs
    let stateTraceTag = "StateTrace"
<<<<<<< HEAD
    let methodSequenceSearcherTag = "MethodSequence"
=======
    let deserializationTraceTag = "Deserialization"
    let fuzzingInteractionTraceTag = "FuzzingInteraction"
>>>>>>> 3455d566
    let defaultTag = ""

    let Quiet = 0
    let Critical = 1
    let Error = 2
    let Warning = 3
    let Info = 4
    let Trace = 5


    let mutable currentTextWriter = Console.Out
    let mutable writeTimestamps = true

    let private enabledTags = Dictionary([
        KeyValuePair(defaultTag, Error)
    ])

    let public configureWriter writer = currentTextWriter <- writer
    let public enableTimestamps value = writeTimestamps <- value
    let public enableTag tag level = enabledTags[tag] <- level
    let public changeVerbosity tag level = enabledTags[tag] <- level
    let public changeVerbosityTuple (tag, level) = enabledTags[tag] <- level
    let public disableTag tag = enabledTags.Remove tag |> ignore
    let public currentLogLevel tag =
        if enabledTags.ContainsKey tag then
            enabledTags[tag]
        else Quiet

    let LevelToString = function
        | 0 -> "Quiet"
        | 1 -> "Critical"
        | 2 -> "Error"
        | 3 -> "Warning"
        | 4 -> "Info"
        | 5 -> "Trace"
        | _ -> "Unknown"

    let private writeLineString vLevel tag (message : string) =
        let builder = StringBuilder $"[{LevelToString vLevel}] "
        let builder = if writeTimestamps then builder.Append $"[%A{DateTime.Now}] " else builder
        let builder = if tag <> defaultTag then builder.Append $"[{tag}] " else builder
        let builder = builder.Append message
        currentTextWriter.WriteLine(builder.ToString())
        currentTextWriter.Flush()

    let public writeLine (message : string) =
        currentTextWriter.WriteLine(message)
        currentTextWriter.Flush()

    let public printLogString vLevel (message : string) =
        if currentLogLevel defaultTag >= vLevel then
            writeLineString vLevel defaultTag message

    let public printLogLazyString vLevel (computeMessage : Func<string>) =
        if currentLogLevel defaultTag >= vLevel then
            computeMessage.Invoke() |> writeLineString vLevel ""

    let public printLogWithTag tag vLevel format =
        Printf.ksprintf (fun message -> if currentLogLevel tag >= vLevel then writeLineString vLevel tag message) format

    let public printLog vLevel format = printLogWithTag defaultTag vLevel format

    let public printLogLazyWithTag tag vLevel format (s : Lazy<_>) =
        if currentLogLevel tag >= vLevel then
            Printf.ksprintf (writeLineString vLevel tag) format (s.Force())

    let public printLogLazy vLevel format s = printLogLazyWithTag defaultTag vLevel format s

    let public error format = printLog Error format
    let public warning format = printLog Warning format
    let public info format = printLog Info format
    let public trace format = printLog Trace format

    let public errorWithTag tag format = printLogWithTag tag Error format
    let public warningWithTag tag format = printLogWithTag tag Warning format
    let public infoWithTag tag format = printLogWithTag tag Info format
    let public traceWithTag tag format = printLogWithTag tag Trace format<|MERGE_RESOLUTION|>--- conflicted
+++ resolved
@@ -8,12 +8,9 @@
 
     // Tag for state transitions info logs
     let stateTraceTag = "StateTrace"
-<<<<<<< HEAD
     let methodSequenceSearcherTag = "MethodSequence"
-=======
     let deserializationTraceTag = "Deserialization"
     let fuzzingInteractionTraceTag = "FuzzingInteraction"
->>>>>>> 3455d566
     let defaultTag = ""
 
     let Quiet = 0
