﻿namespace VSharp
open System
open VSharp.CSharpUtils

exception UnreachableException of string
exception InternalException of string
<<<<<<< HEAD
exception InsufficientInformationException of string

[<AutoOpen>]
module public Prelude =
    let public internalfail message = raise (InternalException <| "Internal error: " + message)
    let public internalfailf format = Printf.ksprintf internalfail format
    let inline public __notImplemented__() = raise (System.NotImplementedException())
    let inline public __unreachable__() = raise (UnreachableException "unreachable branch hit!")
    let public __insufficientInformation__ format = Printf.ksprintf (fun reason -> InsufficientInformationException ("Insufficient information! " + reason) |> raise) format

=======

[<AutoOpen>]
module public Prelude =
//    let public internalfail message = "Internal error: " + message |> failwith
    let public internalfail message = raise (InternalException <| "Internal error: " + message)
    let public internalfailf format = Printf.ksprintf internalfail format
    let inline public __notImplemented__() = raise (new System.NotImplementedException())
    let inline public __unreachable__() = raise (UnreachableException "unreachable branch hit!") //internalfail "unreachable branch hit!"
    let inline public releaseAssert2(value, message) = if not value then internalfail message
    let inline public releaseAssert value = releaseAssert2(value, "release assert")
>>>>>>> 7c940c7e
    let inline public toString x = x.ToString()
    let inline public join s (ss : seq<string>) = System.String.Join(s, ss)

    let public always x _ = x

    let public eval x = x ()

    let inline public cons x xs = x :: xs
    let inline public optCons xs = function
        | Some x -> x::xs
        | None -> xs

    let inline public withFst x = fun y -> (x, y)
    let inline public withSnd y = fun x -> (x, y)
    let inline public makePair x y = (x, y)

    let public mapfst f (x, y) = (f x, y)
    let public mapsnd f (x, y) = (x, f y)

    let inline public fst3 (x, _, _) = x
    let inline public snd3 (_, y, _) = y
    let inline public thd3 (_, _, z) = z

    let inline public appIfNotNull f lhs rhs =
        if lhs = null then rhs else f lhs

    let inline public (|?) lhs rhs =
        if lhs = null then rhs else lhs
    let inline public (|??) lhs rhs = Option.defaultValue rhs lhs
    let inline public (||??) (lhs : 'a option) (rhs : 'a Lazy) = Option.defaultWith rhs.Force lhs

    let safeGenericTypeDefinition (t : System.Type) =
        if t.IsGenericType && not t.IsGenericTypeDefinition then t.GetGenericTypeDefinition() else t

[<CustomEquality;CustomComparison>]
type 'a transparent =
    { v : 'a }
    override x.ToString() = x.v.ToString()
    override x.GetHashCode() = x.GetType().GetDeterministicHashCode()
    override x.Equals(o : obj) =
        o :? 'a transparent
    interface IComparable with
        override x.CompareTo _ = 0

[<CustomEquality;CustomComparison>]
type fieldId =
    { declaringType : System.Type; name : string; typ : System.Type } with
    override x.GetHashCode() =
        31 * x.declaringType.MetadataToken ^^^ x.name.GetDeterministicHashCode()
    override x.Equals y =
        match y with
        | :? fieldId as y -> x.declaringType = y.declaringType && x.name = y.name && x.typ = y.typ
        | _ -> false
    interface IComparable with
        override x.CompareTo y =
            match y with
            | :? fieldId as y ->
                compare
                    (x.declaringType.AssemblyQualifiedName, x.name, x.typ.AssemblyQualifiedName)
                    (y.declaringType.AssemblyQualifiedName, y.name, y.typ.AssemblyQualifiedName)
            | _ -> -1
    override x.ToString() = x.name


type [<CustomEquality;NoComparison>] fieldId =
    | FieldId of string
    override x.GetHashCode() =
        match x with
        | FieldId s -> s.GetDeterministicHashCode()
    override x.Equals(other) =
        match other with
        | :? fieldId as other -> hash x = hash other
        | _ -> false
    override x.ToString() = match x with FieldId s -> s

type 'a symbolicValue =
    | Specified of 'a
    | Unspecified<|MERGE_RESOLUTION|>--- conflicted
+++ resolved
@@ -4,7 +4,6 @@
 
 exception UnreachableException of string
 exception InternalException of string
-<<<<<<< HEAD
 exception InsufficientInformationException of string
 
 [<AutoOpen>]
@@ -14,19 +13,9 @@
     let inline public __notImplemented__() = raise (System.NotImplementedException())
     let inline public __unreachable__() = raise (UnreachableException "unreachable branch hit!")
     let public __insufficientInformation__ format = Printf.ksprintf (fun reason -> InsufficientInformationException ("Insufficient information! " + reason) |> raise) format
-
-=======
-
-[<AutoOpen>]
-module public Prelude =
-//    let public internalfail message = "Internal error: " + message |> failwith
-    let public internalfail message = raise (InternalException <| "Internal error: " + message)
-    let public internalfailf format = Printf.ksprintf internalfail format
-    let inline public __notImplemented__() = raise (new System.NotImplementedException())
-    let inline public __unreachable__() = raise (UnreachableException "unreachable branch hit!") //internalfail "unreachable branch hit!"
     let inline public releaseAssert2(value, message) = if not value then internalfail message
     let inline public releaseAssert value = releaseAssert2(value, "release assert")
->>>>>>> 7c940c7e
+
     let inline public toString x = x.ToString()
     let inline public join s (ss : seq<string>) = System.String.Join(s, ss)
 
@@ -91,16 +80,16 @@
     override x.ToString() = x.name
 
 
-type [<CustomEquality;NoComparison>] fieldId =
-    | FieldId of string
-    override x.GetHashCode() =
-        match x with
-        | FieldId s -> s.GetDeterministicHashCode()
-    override x.Equals(other) =
-        match other with
-        | :? fieldId as other -> hash x = hash other
-        | _ -> false
-    override x.ToString() = match x with FieldId s -> s
+//type [<CustomEquality;NoComparison>] fieldId =
+//    | FieldId of string
+//    override x.GetHashCode() =
+//        match x with
+//        | FieldId s -> s.GetDeterministicHashCode()
+//    override x.Equals(other) =
+//        match other with
+//        | :? fieldId as other -> hash x = hash other
+//        | _ -> false
+//    override x.ToString() = match x with FieldId s -> s
 
 type 'a symbolicValue =
     | Specified of 'a
