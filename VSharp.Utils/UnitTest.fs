namespace VSharp

open System
open System.Diagnostics
open System.IO
open System.Reflection
open System.Xml.Serialization
open FSharpx.Collections
open VSharp

[<CLIMutable>]
[<Serializable>]
[<XmlInclude(typeof<structureRepr>)>]
[<XmlInclude(typeof<arrayRepr>)>]
[<XmlInclude(typeof<referenceRepr>)>]
[<XmlInclude(typeof<pointerRepr>)>]
[<XmlInclude(typeof<enumRepr>)>]
[<XmlInclude(typeof<stringRepr>)>]
type testInfo = {
    hasMethodSequence : bool
    assemblyName : string
    moduleFullyQualifiedName : string
    errorMessage : string
    token : int32
    thisArg : obj
    args : obj array
    isError : bool
    expectedResult : obj
    throwsException : typeRepr
    classTypeParameters : typeRepr array
    methodTypeParameters : typeRepr array
    mockClassTypeParameters : Nullable<int> array
    mockMethodTypeParameters : Nullable<int> array
    memory : memoryRepr
    typeMocks : typeMockRepr array
    methodSequences : methodSequenceRepr array
    extraAssemblyLoadDirs : string array
    externMocks : extMockRepr array
}
with
    static member OfMethod(m : MethodBase) = {
        hasMethodSequence = false
        assemblyName = m.Module.Assembly.FullName
        moduleFullyQualifiedName = m.Module.FullyQualifiedName
        errorMessage = null
        token = m.MetadataToken
        thisArg = null
        args = null
        isError = false
        expectedResult = null
        classTypeParameters = Array.empty
        methodTypeParameters = Array.empty
        mockClassTypeParameters = Array.empty
        mockMethodTypeParameters = Array.empty
        throwsException = {assemblyName = null; moduleFullyQualifiedName = null; name = null; genericArgs = null}
        memory = {objects = Array.empty; types = Array.empty}
        typeMocks = Array.empty
        methodSequences = Array.empty
        extraAssemblyLoadDirs = Array.empty
        externMocks = Array.empty
    }

type UnitTest private (m : MethodBase, info : testInfo, mockStorage : MockStorage, createCompactRepr : bool, createMethodSequences : bool) =
    let memoryGraph = MemoryGraph(info.memory, info.methodSequences, mockStorage, createCompactRepr, createMethodSequences)
    let exceptionInfo = info.throwsException
    let throwsException =
        if exceptionInfo = {assemblyName = null; moduleFullyQualifiedName = null; name = null; genericArgs = null} then null
        else exceptionInfo.Decode()
    let thisArg = memoryGraph.DecodeValue info.thisArg
    let args = if info.args = null then null else info.args |> Array.map memoryGraph.DecodeValue
    let isError = info.isError
    let errorMessage = info.errorMessage
    let expectedResult = memoryGraph.DecodeValue info.expectedResult
    let compactRepresentations = memoryGraph.CompactRepresentations()
<<<<<<< HEAD
    let hasMethodSequence = info.hasMethodSequence
//    let classTypeParameters = info.classTypeParameters |> Array.map Serialization.decodeType
//    let methodTypeParameters = info.methodTypeParameters |> Array.map Serialization.decodeType
=======
    let boxedLocations = memoryGraph.BoxedLocations()
>>>>>>> 8f3cca7b
    let mutable extraAssemblyLoadDirs : string list = [Directory.GetCurrentDirectory()]
    let mutable patchId = 0
    let mutable externMocks = info.externMocks |> ResizeArray

    new(m : MethodBase) =
        UnitTest(m, testInfo.OfMethod m, MockStorage(), false, false)

    member x.Method with get() = m
    member x.ThisArg
        with get() = thisArg
        and set this =
            let t = typeof<testInfo>
            let p = t.GetProperty("thisArg")
            p.SetValue(info, memoryGraph.Encode this)

    member x.HasExternMocks with get() = ResizeArray.isEmpty externMocks |> not
    member x.Args with get() = args
    member x.IsError
        with get() = isError
        and set (e : bool) =
            let t = typeof<testInfo>
            let p = t.GetProperty("isError")
            p.SetValue(info, e)
    member x.ErrorMessage
        with get() = errorMessage
        and set (m : string) =
            let t = typeof<testInfo>
            let p = t.GetProperty("errorMessage")
            p.SetValue(info, m)
    member x.Expected
        with get() = expectedResult
        and set r =
            let t = typeof<testInfo>
            let p = t.GetProperty("expectedResult")
            p.SetValue(info, r)

    member x.Exception
        with get() = throwsException
        and set (e : Type) =
            let t = typeof<testInfo>
            let p = t.GetProperty("throwsException")
            let v = typeRepr.Encode e
            p.SetValue(info, v)

    member x.TypeMocks with get() : ResizeArray<Mocking.Type> = mockStorage.TypeMocks

    member x.CompactRepresentations with get() = compactRepresentations

<<<<<<< HEAD
    member x.HasMethodSequence
        with get() = hasMethodSequence
        and set (e : bool) =
            let t = typeof<testInfo>
            let p = t.GetProperty("hasMethodSequence")
            p.SetValue(info, e)
    member x.MethodSequences = memoryGraph.MethodSequences()
=======
    member x.BoxedLocations with get() = boxedLocations
>>>>>>> 8f3cca7b

    member private x.SerializeMock (m : Mocking.Type option) =
        match m with
        | Some m -> Nullable(mockStorage.RegisterMockedType m)
        | None -> Nullable()

    member x.GetPatchId with get() =
        let name = $"patch_{patchId}"
        patchId <- patchId + 1
        name

    member x.AddExternMock extMock =
        externMocks.Add extMock

    member x.ApplyExternMocks(testName: string) =
        for externMock in externMocks do
            let extMock = externMock.Decode()
            ExtMocking.buildAndPatch testName memoryGraph.DecodeValue extMock

    member x.ReverseExternMocks() =
        if x.HasExternMocks then
            ExtMocking.unPatch()

    // @concreteParameters and @mockedParameters should have equal lengths and be complementary:
    // if @concreteParameters[i] is null, then @mockedParameters[i] is non-null and vice versa
    member x.SetTypeGenericParameters (concreteParameters : Type array) (mockedParameters : Mocking.Type option array) =
        let t = typeof<testInfo>
        let cp = t.GetProperty("classTypeParameters")
        cp.SetValue(info, concreteParameters |> Array.map typeRepr.Encode)
        let mp = t.GetProperty("mockClassTypeParameters")
        mp.SetValue(info, mockedParameters |> Array.map x.SerializeMock)

    // @concreteParameters and @mockedParameters should have equal lengths and be complementary:
    // if @concreteParameters[i] is null, then @mockedParameters[i] is non-null and vice versa
    member x.SetMethodGenericParameters (concreteParameters : Type array) (mockedParameters : Mocking.Type option array) =
        let t = typeof<testInfo>
        let cp = t.GetProperty("methodTypeParameters")
        cp.SetValue(info, concreteParameters |> Array.map typeRepr.Encode)
        let mp = t.GetProperty("mockMethodTypeParameters")
        mp.SetValue(info, mockedParameters |> Array.map x.SerializeMock)

    member x.MemoryGraph with get() = memoryGraph

    member x.ExtraAssemblyLoadDirs with get() = info.extraAssemblyLoadDirs

    member x.AddArg (arg : ParameterInfo) (value : obj) =
        if info.args = null then
            let t = typeof<testInfo>
            let p = t.GetProperty("args")
            p.SetValue(info, Array.zeroCreate <| m.GetParameters().Length)
        let value = memoryGraph.Encode value
        info.args[arg.Position] <- value

    member x.AddExtraAssemblySearchPath path =
        if not <| List.contains path extraAssemblyLoadDirs then
            extraAssemblyLoadDirs <- path::extraAssemblyLoadDirs

    member x.Serialize(destination : string) =
        memoryGraph.Serialize info.memory
        let t = typeof<testInfo>
        let extraAssembliesProperty = t.GetProperty("extraAssemblyLoadDirs")
        extraAssembliesProperty.SetValue(info, Array.ofList extraAssemblyLoadDirs)
        let typeMocksProperty = t.GetProperty("typeMocks")
        let typeMocks =
            mockStorage.TypeMocks.ToArray()
            |> Array.map (fun m -> typeMockRepr.Encode m memoryGraph.Encode)
        typeMocksProperty.SetValue(info, typeMocks)
<<<<<<< HEAD
        let methodSequencesProperty = t.GetProperty("methodSequences")
        methodSequencesProperty.SetValue(info, memoryGraph.SerializeMethodSequences())
=======
        let extMocksProperty = t.GetProperty("externMocks")
        extMocksProperty.SetValue(info, externMocks.ToArray())

>>>>>>> 8f3cca7b
        let serializer = XmlSerializer t
        use stream = File.Create(destination)
        serializer.Serialize(stream, info)

    static member DeserializeTestInfo(stream : FileStream) =
        let serializer = XmlSerializer(typeof<testInfo>)
        try
            serializer.Deserialize(stream) :?> testInfo
        with child ->
            let exn = InvalidDataException("Input test is incorrect", child)
            raise exn

    static member DeserializeFromTestInfo(ti : testInfo, createCompactRepr : bool, createMethodSequences : bool) =
        try
            let mdle = Reflection.resolveModule ti.assemblyName ti.moduleFullyQualifiedName
            if mdle = null then
                raise <| InvalidOperationException($"Could not resolve module {ti.moduleFullyQualifiedName}!")
            let mockStorage = MockStorage()
            mockStorage.Deserialize ti.typeMocks
            let decodeTypeParameter (concrete : typeRepr) (mockIndex : Nullable<int>) =
                if mockIndex.HasValue then
                    mockStorage[mockIndex.Value] |> snd
                else
                    let res = concrete.Decode()
                    assert(res <> null)
                    res
            let mp = Array.map2 decodeTypeParameter ti.methodTypeParameters ti.mockMethodTypeParameters
            let method = mdle.ResolveMethod(ti.token)
            let declaringType = method.DeclaringType
            let tp = Array.map2 decodeTypeParameter ti.classTypeParameters ti.mockClassTypeParameters
            let concreteDeclaringType = Reflection.concretizeTypeParameters method.DeclaringType tp
            let method = Reflection.concretizeMethodParameters concreteDeclaringType method mp

            // Ensure that parameters are substituted in memoryRepr
            if not method.IsStatic && declaringType.IsGenericType && ti.memory.types.Length > 0 then
                let getGenericTypeDefinition (typ : typeRepr) =
                    let decoded = typ.Decode()
                    if decoded <> null && decoded.IsGenericType then
                        decoded.GetGenericTypeDefinition()
                    else decoded
                let typeDefinitions = ti.memory.types |> Array.map getGenericTypeDefinition
                let declaringTypeIndex = Array.IndexOf(typeDefinitions, declaringType)
                Debug.Assert(declaringTypeIndex >= 0)
                ti.memory.types[declaringTypeIndex] <- typeRepr.Encode concreteDeclaringType

            UnitTest(method, ti, mockStorage, createCompactRepr, createMethodSequences)
        with child ->
            let exn = InvalidDataException("Input test is incorrect", child)
            raise exn

    static member Deserialize(stream : FileStream) =
        let testInfo = UnitTest.DeserializeTestInfo(stream)
        UnitTest.DeserializeFromTestInfo(testInfo, false, false)

    static member Deserialize(source : string) =
        use stream = new FileStream(source, FileMode.Open, FileAccess.Read)
        UnitTest.Deserialize stream<|MERGE_RESOLUTION|>--- conflicted
+++ resolved
@@ -72,13 +72,8 @@
     let errorMessage = info.errorMessage
     let expectedResult = memoryGraph.DecodeValue info.expectedResult
     let compactRepresentations = memoryGraph.CompactRepresentations()
-<<<<<<< HEAD
+    let boxedLocations = memoryGraph.BoxedLocations()
     let hasMethodSequence = info.hasMethodSequence
-//    let classTypeParameters = info.classTypeParameters |> Array.map Serialization.decodeType
-//    let methodTypeParameters = info.methodTypeParameters |> Array.map Serialization.decodeType
-=======
-    let boxedLocations = memoryGraph.BoxedLocations()
->>>>>>> 8f3cca7b
     let mutable extraAssemblyLoadDirs : string list = [Directory.GetCurrentDirectory()]
     let mutable patchId = 0
     let mutable externMocks = info.externMocks |> ResizeArray
@@ -127,7 +122,8 @@
 
     member x.CompactRepresentations with get() = compactRepresentations
 
-<<<<<<< HEAD
+    member x.BoxedLocations with get() = boxedLocations
+
     member x.HasMethodSequence
         with get() = hasMethodSequence
         and set (e : bool) =
@@ -135,9 +131,6 @@
             let p = t.GetProperty("hasMethodSequence")
             p.SetValue(info, e)
     member x.MethodSequences = memoryGraph.MethodSequences()
-=======
-    member x.BoxedLocations with get() = boxedLocations
->>>>>>> 8f3cca7b
 
     member private x.SerializeMock (m : Mocking.Type option) =
         match m with
@@ -205,14 +198,12 @@
             mockStorage.TypeMocks.ToArray()
             |> Array.map (fun m -> typeMockRepr.Encode m memoryGraph.Encode)
         typeMocksProperty.SetValue(info, typeMocks)
-<<<<<<< HEAD
+        let extMocksProperty = t.GetProperty("externMocks")
+        extMocksProperty.SetValue(info, externMocks.ToArray())
+
         let methodSequencesProperty = t.GetProperty("methodSequences")
         methodSequencesProperty.SetValue(info, memoryGraph.SerializeMethodSequences())
-=======
-        let extMocksProperty = t.GetProperty("externMocks")
-        extMocksProperty.SetValue(info, externMocks.ToArray())
-
->>>>>>> 8f3cca7b
+        
         let serializer = XmlSerializer t
         use stream = File.Create(destination)
         serializer.Serialize(stream, info)
