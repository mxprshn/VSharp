--- conflicted
+++ resolved
@@ -31,11 +31,8 @@
     mockMethodTypeParameters : Nullable<int> array
     memory : memoryRepr
     typeMocks : typeMockRepr array
-<<<<<<< HEAD
     methodSequence : methodSequenceElementRepr array
-=======
     extraAssemblyLoadDirs : string array
->>>>>>> a5326e91
 }
 with
     static member OfMethod(m : MethodBase) = {
@@ -54,11 +51,8 @@
         throwsException = {assemblyName = null; moduleFullyQualifiedName = null; name = null; genericArgs = null}
         memory = {objects = Array.empty; types = Array.empty}
         typeMocks = Array.empty
-<<<<<<< HEAD
         methodSequence = Array.empty
-=======
         extraAssemblyLoadDirs = Array.empty
->>>>>>> a5326e91
     }
 
 type UnitTest private (m : MethodBase, info : testInfo, mockStorage : MockStorage, createCompactRepr : bool) =
@@ -73,14 +67,11 @@
     let errorMessage = info.errorMessage
     let expectedResult = memoryGraph.DecodeValue info.expectedResult
     let compactRepresentations = memoryGraph.CompactRepresentations()
-<<<<<<< HEAD
     let invokableMethodSequence =
         if info.methodSequence.Length = 0 then null
         else InvokableMethodSequence(info.methodSequence)
 //    let classTypeParameters = info.classTypeParameters |> Array.map Serialization.decodeType
 //    let methodTypeParameters = info.methodTypeParameters |> Array.map Serialization.decodeType
-=======
->>>>>>> a5326e91
     let mutable extraAssemblyLoadDirs : string list = [Directory.GetCurrentDirectory()]
 
     new(m : MethodBase) =
@@ -126,7 +117,6 @@
 
     member x.CompactRepresentations with get() = compactRepresentations
 
-<<<<<<< HEAD
     member x.MethodSequence
         with set (sequence : methodSequenceElement list) =
             let reprs = Seq.map MethodSequence.elementToRepr sequence |> Seq.toArray
@@ -136,20 +126,10 @@
 
     member x.InvokableSequence with get() = invokableMethodSequence
 
-    member x.DefineTypeMock(name : string) =
-        let mock = Mocking.Type(name)
-        typeMocks.Add mock
-        mock
-
-    member x.AllocateMockObject (typ : Mocking.Type) =
-        let index = typeMocks.IndexOf typ
-        mocker.MakeMockObject index :> obj
-=======
     member private x.SerializeMock (m : Mocking.Type option) =
         match m with
         | Some m -> Nullable(mockStorage.RegisterMockedType m)
         | None -> Nullable()
->>>>>>> a5326e91
 
     // @concreteParameters and @mockedParameters should have equal lengths and be complementary:
     // if @concreteParameters[i] is null, then @mockedParameters[i] is non-null and vice versa
