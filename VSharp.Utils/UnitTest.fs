--- conflicted
+++ resolved
@@ -54,14 +54,8 @@
     let expectedResult = memoryGraph.DecodeValue info.expectedResult
     let classTypeParameters = info.classTypeParameters |> Array.map Serialization.decodeType
     let methodTypeParameters = info.methodTypeParameters |> Array.map Serialization.decodeType
-<<<<<<< HEAD
-    let mutable extraAssemblyLoadDirs : string list = []
-    
+    let mutable extraAssemblyLoadDirs : string list = [Directory.GetCurrentDirectory()]
     let mutable stateId : string option = None
-    
-=======
-    let mutable extraAssemblyLoadDirs : string list = [Directory.GetCurrentDirectory()]
->>>>>>> a8eaebbf
     new(m : MethodBase) =
         UnitTest(m, testInfo.OfMethod m)
         
