namespace VSharp

open System
open System.Collections.Generic
open System.Diagnostics
open System.Reflection
open System.Xml.Serialization
open Microsoft.FSharp.Collections

open VSharp
open VSharp.MethodSequences


[<CLIMutable>]
[<Serializable>]
type typeRepr = {
    assemblyName : string
    moduleFullyQualifiedName : string
    name : string
    genericArgs : typeRepr array
}
with
    static member Encode(t : Type) =
        if t = null then
            {
                assemblyName = null
                moduleFullyQualifiedName = null
                name = null
                genericArgs = null
            }
        else
            let name, arguments =
                if t.IsGenericType then
                    if not t.IsConstructedGenericType then
                        internalfail "Encoding not constructed generic types not supported"

                    let arguments =
                        t.GetGenericArguments()
                        |> Seq.map typeRepr.Encode
                        |> Seq.toArray
                    let name = t.GetGenericTypeDefinition().FullName
                    name, arguments
                else
                    t.FullName, null

            {
                assemblyName = t.Module.Assembly.FullName
                moduleFullyQualifiedName = t.Module.FullyQualifiedName
                name = name
                genericArgs = arguments
            }

    member x.Decode() =
        let rec decodeTypeRec (t : typeRepr) =
            let mdle = Reflection.resolveModule t.assemblyName t.moduleFullyQualifiedName
            let typ = mdle.GetType t.name
            Debug.Assert(typ <> null)

            if typ.IsGenericType then
                Debug.Assert(t.genericArgs <> null && typ.GetGenericArguments().Length = t.genericArgs.Length)

                let args = t.genericArgs |> Seq.map decodeTypeRec |> Seq.toArray
                typ.MakeGenericType args
            else
                typ
        if x.assemblyName = null then
            null
        else
            let decodedType = decodeTypeRec x
            AssemblyManager.NormalizeType decodedType

[<CLIMutable>]
[<Serializable>]
type methodRepr = {
    declaringType : typeRepr
    token : int
}
with
    static member Encode(m : MethodBase) : methodRepr =
        {
            declaringType = typeRepr.Encode m.DeclaringType
            token = m.MetadataToken
        }

    static member Encode(m : IMethod) : methodRepr =
        {
            declaringType = typeRepr.Encode m.DeclaringType
            token = m.MetadataToken
        }

    member x.Decode() : MethodBase =
        let declaringType = x.declaringType.Decode()
        match declaringType.GetMethods() |> Seq.tryFind (fun m -> m.MetadataToken = x.token) with
        | Some m -> m
        | None -> declaringType.GetConstructors() |> Seq.find (fun c -> c.MetadataToken = x.token) :> MethodBase

    member x.DecodeMethodInfo() : MethodInfo =
        let declaringType = x.declaringType.Decode()
        declaringType.GetMethods() |> Seq.find (fun m -> m.MetadataToken = x.token)

[<CLIMutable>]
[<Serializable>]
type referenceRepr = {
    index : int
}

[<CLIMutable>]
[<Serializable>]
type enumRepr = {
    typ : int
    underlyingValue : obj
}

[<CLIMutable>]
[<Serializable>]
type stringRepr = {
    content : string
}
with
    static member Encode(str : string) : stringRepr =
        { content = Text.Encoding.UTF8.GetBytes str |> Convert.ToBase64String }

    member x.Decode() =
        Convert.FromBase64String x.content |> Text.Encoding.UTF8.GetString

[<CLIMutable>]
[<Serializable>]
type pointerRepr = {
    index : int
    shift : int64
    sightType : int
}

[<CLIMutable>]
[<Serializable>]
[<XmlInclude(typeof<structureRepr>)>]
[<XmlInclude(typeof<referenceRepr>)>]
[<XmlInclude(typeof<pointerRepr>)>]
[<XmlInclude(typeof<enumRepr>)>]
[<XmlInclude(typeof<stringRepr>)>]
type structureRepr = {
    typ : int
    fields : obj array
    // To represent objects in memory as well as method sequence result simultaneously
    methodSequenceRef : obj
}

[<CLIMutable>]
[<Serializable>]
[<XmlInclude(typeof<structureRepr>)>]
[<XmlInclude(typeof<referenceRepr>)>]
[<XmlInclude(typeof<pointerRepr>)>]
[<XmlInclude(typeof<enumRepr>)>]
[<XmlInclude(typeof<stringRepr>)>]
// If indices = null, then values is just the whole content of an array.
// Otherwise, indices.Length = values.Length is guaranteed, and the array can be decoded by filling
//    the whole array with defaultValue and then synchronously writing values into indices
type arrayRepr = {
    typ : int
    defaultValue : obj
    indices : int array array
    values : obj array
    lengths : int array
    lowerBounds : int array
}

[<CLIMutable>]
[<Serializable>]
[<XmlInclude(typeof<structureRepr>)>]
[<XmlInclude(typeof<referenceRepr>)>]
[<XmlInclude(typeof<pointerRepr>)>]
[<XmlInclude(typeof<arrayRepr>)>]
[<XmlInclude(typeof<enumRepr>)>]
[<XmlInclude(typeof<methodRepr>)>]
[<XmlInclude(typeof<stringRepr>)>]
type typeMockRepr = {
    name : string
    baseClass : typeRepr
    interfaces : typeRepr array
    baseMethods : methodRepr array
    methodImplementations : obj array array
    outImplementations : obj array array array
}
with
    static member NullRepr =
        {
            name = null
            baseClass = typeRepr.Encode null
            interfaces = [||]
            baseMethods = [||]
            methodImplementations = [||]
            outImplementations = [||]
        }

    static member Encode (t : Mocking.Type) (encode : obj -> obj) =
        {
            name = t.Id
            baseClass = typeRepr.Encode t.BaseClass
            interfaces =
                t.Interfaces |> Seq.map typeRepr.Encode |> Array.ofSeq
            baseMethods =
                t.MethodMocks |> Seq.map (fun m -> methodRepr.Encode m.BaseMethod) |> Array.ofSeq
            methodImplementations =
                t.MethodMocks |> Seq.map (fun m -> m.ReturnValues |> Array.map encode) |> Array.ofSeq
            outImplementations =
                t.MethodMocks |> Seq.map (fun m -> m.OutValues |> Array.map (Array.map encode)) |> Seq.toArray
                
        }

    member x.Decode() =
        let baseClass = x.baseClass.Decode()
        let interfaces = x.interfaces |> Array.map (fun i -> i.Decode())
<<<<<<< HEAD
        let baseMethods = x.baseMethods |> Array.map (fun m -> m.Decode() :?> MethodInfo)
        Mocking.Type.Deserialize x.name baseClass interfaces baseMethods x.methodImplementations
=======
        let baseMethods = x.baseMethods |> Array.map (fun m -> m.Decode())
        Mocking.Type.Deserialize x.name baseClass interfaces baseMethods x.methodImplementations x.outImplementations
>>>>>>> 3455d566

[<CLIMutable>]
[<Serializable>]
[<XmlInclude(typeof<structureRepr>)>]
[<XmlInclude(typeof<referenceRepr>)>]
[<XmlInclude(typeof<pointerRepr>)>]
[<XmlInclude(typeof<arrayRepr>)>]
[<XmlInclude(typeof<enumRepr>)>]
[<XmlInclude(typeof<methodRepr>)>]
type extMockRepr = {
    name : string
    baseMethod : methodRepr
    methodImplementation : obj array
}
with
    static member Encode name (baseMethod : MethodBase) results =
        {
            name = name
            baseMethod = methodRepr.Encode baseMethod
            methodImplementation = results
        }

    member x.Decode() =
        let baseMethod = x.baseMethod.DecodeMethodInfo()
        ExtMocking.Type.Deserialize x.name baseMethod x.methodImplementation

[<CLIMutable>]
[<Serializable>]
[<XmlInclude(typeof<structureRepr>)>]
[<XmlInclude(typeof<referenceRepr>)>]
[<XmlInclude(typeof<pointerRepr>)>]
[<XmlInclude(typeof<arrayRepr>)>]
[<XmlInclude(typeof<enumRepr>)>]
[<XmlInclude(typeof<typeMockRepr>)>]
[<XmlInclude(typeof<stringRepr>)>]
type memoryRepr = {
    objects : obj array
    types : typeRepr array
}

[<CLIMutable>]
[<Serializable>]
[<XmlInclude(typeof<structureRepr>)>]
[<XmlInclude(typeof<referenceRepr>)>]
[<XmlInclude(typeof<pointerRepr>)>]
[<XmlInclude(typeof<arrayRepr>)>]
[<XmlInclude(typeof<enumRepr>)>]
[<XmlInclude(typeof<typeMockRepr>)>]
type methodSequenceCallRepr = {
    methodRepr : methodRepr
    resultObj : obj
    thisArg : obj
    args : obj array
}

[<CLIMutable>]
[<Serializable>]
[<XmlInclude(typeof<referenceRepr>)>]
type methodSequenceStructCtorRepr = {
    typ : int
    resultObj : referenceRepr
}

[<CLIMutable>]
[<Serializable>]
[<XmlInclude(typeof<methodSequenceCallRepr>)>]
[<XmlInclude(typeof<methodSequenceStructCtorRepr>)>]
type methodSequenceRepr = {
    elements : obj array
}

type public CompactArrayRepr = {
    array : Array
    defaultValue : obj
    indices : int array array
    values : obj array
}

type MockStorage() =
    let mocker = Mocking.Mocker()
    let mockedTypes = List<Mocking.Type>()

    member x.Deserialize(typeMocks : typeMockRepr array) =
        typeMocks
        |> Array.map (fun r -> r.Decode())
        |> mockedTypes.AddRange

    member x.RegisterMockedType (typ : Mocking.Type) =
        match mockedTypes |> Seq.tryFindIndex ((=) typ) with
        | Some idx -> -idx - 1
        | None ->
            mockedTypes.Add(typ)
            -mockedTypes.Count

    member x.Item(index : int) : Mocking.Type * Type =
        let mockedType = mockedTypes[-index - 1]
        mockedType, mocker.BuildDynamicType mockedType

    member x.TypeMocks
        with get() = mockedTypes

type MemoryGraph(repr : memoryRepr, sequenceReprs : methodSequenceRepr array, mockStorage : MockStorage, createCompactRepr : bool, createMethodSequences : bool) =

    let sourceTypes = List<Type>(repr.types |> Array.map (fun t -> t.Decode()))
    let compactRepresentations = Dictionary<obj, CompactArrayRepr>()
    let boxedLocations = HashSet<physicalAddress>()

    let intPtrIndex = Int32.MaxValue
    let uintPtrIndex = Int32.MinValue

    let methodSequenceReprs = List(sequenceReprs)
    let methodSequenceObjectIndices = Dictionary<obj, int>()
    let invokableMethodSequences = List<InvokableMethodSequence>()
    let mutable methodSequenceObjectCounter = 0

    let createMockObject decode index =
        let mockType, t = mockStorage[index]
        mockType.EnsureInitialized decode t
        let baseClass = mockType.BaseClass
        let obj =
            if TypeUtils.isDelegate baseClass then Mocking.Mocker.CreateDelegate baseClass t
            else Reflection.createObject t
        GC.SuppressFinalize(obj)
        obj

    let rec allocateDefault (obj : obj) =
        match obj with
        | null
        | :? referenceRepr -> null
        | :? structureRepr as repr when repr.typ >= 0 ->
            // Case for structs or classes of .NET type
            let t = sourceTypes[repr.typ]
            if t.IsByRefLike then
                internalfailf "Generating test: unable to create byref-like object (type = %O)" t
            if t.ContainsGenericParameters then
                internalfailf "Generating test: unable to create object with generic type parameters (type = %O)" t
            else
<<<<<<< HEAD
                let createdObject = System.Runtime.Serialization.FormatterServices.GetUninitializedObject(t)
                if createMethodSequences
                then
                    match repr.methodSequenceRef with
                    | :? referenceRepr as ref ->
                        methodSequenceObjectIndices[createdObject] <- ref.index
                    | _ -> ()
                createdObject
=======
                assert(Reflection.isInstanceOfType t |> not)
                let obj = System.Runtime.Serialization.FormatterServices.GetUninitializedObject(t)
                GC.SuppressFinalize(obj)
                obj
>>>>>>> 3455d566
        | :? structureRepr as repr ->
            // Case for mocked structs or classes
            createMockObject allocateDefault repr.typ
        | :? arrayRepr as repr ->
            let t = sourceTypes[repr.typ]
            let elementType = t.GetElementType()
            if repr.lowerBounds = null then Array.CreateInstance(elementType, repr.lengths) :> obj
            else Array.CreateInstance(elementType, repr.lengths, repr.lowerBounds) :> obj
        | :? stringRepr as repr -> repr.Decode()
        | :? enumRepr as repr ->
            let t = sourceTypes[repr.typ]
            EnumUtils.getEnumDefaultValue t
        | :? pointerRepr as repr when repr.sightType = intPtrIndex -> IntPtr.Zero
        | :? pointerRepr as repr when repr.sightType = uintPtrIndex -> UIntPtr.Zero
        | :? pointerRepr as repr ->
            let sightType = sourceTypes[repr.sightType]
            Pointer.Box(IntPtr.Zero.ToPointer(), sightType.MakePointerType())
        | :? typeRepr as t -> t.Decode()
        | _ -> obj

    let nullSourceIndex = -1
    let sourceObjects = List<obj>(repr.objects |> Array.map allocateDefault)
    let objReprs = List<obj>(repr.objects)

    let rec decodeValue (createMethodSequenceRefs : bool) (obj : obj) =
        match obj with
        | _ when obj = null -> null
        | :? referenceRepr as repr ->
            let sourceObj = sourceObjects[repr.index]
            let index = ref 0
            if createMethodSequenceRefs && methodSequenceObjectIndices.TryGetValue(sourceObj, index)
            then
                let ref = { index = index.Value } : InvokableMethodSequenceRef
                ref : obj
            else sourceObj
        | :? pointerRepr as repr when repr.sightType = intPtrIndex ->
            let shift = decodeValue createMethodSequenceRefs repr.shift :?> int64
            IntPtr(shift) :> obj
        | :? pointerRepr as repr when repr.sightType = uintPtrIndex ->
            let shift = decodeValue createMethodSequenceRefs repr.shift :?> int64 |> uint64
            UIntPtr(shift) :> obj
        | :? pointerRepr as repr ->
            let shift = decodeValue createMethodSequenceRefs repr.shift :?> int64
            let sightType = sourceTypes[repr.sightType]
            let index = repr.index
            let pointer =
                if index <> nullSourceIndex then
                    // Case for pointer, attached to address 'index'
                    let obj = sourceObjects[repr.index]
                    let ptr = System.Runtime.CompilerServices.Unsafe.AsPointer(ref obj)
                    System.Runtime.CompilerServices.Unsafe.Add<byte>(ptr, int shift)
                else
                    // Case for detached pointer
                    (nativeint shift).ToPointer()
            Pointer.Box(pointer, sightType.MakePointerType())
        | :? structureRepr as repr when repr.typ >= 0 ->
            // Case for structs or classes of .NET type
<<<<<<< HEAD
            if createMethodSequenceRefs && repr.methodSequenceRef <> null
            then
                match repr.methodSequenceRef with
                | :? referenceRepr as ref ->
                    { index = ref.index } : InvokableMethodSequenceRef
                | _ -> internalfail "Unexpected type of method sequence object reference"
            else
                let t = sourceTypes[repr.typ]
                if not t.IsValueType then
                    internalfailf $"Expected value type inside object, but got representation of %s{t.FullName}!"
                let obj = allocateDefault repr
                decodeStructure repr obj
                obj
=======
            let t = sourceTypes[repr.typ]
            assert(Reflection.isInstanceOfType t |> not)
            if not t.IsValueType then
                internalfailf "Expected value type inside object, but got representation of %s!" t.FullName
            let obj = allocateDefault repr
            decodeStructure repr obj
            obj
>>>>>>> 3455d566
        | :? structureRepr as repr ->
            // Case for mocked structs or classes
            let obj = createMockObject (decodeValue false) repr.typ
            decodeMockedStructure repr obj
            obj
        | :? arrayRepr -> internalfail "Unexpected array representation inside object!"
        | :? enumRepr as repr ->
            let t = sourceTypes[repr.typ]
            Enum.ToObject(t, repr.underlyingValue)
        | :? stringRepr as str -> str.Decode()
        | :? typeRepr as t -> t.Decode()
        | _ -> obj

    and decodeAndCast repr (typ : Type) =
        match decodeValue repr with
        | :? Pointer as ptr ->
            assert typ.IsPointer
            Pointer.Box(Pointer.Unbox ptr, typ)
        | value -> value

    and decodeFields (fieldsRepr : obj array) obj t : unit =
        let fields = Reflection.fieldsOf false t
        assert(Array.length fields = Array.length fieldsRepr)
        let decodeField (_, field : FieldInfo) repr =
<<<<<<< HEAD
            let value = decodeValue false repr
=======
            let value = decodeAndCast repr field.FieldType
>>>>>>> 3455d566
            field.SetValue(obj, value)
        Array.iter2 decodeField fields fieldsRepr

    and decodeStructure (repr : structureRepr) obj : unit =
        let t = obj.GetType()
        decodeFields repr.fields obj t

    and decodeMockedStructure (repr : structureRepr) obj : unit =
        let fieldsRepr = repr.fields
        if Array.isEmpty fieldsRepr |> not then
            let t = obj.GetType().BaseType
            decodeFields repr.fields obj t

    and decodeArray (repr : arrayRepr) (obj : obj) : unit =
        assert(repr.lowerBounds = null || repr.lengths.Length = repr.lowerBounds.Length)
        let arr = obj :?> Array
        let elemType = lazy arr.GetType().GetElementType()
        let inline decodeValue repr =
            decodeAndCast repr elemType.Value
        match repr with
        | _ when repr.indices = null ->
            assert(arr.Length = repr.values.Length)
            match repr.lengths, repr.lowerBounds with
            | [|len|], null ->
                assert(arr.Length = len)
<<<<<<< HEAD
                repr.values |> Array.iteri (fun i r -> arr.SetValue(decodeValue false r, i))
            | lens, lbs ->
                repr.values |> Array.iteri (fun i r ->
                    let value = decodeValue false r
=======
                let setValue (i : int) r = arr.SetValue(decodeValue r, i)
                Array.iteri setValue repr.values
            | lens, lbs ->
                let setValue i r =
                    let value = decodeValue r
>>>>>>> 3455d566
                    let indices = Array.delinearizeArrayIndex i lens lbs
                    arr.SetValue(value, indices)
                Array.iteri setValue repr.values
        | _ ->
            let defaultValue = decodeValue false repr.defaultValue
            let values = Array.map (decodeValue false) repr.values
            Array.fill arr defaultValue
            Array.iter2 (fun (i : int[]) v -> arr.SetValue(v, i)) repr.indices values
            if createCompactRepr then
                let compactRepr = {array = arr; defaultValue = defaultValue; indices = repr.indices; values = values}
                compactRepresentations.Add(arr, compactRepr)

    and decodeObject (repr : obj) (obj : obj) =
        if obj :? ValueType then
            boxedLocations.Add {object = obj} |> ignore
        match repr with
        | :? structureRepr as repr when repr.typ >= 0 ->
            // Case for structs or classes of .NET type
            decodeStructure repr obj
        | :? structureRepr as repr ->
            // Case for mocked structs or classes
            let mockType, t = mockStorage[repr.typ]
            let mockInstanceType =
                match obj with
                | :? Delegate as d -> d.Method.DeclaringType
                | _ -> obj.GetType()
            assert(t = mockInstanceType)
            mockType.Update (decodeValue false) mockInstanceType
            decodeMockedStructure repr obj
        | :? arrayRepr as repr ->
            decodeArray repr obj
        | :? stringRepr
        | :? typeRepr
        | :? ValueType
        | :? enumRepr -> ()
        | _ -> internalfail $"decodeObject: unexpected object {obj}"

    let decodeMethodSequence (sequenceRepr : methodSequenceRepr) =
        let decodeArgument (argRepr : obj) =
            match argRepr with
            | :? referenceRepr as repr when repr.index < 0 ->
                invokableMethodSequenceArgument.Variable { index = repr.index }
            | o -> invokableMethodSequenceArgument.Object(decodeValue false o)

        let decodeMethodSequenceElement (elementRepr : obj) =
            match elementRepr with
            | :? methodSequenceCallRepr as call ->
                let method = call.methodRepr.Decode()
                let resultRef =
                    match call.resultObj with
                    | :? referenceRepr as repr -> Some({ index = repr.index } : InvokableMethodSequenceRef)
                    | null -> None
                    | _ -> internalfail "Unexpected result object of call"
                let this =
                    match call.thisArg with
                    | null -> None
                    | thisArg -> Some(decodeArgument thisArg)
                let args = call.args |> Array.map decodeArgument |> Array.toList
                invokableMethodSequenceElement.Call(method, resultRef, this, args)
            | :? methodSequenceStructCtorRepr as createStruct ->
                let typ = sourceTypes[createStruct.typ]
                let resultRef = { index = createStruct.resultObj.index } : InvokableMethodSequenceRef
                invokableMethodSequenceElement.CreateDefaultStruct(typ, resultRef)
            | _ -> internalfail "Unexpected method sequence element repr"

        let decoded = sequenceRepr.elements |> Array.map decodeMethodSequenceElement |> Array.toList |> InvokableMethodSequence
        invokableMethodSequences.Add decoded
        ()

    let () =
        Seq.iter2 decodeObject objReprs sourceObjects
        if createMethodSequences then
            Seq.iter decodeMethodSequence methodSequenceReprs

    member x.DecodeValue (obj : obj) = decodeValue createMethodSequences obj

    member x.CompactRepresentations() = compactRepresentations

    member x.BoxedLocations() = boxedLocations

    member x.MethodSequences() = invokableMethodSequences

    member private x.IsSerializable (t : Type) =
        // TODO: find out which types can be serialized by XMLSerializer
        (t.IsPrimitive && not t.IsEnum) || t = typeof<string> || (t.IsArray && (x.IsSerializable <| t.GetElementType()))

    member private x.CreateArray (arr : Array) =
        let lowerBounds =
            if arr.Rank = 1 && arr.GetLowerBound 0 = 0 then null
            else Array.init arr.Rank arr.GetLowerBound
        let repr : arrayRepr =
            {
                typ = x.RegisterType (arr.GetType())
                defaultValue = null
                indices = null
                values = Array.empty
                lengths = Array.init arr.Rank arr.GetLength
                lowerBounds = lowerBounds
            }
        repr :> obj

    member private x.InitArray (arr : Array) index =
        let contents =
            seq {
                for elem in arr do
                    yield x.Encode elem
            } |> Array.ofSeq
        let encoded = objReprs[index]
        assert(encoded :? arrayRepr)
        let encodedArray = encoded :?> arrayRepr
        objReprs[index] <- {encodedArray with values = contents}

    member private x.RegisterType (typ : Type) =
        match sourceTypes |> Seq.tryFindIndex ((=) typ) with
        | Some idx -> idx
        | None ->
            sourceTypes.Add(typ)
            sourceTypes.Count - 1

    member private x.CreateStructure (obj : obj) =
        let t = obj.GetType()
        let repr : structureRepr = {typ = x.RegisterType t; fields = Array.empty; methodSequenceRef = null}
        repr :> obj

    member private x.InitStructure (repr : structureRepr) (obj : obj) =
        let fields =
            obj.GetType()
            |> Reflection.fieldsOf false
            |> Seq.map (fun (_, field) -> field.GetValue(obj) |> x.Encode)
            |> Array.ofSeq
        { repr with fields = fields }

    member private x.InitClass (obj : obj) index =
        let encoded = objReprs[index]
        assert(encoded :? structureRepr)
        let encodedStructure = encoded :?> structureRepr
        let initialized = x.InitStructure encodedStructure obj
        objReprs[index] <- initialized

    member private x.EncodeStructure (obj : obj) =
        let repr = x.CreateStructure obj :?> structureRepr
        x.InitStructure repr obj

    member x.RepresentEnum (obj : obj) =
        let t = obj.GetType()
        let repr : enumRepr = {typ = x.RegisterType t; underlyingValue = Convert.ChangeType(obj, Enum.GetUnderlyingType t)}
        repr :> obj

    member private x.Bind (obj : obj) (repr : obj) =
        sourceObjects.Add obj
        objReprs.Add repr
        assert(sourceObjects.Count = objReprs.Count)
        sourceObjects.Count - 1

    member x.Encode (obj : obj) : obj =
        match obj with
        | null
        | :? referenceRepr
        | :? structureRepr
        | :? arrayRepr
        | :? pointerRepr
        | :? enumRepr
        | :? stringRepr -> obj
        | _ ->
            let t = obj.GetType()
            if x.IsSerializable t then obj
            else
                match t with
                | _ when t.IsValueType ->
                    if t.IsEnum then x.RepresentEnum obj
                    else x.EncodeStructure obj
                | _ ->
                    let idx =
                        match Seq.tryFindIndex (fun obj' -> Object.ReferenceEquals(obj, obj')) sourceObjects with
                        | Some idx -> idx
                        | None ->
                            match obj with
                            | :? Array as arr ->
                                let idx = x.CreateArray arr |> x.Bind obj
                                x.InitArray arr idx
                                idx
                            | _ ->
                                let idx = x.CreateStructure obj |> x.Bind obj
                                x.InitClass obj idx
                                idx
                    let reference : referenceRepr = {index = idx}
                    reference :> obj

    member x.RepresentIntPtr (shift : int64) =
        let repr : pointerRepr = {index = nullSourceIndex; shift = shift; sightType = intPtrIndex}
        repr :> obj

    member x.RepresentUIntPtr (shift : int64) =
        let repr : pointerRepr = {index = nullSourceIndex; shift = shift; sightType = uintPtrIndex}
        repr :> obj

    member x.RepresentDetachedPtr (sightType : Type) (shift : int64) =
        let repr : pointerRepr = {index = nullSourceIndex; shift = shift; sightType = x.RegisterType sightType}
        repr :> obj

    member x.RepresentNullPtr (sightType : Type) =
        let repr : pointerRepr = {index = nullSourceIndex; shift = 0; sightType = x.RegisterType sightType}
        repr :> obj

    member x.RepresentPtr (index : int) (sightType : Type) (shift : int64) =
        let repr : pointerRepr = {index = index; shift = shift; sightType = x.RegisterType sightType}
        repr :> obj

    member x.RepresentStruct (typ : Type) (fields : obj array) (methodSequenceRef : obj) =
        let repr : structureRepr = {typ = x.RegisterType typ; fields = fields; methodSequenceRef = methodSequenceRef }
        repr :> obj

    member x.RepresentMockedStruct (typ : Mocking.Type) (fields : obj array) =
        let repr : structureRepr = {typ = mockStorage.RegisterMockedType typ; fields = fields; methodSequenceRef = null}
        repr :> obj

    member x.AddString index (str : string) =
        objReprs[index] <- stringRepr.Encode str
        { index = index } :> obj

    // Must be used only for decoding of exception message
    member x.DecodeString (repr : obj) : string =
        match repr with
        | :? referenceRepr as repr ->
            let stringRepr = objReprs[repr.index]
            assert(stringRepr :? stringRepr)
            (stringRepr :?> stringRepr).Decode()
        | :? stringRepr as repr ->
            repr.Decode()
        | _ -> internalfail $"DecodeString: unexpected representation {repr}"

    member x.ReserveRepresentation() = x.Bind null null

    member x.AddClass (typ : Type) (fields : obj array) index (methodSequenceRef : obj) =
        let repr : structureRepr = {typ = x.RegisterType typ; fields = fields; methodSequenceRef = methodSequenceRef}
        objReprs[index] <- repr
        { index = index }

    member x.AddMockedClass (typ : Mocking.Type) (fields : obj array) index =
        let repr : structureRepr = {typ = mockStorage.RegisterMockedType typ; fields = fields; methodSequenceRef = null}
        objReprs[index] <- repr
        { index = index }

    member x.AddArray (typ : Type) (contents : obj array) (lengths : int array) (lowerBounds : int array) index =
        let repr : arrayRepr = {typ = x.RegisterType typ; defaultValue = null; indices = null; values = contents; lengths = lengths; lowerBounds = lowerBounds}
        objReprs[index] <- repr
        { index = index }

    member x.AddCompactArrayRepresentation (typ : Type) (defaultValue : obj) (indices : int array array) (values : obj array) (lengths : int array) (lowerBounds : int array) index =
        let repr : arrayRepr = {typ = x.RegisterType typ; defaultValue = defaultValue; indices = indices; values = values; lengths = lengths; lowerBounds = lowerBounds}
        objReprs[index] <- repr
        { index = index }

    member x.AddBoxed (content : obj) index =
        objReprs[index] <- content
        { index = index }

    member x.AddMethodSequenceCall (method : IMethod) (this : obj) (args : obj array) (hasNonVoidResult : bool) =
        let resultObj : obj =
            if hasNonVoidResult
            then
                methodSequenceObjectCounter <- methodSequenceObjectCounter - 1
                { index = methodSequenceObjectCounter }
            else null
        {
            methodRepr = methodRepr.Encode method
            resultObj = resultObj
            thisArg = this
            args = args
        }

    member x.AddMethodSequenceStructCtor (typ : Type) =
        methodSequenceObjectCounter <- methodSequenceObjectCounter - 1
        let resultObj = { index = methodSequenceObjectCounter }
        { typ = x.RegisterType typ; resultObj = resultObj }

    member x.AddMethodSequence (elements : obj array) =
        methodSequenceReprs.Add { elements = elements }

    member x.Serialize (target : memoryRepr) =
        let t = typeof<memoryRepr>
        let p = t.GetProperty("objects")
        p.SetValue(target, objReprs.ToArray())
        let p = t.GetProperty("types")
        p.SetValue(target, sourceTypes |> Seq.map typeRepr.Encode |> Array.ofSeq)

    member x.SerializeMethodSequences() = Seq.toArray methodSequenceReprs<|MERGE_RESOLUTION|>--- conflicted
+++ resolved
@@ -204,19 +204,14 @@
                 t.MethodMocks |> Seq.map (fun m -> m.ReturnValues |> Array.map encode) |> Array.ofSeq
             outImplementations =
                 t.MethodMocks |> Seq.map (fun m -> m.OutValues |> Array.map (Array.map encode)) |> Seq.toArray
-                
+
         }
 
     member x.Decode() =
         let baseClass = x.baseClass.Decode()
         let interfaces = x.interfaces |> Array.map (fun i -> i.Decode())
-<<<<<<< HEAD
-        let baseMethods = x.baseMethods |> Array.map (fun m -> m.Decode() :?> MethodInfo)
-        Mocking.Type.Deserialize x.name baseClass interfaces baseMethods x.methodImplementations
-=======
-        let baseMethods = x.baseMethods |> Array.map (fun m -> m.Decode())
+        let baseMethods = x.baseMethods |> Array.map (fun m -> m.DecodeMethodInfo())
         Mocking.Type.Deserialize x.name baseClass interfaces baseMethods x.methodImplementations x.outImplementations
->>>>>>> 3455d566
 
 [<CLIMutable>]
 [<Serializable>]
@@ -354,21 +349,16 @@
             if t.ContainsGenericParameters then
                 internalfailf "Generating test: unable to create object with generic type parameters (type = %O)" t
             else
-<<<<<<< HEAD
-                let createdObject = System.Runtime.Serialization.FormatterServices.GetUninitializedObject(t)
+                assert(Reflection.isInstanceOfType t |> not)
+                let obj = System.Runtime.Serialization.FormatterServices.GetUninitializedObject(t)
+                GC.SuppressFinalize(obj)
                 if createMethodSequences
                 then
                     match repr.methodSequenceRef with
                     | :? referenceRepr as ref ->
-                        methodSequenceObjectIndices[createdObject] <- ref.index
+                        methodSequenceObjectIndices[obj] <- ref.index
                     | _ -> ()
-                createdObject
-=======
-                assert(Reflection.isInstanceOfType t |> not)
-                let obj = System.Runtime.Serialization.FormatterServices.GetUninitializedObject(t)
-                GC.SuppressFinalize(obj)
                 obj
->>>>>>> 3455d566
         | :? structureRepr as repr ->
             // Case for mocked structs or classes
             createMockObject allocateDefault repr.typ
@@ -426,7 +416,6 @@
             Pointer.Box(pointer, sightType.MakePointerType())
         | :? structureRepr as repr when repr.typ >= 0 ->
             // Case for structs or classes of .NET type
-<<<<<<< HEAD
             if createMethodSequenceRefs && repr.methodSequenceRef <> null
             then
                 match repr.methodSequenceRef with
@@ -435,20 +424,12 @@
                 | _ -> internalfail "Unexpected type of method sequence object reference"
             else
                 let t = sourceTypes[repr.typ]
+                assert(Reflection.isInstanceOfType t |> not)
                 if not t.IsValueType then
-                    internalfailf $"Expected value type inside object, but got representation of %s{t.FullName}!"
+                    internalfailf "Expected value type inside object, but got representation of %s!" t.FullName
                 let obj = allocateDefault repr
                 decodeStructure repr obj
                 obj
-=======
-            let t = sourceTypes[repr.typ]
-            assert(Reflection.isInstanceOfType t |> not)
-            if not t.IsValueType then
-                internalfailf "Expected value type inside object, but got representation of %s!" t.FullName
-            let obj = allocateDefault repr
-            decodeStructure repr obj
-            obj
->>>>>>> 3455d566
         | :? structureRepr as repr ->
             // Case for mocked structs or classes
             let obj = createMockObject (decodeValue false) repr.typ
@@ -463,7 +444,7 @@
         | _ -> obj
 
     and decodeAndCast repr (typ : Type) =
-        match decodeValue repr with
+        match decodeValue false repr with
         | :? Pointer as ptr ->
             assert typ.IsPointer
             Pointer.Box(Pointer.Unbox ptr, typ)
@@ -473,11 +454,7 @@
         let fields = Reflection.fieldsOf false t
         assert(Array.length fields = Array.length fieldsRepr)
         let decodeField (_, field : FieldInfo) repr =
-<<<<<<< HEAD
-            let value = decodeValue false repr
-=======
             let value = decodeAndCast repr field.FieldType
->>>>>>> 3455d566
             field.SetValue(obj, value)
         Array.iter2 decodeField fields fieldsRepr
 
@@ -503,24 +480,17 @@
             match repr.lengths, repr.lowerBounds with
             | [|len|], null ->
                 assert(arr.Length = len)
-<<<<<<< HEAD
-                repr.values |> Array.iteri (fun i r -> arr.SetValue(decodeValue false r, i))
-            | lens, lbs ->
-                repr.values |> Array.iteri (fun i r ->
-                    let value = decodeValue false r
-=======
                 let setValue (i : int) r = arr.SetValue(decodeValue r, i)
                 Array.iteri setValue repr.values
             | lens, lbs ->
                 let setValue i r =
                     let value = decodeValue r
->>>>>>> 3455d566
                     let indices = Array.delinearizeArrayIndex i lens lbs
                     arr.SetValue(value, indices)
                 Array.iteri setValue repr.values
         | _ ->
-            let defaultValue = decodeValue false repr.defaultValue
-            let values = Array.map (decodeValue false) repr.values
+            let defaultValue = decodeValue repr.defaultValue
+            let values = Array.map decodeValue repr.values
             Array.fill arr defaultValue
             Array.iter2 (fun (i : int[]) v -> arr.SetValue(v, i)) repr.indices values
             if createCompactRepr then
