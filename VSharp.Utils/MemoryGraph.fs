namespace VSharp

open System
open System.Collections.Generic
open System.Diagnostics
open System.Reflection
open System.Xml.Serialization
open Microsoft.FSharp.Collections

open VSharp
open VSharp.MethodSequences


[<CLIMutable>]
[<Serializable>]
type typeRepr = {
    assemblyName : string
    moduleFullyQualifiedName : string
    name : string
    genericArgs : typeRepr array
}
with
    static member Encode(t : Type) =
        if t = null then
            {
                assemblyName = null
                moduleFullyQualifiedName = null
                name = null
                genericArgs = null
            }
        else
            let name, arguments =
                if t.IsGenericType then
                    if not t.IsConstructedGenericType then
                        internalfail "Encoding not constructed generic types not supported"

                    let arguments =
                        t.GetGenericArguments()
                        |> Seq.map typeRepr.Encode
                        |> Seq.toArray
                    let name = t.GetGenericTypeDefinition().FullName
                    name, arguments
                else
                    t.FullName, null

            {
                assemblyName = t.Module.Assembly.FullName
                moduleFullyQualifiedName = t.Module.FullyQualifiedName
                name = name
                genericArgs = arguments
            }

    member x.Decode() =
        let rec decodeTypeRec (t : typeRepr) =
            let mdle = Reflection.resolveModule t.assemblyName t.moduleFullyQualifiedName
            let typ = mdle.GetType t.name
            Debug.Assert(typ <> null)

            if typ.IsGenericType then
                Debug.Assert(t.genericArgs <> null && typ.GetGenericArguments().Length = t.genericArgs.Length)

                let args = t.genericArgs |> Seq.map decodeTypeRec |> Seq.toArray
                typ.MakeGenericType args
            else
                typ
        if x.assemblyName = null then
            null
        else
            let decodedType = decodeTypeRec x
            AssemblyManager.NormalizeType decodedType

[<CLIMutable>]
[<Serializable>]
type methodRepr = {
    declaringType : typeRepr
    token : int
}
with
    static member Encode(m : MethodBase) : methodRepr =
        {
            declaringType = typeRepr.Encode m.DeclaringType
            token = m.MetadataToken
        }

    static member Encode(m : IMethod) : methodRepr =
        {
            declaringType = typeRepr.Encode m.DeclaringType
            token = m.MetadataToken
        }

    member x.Decode() : MethodBase =
        let declaringType = x.declaringType.Decode()
        match declaringType.GetMethods() |> Seq.tryFind (fun m -> m.MetadataToken = x.token) with
        | Some m -> m
        | None -> declaringType.GetConstructors() |> Seq.find (fun c -> c.MetadataToken = x.token) :> MethodBase

    member x.DecodeMethodInfo() : MethodInfo =
        let declaringType = x.declaringType.Decode()
        declaringType.GetMethods() |> Seq.find (fun m -> m.MetadataToken = x.token)

[<CLIMutable>]
[<Serializable>]
type referenceRepr = {
    index : int
}

[<CLIMutable>]
[<Serializable>]
type enumRepr = {
    typ : int
    underlyingValue : obj
}

[<CLIMutable>]
[<Serializable>]
type stringRepr = {
    content : string
}
with
    static member Encode(str : string) : stringRepr =
        { content = Text.Encoding.UTF8.GetBytes str |> Convert.ToBase64String }

    member x.Decode() =
        Convert.FromBase64String x.content |> Text.Encoding.UTF8.GetString

[<CLIMutable>]
[<Serializable>]
type pointerRepr = {
    index : int
    shift : int64
    sightType : int
}

[<CLIMutable>]
[<Serializable>]
[<XmlInclude(typeof<structureRepr>)>]
[<XmlInclude(typeof<referenceRepr>)>]
[<XmlInclude(typeof<pointerRepr>)>]
[<XmlInclude(typeof<enumRepr>)>]
[<XmlInclude(typeof<stringRepr>)>]
type structureRepr = {
    typ : int
    fields : obj array
    // To represent objects in memory as well as method sequence result simultaneously
    methodSequenceRef : obj
}

[<CLIMutable>]
[<Serializable>]
[<XmlInclude(typeof<structureRepr>)>]
[<XmlInclude(typeof<referenceRepr>)>]
[<XmlInclude(typeof<pointerRepr>)>]
[<XmlInclude(typeof<enumRepr>)>]
[<XmlInclude(typeof<stringRepr>)>]
// If indices = null, then values is just the whole content of an array.
// Otherwise, indices.Length = values.Length is guaranteed, and the array can be decoded by filling
//    the whole array with defaultValue and then synchronously writing values into indices
type arrayRepr = {
    typ : int
    defaultValue : obj
    indices : int array array
    values : obj array
    lengths : int array
    lowerBounds : int array
}

[<CLIMutable>]
[<Serializable>]
[<XmlInclude(typeof<structureRepr>)>]
[<XmlInclude(typeof<referenceRepr>)>]
[<XmlInclude(typeof<pointerRepr>)>]
[<XmlInclude(typeof<arrayRepr>)>]
[<XmlInclude(typeof<enumRepr>)>]
[<XmlInclude(typeof<methodRepr>)>]
[<XmlInclude(typeof<stringRepr>)>]
type typeMockRepr = {
    name : string
    baseClass : typeRepr
    interfaces : typeRepr array
    baseMethods : methodRepr array
    methodImplementations : obj array array
}
with
    static member NullRepr =
        {
            name = null
            baseClass = typeRepr.Encode null
            interfaces = [||]
            baseMethods = [||]
            methodImplementations = [||]
        }

    static member Encode (t : Mocking.Type) (encode : obj -> obj) =
        {
            name = t.Id
            baseClass = typeRepr.Encode t.BaseClass
            interfaces =
                t.Interfaces |> Seq.map typeRepr.Encode |> Array.ofSeq
            baseMethods =
                t.MethodMocks |> Seq.map (fun m -> methodRepr.Encode m.BaseMethod) |> Array.ofSeq
            methodImplementations =
                t.MethodMocks |> Seq.map (fun m -> m.ReturnValues |> Array.map encode) |> Array.ofSeq
        }

    member x.Decode() =
        let baseClass = x.baseClass.Decode()
        let interfaces = x.interfaces |> Array.map (fun i -> i.Decode())
        let baseMethods = x.baseMethods |> Array.map (fun m -> m.Decode() :?> MethodInfo)
        Mocking.Type.Deserialize x.name baseClass interfaces baseMethods x.methodImplementations

[<CLIMutable>]
[<Serializable>]
[<XmlInclude(typeof<structureRepr>)>]
[<XmlInclude(typeof<referenceRepr>)>]
[<XmlInclude(typeof<pointerRepr>)>]
[<XmlInclude(typeof<arrayRepr>)>]
[<XmlInclude(typeof<enumRepr>)>]
[<XmlInclude(typeof<methodRepr>)>]
type extMockRepr = {
    name : string
    baseMethod : methodRepr
    methodImplementation : obj array
}
with
    static member Encode name (baseMethod : MethodBase) results =
        {
            name = name
            baseMethod = methodRepr.Encode baseMethod
            methodImplementation = results
        }

    member x.Decode() =
        let baseMethod = x.baseMethod.DecodeMethodInfo()
        ExtMocking.Type.Deserialize x.name baseMethod x.methodImplementation

[<CLIMutable>]
[<Serializable>]
[<XmlInclude(typeof<structureRepr>)>]
[<XmlInclude(typeof<referenceRepr>)>]
[<XmlInclude(typeof<pointerRepr>)>]
[<XmlInclude(typeof<arrayRepr>)>]
[<XmlInclude(typeof<enumRepr>)>]
[<XmlInclude(typeof<typeMockRepr>)>]
[<XmlInclude(typeof<stringRepr>)>]
type memoryRepr = {
    objects : obj array
    types : typeRepr array
}

[<CLIMutable>]
[<Serializable>]
[<XmlInclude(typeof<structureRepr>)>]
[<XmlInclude(typeof<referenceRepr>)>]
[<XmlInclude(typeof<pointerRepr>)>]
[<XmlInclude(typeof<arrayRepr>)>]
[<XmlInclude(typeof<enumRepr>)>]
[<XmlInclude(typeof<typeMockRepr>)>]
type methodSequenceCallRepr = {
    methodRepr : methodRepr
    resultObj : obj
    thisArg : obj
    args : obj array
}

[<CLIMutable>]
[<Serializable>]
[<XmlInclude(typeof<referenceRepr>)>]
type methodSequenceStructCtorRepr = {
    typ : int
    resultObj : referenceRepr
}

[<CLIMutable>]
[<Serializable>]
[<XmlInclude(typeof<methodSequenceCallRepr>)>]
[<XmlInclude(typeof<methodSequenceStructCtorRepr>)>]
type methodSequenceRepr = {
    elements : obj array
}

type public CompactArrayRepr = {
    array : Array
    defaultValue : obj
    indices : int array array
    values : obj array
}

type MockStorage() =
    let mocker = Mocking.Mocker()
    let mockedTypes = List<Mocking.Type>()

    member x.Deserialize(typeMocks : typeMockRepr array) =
        typeMocks
        |> Array.map (fun r -> r.Decode())
        |> mockedTypes.AddRange

    member x.RegisterMockedType (typ : Mocking.Type) =
        match mockedTypes |> Seq.tryFindIndex ((=) typ) with
        | Some idx -> -idx - 1
        | None ->
            mockedTypes.Add(typ)
            -mockedTypes.Count

    member x.Item(index : int) : Mocking.Type * Type =
        let mockedType = mockedTypes[-index - 1]
        mockedType, mocker.BuildDynamicType mockedType

    member x.TypeMocks
        with get() = mockedTypes

type MemoryGraph(repr : memoryRepr, sequenceReprs : methodSequenceRepr array, mockStorage : MockStorage, createCompactRepr : bool, createMethodSequences : bool) =

    let sourceTypes = List<Type>(repr.types |> Array.map (fun t -> t.Decode()))
    let compactRepresentations = Dictionary<obj, CompactArrayRepr>()
    let boxedLocations = HashSet<physicalAddress>()

    let intPtrIndex = Int32.MaxValue
    let uintPtrIndex = Int32.MinValue

    let methodSequenceReprs = List(sequenceReprs)
    let methodSequenceObjectIndices = Dictionary<obj, int>()
    let invokableMethodSequences = List<InvokableMethodSequence>()
    let mutable methodSequenceObjectCounter = 0

    let createMockObject decode index =
        let mockType, t = mockStorage[index]
        mockType.EnsureInitialized decode t
        let baseClass = mockType.BaseClass
        if TypeUtils.isDelegate baseClass then Mocking.Mocker.CreateDelegate baseClass t
        else Reflection.createObject t

    let rec allocateDefault (obj : obj) =
        match obj with
        | null
        | :? referenceRepr -> null
        | :? structureRepr as repr when repr.typ >= 0 ->
            // Case for structs or classes of .NET type
            let t = sourceTypes[repr.typ]
            if t.IsByRefLike then
                internalfailf "Generating test: unable to create byref-like object (type = %O)" t
            if t.ContainsGenericParameters then
                internalfailf "Generating test: unable to create object with generic type parameters (type = %O)" t
            else
                let createdObject = System.Runtime.Serialization.FormatterServices.GetUninitializedObject(t)
                if createMethodSequences
                then
                    match repr.methodSequenceRef with
                    | :? referenceRepr as ref ->
                        methodSequenceObjectIndices[createdObject] <- ref.index
                    | _ -> ()
                createdObject
        | :? structureRepr as repr ->
            // Case for mocked structs or classes
            createMockObject allocateDefault repr.typ
        | :? arrayRepr as repr ->
            let t = sourceTypes[repr.typ]
            let elementType = t.GetElementType()
            if repr.lowerBounds = null then Array.CreateInstance(elementType, repr.lengths) :> obj
            else Array.CreateInstance(elementType, repr.lengths, repr.lowerBounds) :> obj
        | :? stringRepr as repr -> repr.Decode()
        | _ -> obj

    let nullSourceIndex = -1
    let sourceObjects = List<obj>(repr.objects |> Array.map allocateDefault)
    let objReprs = List<obj>(repr.objects)

    let rec decodeValue (createMethodSequenceRefs : bool) (obj : obj) =
        match obj with
        | :? referenceRepr as repr ->
            let sourceObj = sourceObjects[repr.index]
            let index = ref 0
            if createMethodSequenceRefs && methodSequenceObjectIndices.TryGetValue(sourceObj, index)
            then
                let ref = { index = index.Value } : InvokableMethodSequenceRef
                ref : obj
            else sourceObj
        | :? pointerRepr as repr when repr.sightType = intPtrIndex ->
            let shift = decodeValue createMethodSequenceRefs repr.shift :?> int64
            IntPtr(shift) :> obj
        | :? pointerRepr as repr when repr.sightType = uintPtrIndex ->
            let shift = decodeValue createMethodSequenceRefs repr.shift :?> int64 |> uint64
            UIntPtr(shift) :> obj
        | :? pointerRepr as repr ->
<<<<<<< HEAD
            let obj = sourceObjects[repr.index]
            let shift = decodeValue createMethodSequenceRefs repr.shift :?> int64 |> nativeint
=======
            let shift = decodeValue repr.shift :?> int64
>>>>>>> d4cf163f
            let sightType = sourceTypes[repr.sightType]
            let index = repr.index
            let pointer =
                if index <> nullSourceIndex then
                    // Case for pointer, attached to address 'index'
                    let obj = sourceObjects[repr.index]
                    let ptr = System.Runtime.CompilerServices.Unsafe.AsPointer(ref obj)
                    System.Runtime.CompilerServices.Unsafe.Add<byte>(ptr, int shift)
                else
                    // Case for detached pointer
                    (nativeint shift).ToPointer()
            Pointer.Box(pointer, sightType.MakePointerType())
        | :? structureRepr as repr when repr.typ >= 0 ->
            // Case for structs or classes of .NET type
            if createMethodSequenceRefs && repr.methodSequenceRef <> null
            then
                match repr.methodSequenceRef with
                | :? referenceRepr as ref ->
                    { index = ref.index } : InvokableMethodSequenceRef
                | _ -> internalfail "Unexpected type of method sequence object reference"
            else
                let t = sourceTypes[repr.typ]
                if not t.IsValueType then
                    internalfailf $"Expected value type inside object, but got representation of %s{t.FullName}!"
                let obj = allocateDefault repr
                decodeStructure repr obj
                obj
        | :? structureRepr as repr ->
            // Case for mocked structs or classes
            let obj = createMockObject (decodeValue false) repr.typ
            decodeMockedStructure repr obj
            obj
        | :? arrayRepr -> internalfail "Unexpected array representation inside object!"
        | :? enumRepr as repr ->
            let t = sourceTypes[repr.typ]
            Enum.ToObject(t, repr.underlyingValue)
        | :? stringRepr as str -> str.Decode()
        | _ -> obj

    and decodeFields (fieldsRepr : obj array) obj t : unit =
        let fields = Reflection.fieldsOf false t
        assert(Array.length fields = Array.length fieldsRepr)
        let decodeField (_, field : FieldInfo) repr =
            let value = decodeValue false repr
            field.SetValue(obj, value)
        Array.iter2 decodeField fields fieldsRepr

    and decodeStructure (repr : structureRepr) obj : unit =
        let t = obj.GetType()
        decodeFields repr.fields obj t

    and decodeMockedStructure (repr : structureRepr) obj : unit =
        let fieldsRepr = repr.fields
        if Array.isEmpty fieldsRepr |> not then
            let t = obj.GetType().BaseType
            decodeFields repr.fields obj t

    and decodeArray (repr : arrayRepr) (obj : obj) : unit =
        assert(repr.lowerBounds = null || repr.lengths.Length = repr.lowerBounds.Length)
        let arr = obj :?> Array
        match repr with
        | _ when repr.indices = null ->
            assert(arr.Length = repr.values.Length)
            match repr.lengths, repr.lowerBounds with
            | [|len|], null ->
                let arr = obj :?> Array
                assert(arr.Length = len)
                repr.values |> Array.iteri (fun i r -> arr.SetValue(decodeValue false r, i))
            | lens, lbs ->
                repr.values |> Array.iteri (fun i r ->
                    let value = decodeValue false r
                    let indices = Array.delinearizeArrayIndex i lens lbs
                    arr.SetValue(value, indices))
        | _ ->
            let defaultValue = decodeValue false repr.defaultValue
            let values = Array.map (decodeValue false) repr.values
            Array.fill arr defaultValue
            Array.iter2 (fun (i : int[]) v -> arr.SetValue(v, i)) repr.indices values
            if createCompactRepr then
                let compactRepr = {array = arr; defaultValue = defaultValue; indices = repr.indices; values = values}
                compactRepresentations.Add(arr, compactRepr)

    and decodeObject (repr : obj) (obj : obj) =
        if obj :? ValueType then
            boxedLocations.Add {object = obj} |> ignore
        match repr with
        | :? structureRepr as repr when repr.typ >= 0 ->
            // Case for structs or classes of .NET type
            decodeStructure repr obj
        | :? structureRepr as repr ->
            // Case for mocked structs or classes
            let mockType, t = mockStorage[repr.typ]
            let mockInstanceType =
                match obj with
                | :? Delegate as d -> d.Method.DeclaringType
                | _ -> obj.GetType()
            assert(t = mockInstanceType)
            mockType.Update (decodeValue false) mockInstanceType
            decodeMockedStructure repr obj
        | :? arrayRepr as repr ->
            decodeArray repr obj
        | :? stringRepr
        | :? ValueType
        | :? enumRepr -> ()
        | _ -> internalfail $"decodeObject: unexpected object {obj}"

    let decodeMethodSequence (sequenceRepr : methodSequenceRepr) =
        let decodeArgument (argRepr : obj) =
            match argRepr with
            | :? referenceRepr as repr when repr.index < 0 ->
                invokableMethodSequenceArgument.Variable { index = repr.index }
            | o -> invokableMethodSequenceArgument.Object(decodeValue false o)

        let decodeMethodSequenceElement (elementRepr : obj) =
            match elementRepr with
            | :? methodSequenceCallRepr as call ->
                let method = call.methodRepr.Decode()
                let resultRef =
                    match call.resultObj with
                    | :? referenceRepr as repr -> Some({ index = repr.index } : InvokableMethodSequenceRef)
                    | null -> None
                    | _ -> internalfail "Unexpected result object of call"
                let this =
                    match call.thisArg with
                    | null -> None
                    | thisArg -> Some(decodeArgument thisArg)
                let args = call.args |> Array.map decodeArgument |> Array.toList
                invokableMethodSequenceElement.Call(method, resultRef, this, args)
            | :? methodSequenceStructCtorRepr as createStruct ->
                let typ = sourceTypes[createStruct.typ]
                let resultRef = { index = createStruct.resultObj.index } : InvokableMethodSequenceRef
                invokableMethodSequenceElement.CreateDefaultStruct(typ, resultRef)
            | _ -> internalfail "Unexpected method sequence element repr"

        let decoded = sequenceRepr.elements |> Array.map decodeMethodSequenceElement |> Array.toList |> InvokableMethodSequence
        invokableMethodSequences.Add decoded
        ()

    let () =
        Seq.iter2 decodeObject objReprs sourceObjects
        if createMethodSequences then
            Seq.iter decodeMethodSequence methodSequenceReprs

    member x.DecodeValue (obj : obj) = decodeValue createMethodSequences obj

    member x.CompactRepresentations() = compactRepresentations

    member x.BoxedLocations() = boxedLocations

    member x.MethodSequences() = invokableMethodSequences

    member private x.IsSerializable (t : Type) =
        // TODO: find out which types can be serialized by XMLSerializer
        (t.IsPrimitive && not t.IsEnum) || t = typeof<string> || (t.IsArray && (x.IsSerializable <| t.GetElementType()))

    member private x.CreateArray (arr : Array) =
        let lowerBounds =
            if arr.Rank = 1 && arr.GetLowerBound 0 = 0 then null
            else Array.init arr.Rank arr.GetLowerBound
        let repr : arrayRepr =
            {
                typ = x.RegisterType (arr.GetType())
                defaultValue = null
                indices = null
                values = Array.empty
                lengths = Array.init arr.Rank arr.GetLength
                lowerBounds = lowerBounds
            }
        repr :> obj

    member private x.InitArray (arr : Array) index =
        let contents =
            seq {
                for elem in arr do
                    yield x.Encode elem
            } |> Array.ofSeq
        let encoded = objReprs[index]
        assert(encoded :? arrayRepr)
        let encodedArray = encoded :?> arrayRepr
        objReprs[index] <- {encodedArray with values = contents}

    member private x.RegisterType (typ : Type) =
        match sourceTypes |> Seq.tryFindIndex ((=) typ) with
        | Some idx -> idx
        | None ->
            sourceTypes.Add(typ)
            sourceTypes.Count - 1

    member private x.CreateStructure (obj : obj) =
        let t = obj.GetType()
        let repr : structureRepr = {typ = x.RegisterType t; fields = Array.empty; methodSequenceRef = null}
        repr :> obj

    member private x.InitStructure (repr : structureRepr) (obj : obj) =
        let fields =
            obj.GetType()
            |> Reflection.fieldsOf false
            |> Seq.map (fun (_, field) -> field.GetValue(obj) |> x.Encode)
            |> Array.ofSeq
        { repr with fields = fields }

    member private x.InitClass (obj : obj) index =
        let encoded = objReprs[index]
        assert(encoded :? structureRepr)
        let encodedStructure = encoded :?> structureRepr
        let initialized = x.InitStructure encodedStructure obj
        objReprs[index] <- initialized

    member private x.EncodeStructure (obj : obj) =
        let repr = x.CreateStructure obj :?> structureRepr
        x.InitStructure repr obj

    member x.RepresentEnum (obj : obj) =
        let t = obj.GetType()
        let repr : enumRepr = {typ = x.RegisterType t; underlyingValue = Convert.ChangeType(obj, Enum.GetUnderlyingType t)}
        repr :> obj

    member private x.Bind (obj : obj) (repr : obj) =
        sourceObjects.Add obj
        objReprs.Add repr
        assert(sourceObjects.Count = objReprs.Count)
        sourceObjects.Count - 1

    member x.Encode (obj : obj) : obj =
        match obj with
        | null
        | :? referenceRepr
        | :? structureRepr
        | :? arrayRepr
        | :? pointerRepr
        | :? enumRepr
        | :? stringRepr -> obj
        | _ ->
            let t = obj.GetType()
            if x.IsSerializable t then obj
            else
                match t with
                | _ when t.IsValueType ->
                    if t.IsEnum then x.RepresentEnum obj
                    else x.EncodeStructure obj
                | _ ->
                    let idx =
                        match Seq.tryFindIndex (fun obj' -> Object.ReferenceEquals(obj, obj')) sourceObjects with
                        | Some idx -> idx
                        | None ->
                            match obj with
                            | :? Array as arr ->
                                let idx = x.CreateArray arr |> x.Bind obj
                                x.InitArray arr idx
                                idx
                            | _ ->
                                let idx = x.CreateStructure obj |> x.Bind obj
                                x.InitClass obj idx
                                idx
                    let reference : referenceRepr = {index = idx}
                    reference :> obj

    member x.RepresentIntPtr (shift : int64) =
        let repr : pointerRepr = {index = nullSourceIndex; shift = shift; sightType = intPtrIndex}
        repr :> obj

    member x.RepresentUIntPtr (shift : int64) =
        let repr : pointerRepr = {index = nullSourceIndex; shift = shift; sightType = uintPtrIndex}
        repr :> obj

    member x.RepresentDetachedPtr (sightType : Type) (shift : int64) =
        let repr : pointerRepr = {index = nullSourceIndex; shift = shift; sightType = x.RegisterType sightType}
        repr :> obj

    member x.RepresentPtr (index : int) (sightType : Type) (shift : int64) =
        let repr : pointerRepr = {index = index; shift = shift; sightType = x.RegisterType sightType}
        repr :> obj

    member x.RepresentStruct (typ : Type) (fields : obj array) (methodSequenceRef : obj) =
        let repr : structureRepr = {typ = x.RegisterType typ; fields = fields; methodSequenceRef = methodSequenceRef }
        repr :> obj

    member x.RepresentMockedStruct (typ : Mocking.Type) (fields : obj array) =
        let repr : structureRepr = {typ = mockStorage.RegisterMockedType typ; fields = fields; methodSequenceRef = null}
        repr :> obj

    member x.AddString index (str : string) =
        objReprs[index] <- stringRepr.Encode str
        { index = index } :> obj

    // Must be used only for decoding of exception message
    member x.DecodeString (repr : obj) : string =
        match repr with
        | :? referenceRepr as repr ->
            let stringRepr = objReprs[repr.index]
            assert(stringRepr :? stringRepr)
            (stringRepr :?> stringRepr).Decode()
        | :? stringRepr as repr ->
            repr.Decode()
        | _ -> internalfail $"DecodeString: unexpected representation {repr}"

    member x.ReserveRepresentation() = x.Bind null null

    member x.AddClass (typ : Type) (fields : obj array) index (methodSequenceRef : obj) =
        let repr : structureRepr = {typ = x.RegisterType typ; fields = fields; methodSequenceRef = methodSequenceRef}
        objReprs[index] <- repr
        { index = index }

    member x.AddMockedClass (typ : Mocking.Type) (fields : obj array) index =
        let repr : structureRepr = {typ = mockStorage.RegisterMockedType typ; fields = fields; methodSequenceRef = null}
        objReprs[index] <- repr
        { index = index }

    member x.AddArray (typ : Type) (contents : obj array) (lengths : int array) (lowerBounds : int array) index =
        let repr : arrayRepr = {typ = x.RegisterType typ; defaultValue = null; indices = null; values = contents; lengths = lengths; lowerBounds = lowerBounds}
        objReprs[index] <- repr
        { index = index }

    member x.AddCompactArrayRepresentation (typ : Type) (defaultValue : obj) (indices : int array array) (values : obj array) (lengths : int array) (lowerBounds : int array) index =
        let repr : arrayRepr = {typ = x.RegisterType typ; defaultValue = defaultValue; indices = indices; values = values; lengths = lengths; lowerBounds = lowerBounds}
        objReprs[index] <- repr
        { index = index }

    member x.AddBoxed (content : obj) index =
        objReprs[index] <- content
        { index = index }

    member x.AddMethodSequenceCall (method : IMethod) (this : obj) (args : obj array) (hasNonVoidResult : bool) =
        let resultObj : obj =
            if hasNonVoidResult
            then
                methodSequenceObjectCounter <- methodSequenceObjectCounter - 1
                { index = methodSequenceObjectCounter }
            else null
        {
            methodRepr = methodRepr.Encode method
            resultObj = resultObj
            thisArg = this
            args = args
        }

    member x.AddMethodSequenceStructCtor (typ : Type) =
        methodSequenceObjectCounter <- methodSequenceObjectCounter - 1
        let resultObj = { index = methodSequenceObjectCounter }
        { typ = x.RegisterType typ; resultObj = resultObj }

    member x.AddMethodSequence (elements : obj array) =
        methodSequenceReprs.Add { elements = elements }

    member x.Serialize (target : memoryRepr) =
        let t = typeof<memoryRepr>
        let p = t.GetProperty("objects")
        p.SetValue(target, objReprs.ToArray())
        let p = t.GetProperty("types")
        p.SetValue(target, sourceTypes |> Seq.map typeRepr.Encode |> Array.ofSeq)

    member x.SerializeMethodSequences() = Seq.toArray methodSequenceReprs<|MERGE_RESOLUTION|>--- conflicted
+++ resolved
@@ -381,12 +381,7 @@
             let shift = decodeValue createMethodSequenceRefs repr.shift :?> int64 |> uint64
             UIntPtr(shift) :> obj
         | :? pointerRepr as repr ->
-<<<<<<< HEAD
-            let obj = sourceObjects[repr.index]
-            let shift = decodeValue createMethodSequenceRefs repr.shift :?> int64 |> nativeint
-=======
-            let shift = decodeValue repr.shift :?> int64
->>>>>>> d4cf163f
+            let shift = decodeValue createMethodSequenceRefs repr.shift :?> int64
             let sightType = sourceTypes[repr.sightType]
             let index = repr.index
             let pointer =
