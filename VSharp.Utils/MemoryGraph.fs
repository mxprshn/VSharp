--- conflicted
+++ resolved
@@ -90,13 +90,9 @@
 
     member x.Decode() : MethodBase =
         let declaringType = x.declaringType.Decode()
-<<<<<<< HEAD
         match declaringType.GetMethods() |> Seq.tryFind (fun m -> m.MetadataToken = x.token) with
         | Some m -> m
         | None -> declaringType.GetConstructors() |> Seq.find (fun c -> c.MetadataToken = x.token) :> MethodBase
-=======
-        declaringType.GetMethods(Reflection.allBindingFlags) |> Seq.find (fun m -> m.MetadataToken = x.token)
->>>>>>> 8f3cca7b
 
 [<CLIMutable>]
 [<Serializable>]
@@ -367,7 +363,6 @@
     let rec decodeValue (createMethodSequenceRefs : bool) (obj : obj) =
         match obj with
         | :? referenceRepr as repr ->
-<<<<<<< HEAD
             let sourceObj = sourceObjects[repr.index]
             let index = ref 0
             if createMethodSequenceRefs && methodSequenceObjectIndices.TryGetValue(sourceObj, index)
@@ -376,8 +371,6 @@
                 ref : obj
             else sourceObj
         | :? pointerRepr -> __notImplemented__()
-=======
-            sourceObjects[repr.index]
         | :? pointerRepr as repr when repr.sightType = intPtrIndex ->
             let shift = decodeValue repr.shift :?> int64
             IntPtr(shift) :> obj
@@ -386,7 +379,6 @@
             UIntPtr(shift) :> obj
         | :? pointerRepr as repr ->
             internalfail $"decoding pointer is not implemented {repr}"
->>>>>>> 8f3cca7b
         | :? structureRepr as repr when repr.typ >= 0 ->
             // Case for structs or classes of .NET type
             if createMethodSequenceRefs && repr.methodSequenceRef <> null
@@ -520,11 +512,9 @@
 
     member x.CompactRepresentations() = compactRepresentations
 
-<<<<<<< HEAD
+    member x.BoxedLocations() = boxedLocations
+
     member x.MethodSequences() = invokableMethodSequences
-=======
-    member x.BoxedLocations() = boxedLocations
->>>>>>> 8f3cca7b
 
     member private x.IsSerializable (t : Type) =
         // TODO: find out which types can be serialized by XMLSerializer
@@ -632,10 +622,6 @@
                     let reference : referenceRepr = {index = idx}
                     reference :> obj
 
-<<<<<<< HEAD
-    member x.RepresentStruct (typ : Type) (fields : obj array) (methodSequenceRef : obj) =
-        let repr : structureRepr = {typ = x.RegisterType typ; fields = fields; methodSequenceRef = methodSequenceRef }
-=======
     member x.RepresentIntPtr (shift : int64) =
         let repr : pointerRepr = {index = nullSourceIndex; shift = shift; sightType = intPtrIndex}
         repr :> obj
@@ -644,9 +630,8 @@
         let repr : pointerRepr = {index = nullSourceIndex; shift = shift; sightType = uintPtrIndex}
         repr :> obj
 
-    member x.RepresentStruct (typ : Type) (fields : obj array) =
-        let repr : structureRepr = {typ = x.RegisterType typ; fields = fields}
->>>>>>> 8f3cca7b
+    member x.RepresentStruct (typ : Type) (fields : obj array) (methodSequenceRef : obj) =
+        let repr : structureRepr = {typ = x.RegisterType typ; fields = fields; methodSequenceRef = methodSequenceRef }
         repr :> obj
 
     member x.RepresentMockedStruct (typ : Mocking.Type) (fields : obj array) =
@@ -678,7 +663,10 @@
         objReprs.[index] <- repr
         { index = index }
 
-<<<<<<< HEAD
+    member x.AddBoxed (content : obj) index =
+        objReprs[index] <- content
+        { index = index }
+
     member x.AddMethodSequenceCall (method : IMethod) (this : obj) (args : obj array) (hasNonVoidResult : bool) =
         let resultObj : obj =
             if hasNonVoidResult
@@ -700,11 +688,6 @@
 
     member x.AddMethodSequence (elements : obj array) =
         methodSequenceReprs.Add { elements = elements }
-=======
-    member x.AddBoxed (content : obj) index =
-        objReprs[index] <- content
-        { index = index }
->>>>>>> 8f3cca7b
 
     member x.Serialize (target : memoryRepr) =
         let t = typeof<memoryRepr>
