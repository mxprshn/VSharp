<<<<<<< HEAD
﻿namespace VSharp.CSharpUtils.Tests
=======
﻿using System.Collections.Generic;

namespace VSharp.CSharpUtils.Tests
>>>>>>> 136a83cd
{
    internal class ClassesSimpleA
    {
        private int _intField = 100500;
        private ClassesSimpleB _b = new ClassesSimpleB { _c = new ClassesSimpleC { _n = 13 } };

        public ClassesSimpleA()
        {
            _intField = 100501;
        }

        public ClassesSimpleA(int n)
        {
            _b._c._n = n;
            _b._c.SetN(n);
        }

        public void IncN()
        {
            _b.SetN(_b.GetN() + 1);
        }

        public void DecN()
        {
            _b.SetN(_b.GetN() - 1);
        }

        public int GetN()
        {
            return this._b.GetN();
        }
    }

    internal struct ClassesSimpleB
    {
        public ClassesSimpleC _c;

        public int GetN()
        {
            return _c._n;
        }

        public void SetN(int n)
        {
            _c._n = n;
        }
    }

    internal struct ClassesSimpleC
    {
        public int _n;
        public int _m2;

        public int M2
        {
            get { return _m2; }
            set { _m2 = value; }
        }
        public int M1 { get; set; }

        public void SetN(int n)
        {
            _n = n;
            M1 = 50;
            M2 = M1 * 2;
            M2++;
            ++M2;
            M1 -= 8;
        }
    }

    internal static class ClassesSimpleRegistrator
    {
        public static List<string> entries = new List<string>(20);

        public static int RegisterAndReturn(string entry, int value)
        {
            entries.Add(entry);
            return value;
        }
    };

    internal class ClassesSimpleHierarchyA
    {
        private static int staticFieldA = ClassesSimpleRegistrator.RegisterAndReturn("staticFieldA I", 1);

        static ClassesSimpleHierarchyA()
        {
            staticFieldA = ClassesSimpleRegistrator.RegisterAndReturn("staticFieldA II", 2);
        }

        protected int num = ClassesSimpleRegistrator.RegisterAndReturn("field num I", 1);

        public ClassesSimpleHierarchyA()
        {
            num = ClassesSimpleRegistrator.RegisterAndReturn("ClassesSimpleHierarchyA I", 10);
        }

        public ClassesSimpleHierarchyA(int i)
        {
            num = ClassesSimpleRegistrator.RegisterAndReturn("ClassesSimpleHierarchyA(int i) I", i);
        }

        public int GetNum()
        {
            return num;
        }
    }

    internal class ClassesSimpleHierarchyA1 : ClassesSimpleHierarchyA
    {
        private static int staticFieldA1 = ClassesSimpleRegistrator.RegisterAndReturn("staticFieldA1 I", 1);

        static ClassesSimpleHierarchyA1()
        {
            staticFieldA1 = ClassesSimpleRegistrator.RegisterAndReturn("staticFieldA1 II", 2);
        }

        protected int num1 = ClassesSimpleRegistrator.RegisterAndReturn("field num1 I", 1);

        public ClassesSimpleHierarchyA1()
        {
            num1 = ClassesSimpleRegistrator.RegisterAndReturn("ClassesSimpleHierarchyA1 I", 2);
        }

        public ClassesSimpleHierarchyA1(int i) : base(ClassesSimpleRegistrator.RegisterAndReturn("ARG ClassesSimpleHierarchyA1(int i) : base I", i-1))
        {
            num1 = ClassesSimpleRegistrator.RegisterAndReturn("ClassesSimpleHierarchyA1(int i) I", num + 1);
        }
    }

    internal class ClassesSimpleHierarchyA2 : ClassesSimpleHierarchyA1
    {
        private static int staticFieldA2 = ClassesSimpleRegistrator.RegisterAndReturn("staticFieldA2 I", 1);

        static ClassesSimpleHierarchyA2()
        {
            staticFieldA2 = ClassesSimpleRegistrator.RegisterAndReturn("staticFieldA2 II", 2);
        }

        int num2 = ClassesSimpleRegistrator.RegisterAndReturn("field num2 I", 1);

        public ClassesSimpleHierarchyA2()
        {
            num2 = ClassesSimpleRegistrator.RegisterAndReturn("ClassesSimpleHierarchyA2 I", 3);
        }

        public ClassesSimpleHierarchyA2(int i) : base(ClassesSimpleRegistrator.RegisterAndReturn("ARG ClassesSimpleHierarchyA2(int i) : base I", i-1))
        {
            num2 = ClassesSimpleRegistrator.RegisterAndReturn("ClassesSimpleHierarchyA2(int i) I", num1 + 1);
        }

        public ClassesSimpleHierarchyA2(int i, int j) : this(ClassesSimpleRegistrator.RegisterAndReturn("ARG ClassesSimpleHierarchyA2(int i, int j) : this I", i))
        {
            ClassesSimpleRegistrator.RegisterAndReturn("ClassesSimpleHierarchyA2(int i, int j) I", j);
        }

        public int GetNum()
        {
            return num2;
        }

        public int GetNum2()
        {
            return num1 + num2 + num;
        }
    }

    public static class ClassesSimple
    {
        public static bool Test1(int n)
        {
            ClassesSimpleA a = new ClassesSimpleA(n);
            a.IncN();
            a.DecN();
            return n == a.GetN();
        }
    }

    public static class ClassesSimpleHierarchy
    {
        public static List<string> Test1()
        {
            ClassesSimpleHierarchyA2 a = new ClassesSimpleHierarchyA2(123, 42);
            return ClassesSimpleRegistrator.entries;
        }

        public static int Test2()
        {
            ClassesSimpleHierarchyA2 a = new ClassesSimpleHierarchyA2();
            return a.GetNum2();
        }
    }
}<|MERGE_RESOLUTION|>--- conflicted
+++ resolved
@@ -1,10 +1,6 @@
-<<<<<<< HEAD
-﻿namespace VSharp.CSharpUtils.Tests
-=======
 ﻿using System.Collections.Generic;
 
 namespace VSharp.CSharpUtils.Tests
->>>>>>> 136a83cd
 {
     internal class ClassesSimpleA
     {
