--- conflicted
+++ resolved
@@ -10,13 +10,13 @@
 
     public class Lists
     {
-        public void IncN(ListNode l, int n)
-        {
-            if (l == null || n == 0)
-                return;
-            l.Key += 1;
-            IncN(l.Next, n - 1);
-        }
+//        public void IncN(ListNode l, int n)
+//        {
+//            if (l == null || n == 0)
+//                return;
+//            l.Key += 1;
+//            IncN(l.Next, n - 1);
+//        }
 //
 //        public ListNode IncConcreteList(int n)
 //        {
@@ -42,63 +42,55 @@
 //            return a > 3;
 //        }
 
-//        public bool Construct()
+        public bool Construct()
+        {
+            var a = new List<int>(4) { 1, 2, 3, 4 };
+            var b = new int[4, 1];
+            var c = new int[4] { 5, 6, 7, 8 };
+            return a.Count == b.Length && b.Length == c.Length && c.Length == c[3] - 4;
+        }
+
+        public int[] Mutate(int i)
+        {
+            var a = new int[] {1, 2, 3, 4, 5};
+            a[i] = 10;
+            return a;
+        }
+
+        public int LowerBoundTest()
+        {
+            var c = new int[4, 2] { { 1, 1 }, { 2, 2 }, { 3, 3 }, { 4, 4 } };
+            return c.GetLowerBound(1);
+        }
+
+        public int LowerBoundExceptionTest(int[,] array)
+        {
+            return array.GetLowerBound(2);
+        }
+
+        public int LowerBoundSymbolicTest(int[,] array, int dimension)
+        {
+            return array.GetLowerBound(dimension);
+        }
+
+        public int UpperBoundTest()
+        {
+            var c = new int[4, 2] { { 1, 1 }, { 2, 2 }, { 3, 3 }, { 4, 4 } };
+            return c.GetUpperBound(0);
+        }
+
+//        public void ClearTest()
 //        {
-//            var a = new List<int>(4) { 1, 2, 3, 4 };
-//            var b = new int[4, 1];
-//            var c = new int[4] { 5, 6, 7, 8 };
-//            return a.Count == b.Length && b.Length == c.Length && c.Length == c[3] - 4;
+//            var a = new int[4] { 5, 6, 7, 8 };
+//            SystemArray.Clear(a, 1, 2);
 //        }
 //
-//        public int[] Mutate(int i)
+//        public void Copy()
 //        {
-//            var a = new int[] {1, 2, 3, 4, 5};
-//            a[i] = 10;
-//            return a;
+//            var a = new int[4] { 5, 6, 7, 8 };
+//            var b = new int[3];
+//            a.CopyTo(b, 1);
 //        }
-//
-//        public int LowerBoundTest()
-//        {
-//            var c = new int[4, 2] { { 1, 1 }, { 2, 2 }, { 3, 3 }, { 4, 4 } };
-//            return c.GetLowerBound(1);
-//        }
-//
-//        public int LowerBoundExceptionTest(int[,] array)
-//        {
-//            return array.GetLowerBound(2);
-//        }
-//
-//        public int LowerBoundSymbolicTest(int[,] array, int dimension)
-//        {
-//            return array.GetLowerBound(dimension);
-//        }
-//
-//        public int UpperBoundTest()
-//        {
-//            var c = new int[4, 2] { { 1, 1 }, { 2, 2 }, { 3, 3 }, { 4, 4 } };
-//            return c.GetUpperBound(0);
-//        }
-//
-////        public void ClearTest()
-////        {
-////            var a = new int[4] { 5, 6, 7, 8 };
-////            SystemArray.Clear(a, 1, 2);
-////        }
-////
-////        public void Copy()
-////        {
-////            var a = new int[4] { 5, 6, 7, 8 };
-////            var b = new int[3];
-////            a.CopyTo(b, 1);
-////        }
-//
-//        public int RankTest()
-//        {
-//            var c = new int[4, 2] { { 1, 1 }, { 2, 2 }, { 3, 3 }, { 4, 4 } };
-//            return c.Rank;
-//        }
-<<<<<<< HEAD
-=======
 
         public int RankTest()
         {
@@ -170,6 +162,5 @@
             }
             return arr;
         }
->>>>>>> b89c9c78
     }
 }