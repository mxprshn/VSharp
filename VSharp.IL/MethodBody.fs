namespace VSharp

open global.System
open System.Reflection
open System.Reflection.Emit
open VSharp

type ipTransition =
    | FallThrough of offset
    | Return
    | UnconditionalBranch of offset
    | ConditionalBranch of offset * offset list
    // TODO: use this thing? #do
    | ExceptionMechanism

type ehcType =
    | Filter of offset
    | Catch of Type
    | Finally
    | Fault

type public ExceptionHandlingClause = { tryOffset : offset; tryLength : offset; handlerOffset : offset; handlerLength : offset; ehcType : ehcType }

type MethodWithBody internal (m : MethodBase) =
    let desc = Reflection.getMethodDescriptor m
    let name = m.Name
    let fullName = Reflection.getFullMethodName m
    let fullGenericMethodName = lazy(Reflection.fullGenericMethodName m)
    let declaringType = m.DeclaringType
    let returnType = Reflection.getMethodReturnType m
    let parameters = m.GetParameters()
    let hasThis = Reflection.hasThis m
    let hasNonVoidResult = lazy(Reflection.hasNonVoidResult m)
    let isDynamic = m :? DynamicMethod
    let metadataToken = if isDynamic then m.GetHashCode() else m.MetadataToken
    let isStatic = m.IsStatic
    let isAbstract = m.IsAbstract
    let isVirtual = m.IsVirtual
    let isFinal = m.IsFinal
    let isStaticConstructor = lazy(Reflection.isStaticConstructor m)
    let isConstructor = m.IsConstructor
    let isGenericMethod = m.IsGenericMethod
    let genericArguments = lazy(if m.IsGenericMethod && not m.IsConstructor then m.GetGenericArguments() else Array.empty)
    let attributes = m.Attributes
    let customAttributes = if isDynamic then Seq.empty else m.CustomAttributes
    let methodImplementationFlags = lazy m.GetMethodImplementationFlags()
    let isDelegateConstructor = lazy(Reflection.isDelegateConstructor m)
    let isDelegate = lazy(Reflection.isDelegate m)
    let tryFSharpInternalCall = lazy(Map.tryFind fullGenericMethodName.Value Loader.FSharpImplementations)
    let isFSharpInternalCall = lazy(Option.isSome tryFSharpInternalCall.Value)
    let isCSharpInternalCall = lazy(Map.containsKey fullGenericMethodName.Value Loader.CSharpImplementations)
    let isShimmed = lazy(Loader.isShimmed fullGenericMethodName.Value)
    let isConcreteCall = lazy(Loader.isInvokeInternalCall fullGenericMethodName.Value)
    let isRuntimeException = lazy(Loader.isRuntimeExceptionsImplementation fullGenericMethodName.Value)
    let runtimeExceptionImpl = lazy(Map.tryFind fullGenericMethodName.Value Loader.runtimeExceptionsConstructors)
    let isNotImplementedIntrinsic =
        lazy(
            let isIntrinsic =
                let intrinsicAttr = "System.Runtime.CompilerServices.IntrinsicAttribute"
                customAttributes |> Seq.exists (fun m -> m.AttributeType.ToString() = intrinsicAttr)
            isIntrinsic && (Array.contains fullGenericMethodName.Value Loader.trustedIntrinsics |> not)
        )
    let isImplementedInternalCall =
        lazy(isFSharpInternalCall.Value || isCSharpInternalCall.Value)
    let isInternalCall =
        lazy (
            int (m.GetMethodImplementationFlags() &&& MethodImplAttributes.InternalCall) <> 0
            || DllManager.isQCall m
        )

    let actualMethod =
        if not isCSharpInternalCall.Value then m
        else Loader.CSharpImplementations[fullGenericMethodName.Value]
    let methodBodyBytes =
        if isFSharpInternalCall.Value then null
        else actualMethod.GetMethodBody()
    let localVariables = if methodBodyBytes = null then null else methodBodyBytes.LocalVariables
    let methodBody = lazy(
        if methodBodyBytes = null then None, None, None, None
        else
            let ilBytes = methodBodyBytes.GetILAsByteArray()
            let methodModule = actualMethod.Module
            let moduleName = methodModule.FullyQualifiedName
            let assemblyName = methodModule.Assembly.FullName
            let ehcs = System.Collections.Generic.Dictionary<int, System.Reflection.ExceptionHandlingClause>()
            let props : rawMethodProperties =
                {token = uint actualMethod.MetadataToken; ilCodeSize = uint ilBytes.Length; assemblyNameLength = 0u; moduleNameLength = 0u; maxStackSize = uint methodBodyBytes.MaxStackSize; signatureTokensLength = 0u}
            let tokens = System.Runtime.Serialization.FormatterServices.GetUninitializedObject(typeof<signatureTokens>) :?> signatureTokens
            let createEH (eh : System.Reflection.ExceptionHandlingClause) : rawExceptionHandler =
                let matcher = if eh.Flags = ExceptionHandlingClauseOptions.Filter then eh.FilterOffset else eh.HandlerOffset // TODO: need catch type token?
                ehcs.Add(matcher, eh)
                {flags = int eh.Flags; tryOffset = uint eh.TryOffset; tryLength = uint eh.TryLength; handlerOffset = uint eh.HandlerOffset; handlerLength = uint eh.HandlerLength; matcher = uint matcher}
            let ehs = methodBodyBytes.ExceptionHandlingClauses |> Seq.map createEH |> Array.ofSeq
            let body : rawMethodBody =
                {properties = props; assembly = assemblyName; moduleName = moduleName; tokens = tokens; il = ilBytes; ehs = ehs}
            let rewriter = ILRewriter(body, actualMethod)
            rewriter.Import()
            let result = rewriter.Export()
            let parseEH (eh : rawExceptionHandler) =
                let oldEH = ehcs[int eh.matcher]
                let ehcType =
                    if oldEH.Flags = ExceptionHandlingClauseOptions.Filter then ehcType.Filter (eh.matcher |> int |> Offset.from)
                    elif oldEH.Flags = ExceptionHandlingClauseOptions.Finally then Finally
                    elif oldEH.Flags = ExceptionHandlingClauseOptions.Fault then Fault
                    else Catch oldEH.CatchType
                {tryOffset = eh.tryOffset |> int |> Offset.from
                 tryLength = eh.tryLength |> int |> Offset.from
                 handlerOffset = eh.handlerOffset |> int |> Offset.from
                 handlerLength = eh.handlerLength |> int |> Offset.from
                 ehcType = ehcType }
            Some result.il, Some (Array.map parseEH result.ehs), Some rewriter, Some rewriter.Instructions)

    member x.Name = name
    member x.FullName = fullName
    member x.FullGenericMethodName with get() = fullGenericMethodName.Force()
    member x.Id = desc.GetHashCode()
    member x.ReturnType = returnType
    member x.Module = m.Module
    member x.DeclaringType = declaringType
    member x.ReflectedType = m.ReflectedType
    member x.Parameters = parameters
    member x.HasParameterOnStack =
        x.DeclaringType.IsValueType && not x.IsStatic
        || x.Parameters |> Array.exists (fun p -> p.ParameterType.IsByRef)
    member x.LocalVariables = localVariables
    member x.HasThis = hasThis
    member x.MetadataToken = metadataToken
    member x.IsStatic = isStatic
    member x.IsAbstract = isAbstract
    member x.IsVirtual = isVirtual
    member x.IsFinal = isFinal
    member x.IsStaticConstructor with get() = isStaticConstructor.Force()
    member x.IsConstructor = isConstructor
    member x.IsPublic = m.IsPublic

    member x.ContainsGenericParameters =
        declaringType.ContainsGenericParameters || m.ContainsGenericParameters
    member x.IsGenericMethod = isGenericMethod
    member x.GenericArguments with get() = genericArguments.Force()
    member x.GetGenericMethodDefinition() =
        match m with
        | :? MethodInfo as m -> if isGenericMethod then m.GetGenericMethodDefinition() else m
        | _ -> internalfailf $"Asking generic method definition for non-method {x}"
    member x.GetGenericArguments() =
        match m with
        | :? MethodInfo as m -> if isGenericMethod then m.GetGenericArguments() else Array.empty
        | _ -> internalfailf $"Asking generic method definition for non-method {x}"

    member x.Attributes = attributes
    member x.CustomAttributes = customAttributes
    member x.MethodImplementationFlags with get() = methodImplementationFlags.Force()

    member x.ReturnParameter with get() =
        match m with
        | :? MethodInfo as m -> Some m.ReturnParameter
        | _ -> None

    member x.IsDelegate with get() = isDelegate.Force()
    member x.IsDelegateConstructor with get() = isDelegateConstructor.Force()

    override x.ToString() = x.FullName
    override x.GetHashCode() = desc.GetHashCode()
    override x.Equals(y : obj) =
        match y with
        | :? MethodWithBody as y -> x.Descriptor = y.Descriptor
        | _ -> false

    member x.HasBody = methodBodyBytes <> null

    member x.ILBytes with get() =
        let ilBytes, _, _, _ = methodBody.Force()
        match ilBytes with
        | Some bytes -> bytes
        | None -> internalfailf $"Getting IL bytes of method {x} without body (extern or abstract)"

    member x.ExceptionHandlers with get() =
        let _, exceptionHandlers, _, _ = methodBody.Force()
        match exceptionHandlers with
        | Some handlers -> handlers
        | None -> Array.empty

    member x.ILRewriter with get() =
        let _, _, rewriter, _ = methodBody.Force()
        match rewriter with
        | Some rewriter -> rewriter
        | None -> internalfailf $"Getting IL rewriter of method {x} without body (extern or abstract)"

    member x.ParsedInstructions with get() =
        let _, _, _, instructions = methodBody.Force()
        match instructions with
        | Some instructions -> instructions
        | None -> internalfailf $"Getting instructions of method {x} without body (extern or abstract)"

    // Helps resolving cyclic dependencies between Application and MethodWithBody
    [<DefaultValue>] static val mutable private instantiator : MethodBase -> MethodWithBody
    static member internal InstantiateNew with get() = MethodWithBody.instantiator and set v = MethodWithBody.instantiator <- v

    member x.IsConcretelyInvokable with get () =
        // All method generic parameters should be provided
        not m.ContainsGenericParameters &&

        // Method is not disallowed by ref-like type
        not returnType.IsByRefLike &&

        // Method is not disallowed by ref type
        (not returnType.IsByRef ||
            let elementType = returnType.GetElementType() in
            not elementType.IsByRefLike && elementType <> typeof<Void>) &&

        // All declaring type generic parameters should be provided, declaring type should not be ref-like
        (m.DeclaringType = null || not m.DeclaringType.ContainsGenericParameters || not m.DeclaringType.IsByRefLike) &&

        // Method should not contain varargs
        (m.CallingConvention &&& CallingConventions.VarArgs) <> CallingConventions.VarArgs

    member x.IsExternalMethod with get() = Reflection.isExternalMethod m
    member x.IsQCall with get() = DllManager.isQCall m

<<<<<<< HEAD
    interface IMethod with
=======
    member x.HasNonVoidResult = hasNonVoidResult.Value

    interface VSharp.Core.IMethod with
>>>>>>> d4cf163f
        override x.Name = name
        override x.FullName = fullName
        override x.ReturnType = returnType
        override x.ReflectedType = m.ReflectedType
        override x.DeclaringType = m.DeclaringType
        override x.Parameters = parameters
        override x.LocalVariables = localVariables
        override x.HasThis = hasThis
        override x.IsConstructor = isConstructor
        override x.IsExternalMethod with get() = x.IsExternalMethod
        override x.ContainsGenericParameters with get() = x.ContainsGenericParameters
        override x.GenericArguments with get() = genericArguments.Value
        override x.SubstituteTypeVariables subst =
            Reflection.concretizeMethodBase m subst |> MethodWithBody.InstantiateNew :> IMethod
        override x.CompareTo(y : obj) =
            match y with
            | :? MethodWithBody as y -> Reflection.compareMethods (x :> IMethod).MethodBase (y :> IMethod).MethodBase
            | _ -> -1
        // TODO: make it private!
        override x.MethodBase : MethodBase = m
        override x.MetadataToken : int = metadataToken
        override x.IsVirtual : bool = isVirtual

    member private x.Descriptor = desc

    member x.ResolveMethod token = Reflection.resolveMethod actualMethod token
    member x.ResolveFieldFromMetadata = NumberCreator.extractInt32 x.ILBytes >> Reflection.resolveField actualMethod
    member x.ResolveTypeFromMetadata = NumberCreator.extractInt32 x.ILBytes >> Reflection.resolveType actualMethod
    member x.ResolveMethodFromMetadata = NumberCreator.extractInt32 x.ILBytes >> Reflection.resolveMethod actualMethod
    member x.ResolveTokenFromMetadata = NumberCreator.extractInt32 x.ILBytes >> Reflection.resolveToken actualMethod

    member x.IsEntryPoint with get() =
        m = (m.Module.Assembly.EntryPoint :> MethodBase)

    member x.IsInternalCall with get() = isInternalCall.Value
    member x.IsImplementedInternalCall with get () = isImplementedInternalCall.Value

    member x.IsShimmed with get() = isShimmed.Value

    member x.CanCallConcrete with get() = x.IsConcretelyInvokable && isConcreteCall.Value

    member x.IsFSharpInternalCall with get() = isFSharpInternalCall.Value
    member x.IsCSharpInternalCall with get() = isCSharpInternalCall.Value

    member x.GetInternalCall with get() =
        match tryFSharpInternalCall.Value with
        | Some method -> method
        | None -> internalfail $"GetInternalCall: no internal call for method {fullGenericMethodName.Value}"

    member x.IsRuntimeException with get() = isRuntimeException.Value
    member x.HasRuntimeExceptionImpl with get() = Option.isSome runtimeExceptionImpl.Value
    member x.RuntimeExceptionImpl with get() =
        match runtimeExceptionImpl.Value with
        | Some ctor -> ctor
        | None -> internalfail $"RuntimeExceptionImpl: no runtime exception implementation for method {fullGenericMethodName.Value}"

    member x.IsNotImplementedIntrinsic with get() = isNotImplementedIntrinsic.Value

    member x.CanBeOverriden targetType =
        match m with
        | :? ConstructorInfo -> false
        | :? MethodInfo as mi -> Reflection.canOverrideMethod targetType mi
        | _ -> __unreachable__()

    member x.Generalize() =
        let generalized, genericArgs, genericDefs = Reflection.generalizeMethodBase m
        MethodWithBody.InstantiateNew generalized, genericArgs, genericDefs

    member x.Invoke (thisOption : obj option) args =
        let this = Option.toObj thisOption
        m.Invoke(this, args)

    member x.ParseCallSite pos =
        let ilBytes = x.ILBytes
        let opCode = OpCodeOperations.getOpCode ilBytes pos
        let calledMethod = x.ResolveMethodFromMetadata (pos + Offset.from opCode.Size)
        opCode, calledMethod

module MethodBody =

    let private operandType2operandSize = [| 4<offsets>; 4<offsets>; 4<offsets>; 8<offsets>; 4<offsets>
                                             0<offsets>; -1<offsets>; 8<offsets>; 4<offsets>; 4<offsets>
                                             4<offsets>; 4<offsets>; 4<offsets>; 4<offsets>; 2<offsets>
                                             1<offsets>; 1<offsets>; 4<offsets>; 1<offsets>|]

    let private jumpTargetsForNext (opCode : OpCode) _ (pos : offset) =
        let nextInstruction = pos + Offset.from opCode.Size + operandType2operandSize[int opCode.OperandType]
        FallThrough nextInstruction

    let private jumpTargetsForBranch (opCode : OpCode) ilBytes (pos : offset) =
        let opcodeSize = Offset.from opCode.Size
        let offset =
            match opCode.OperandType with
            | OperandType.InlineBrTarget -> NumberCreator.extractInt32 ilBytes (pos + opcodeSize)
            | _ -> NumberCreator.extractInt8 ilBytes (pos + opcodeSize)

        let nextInstruction = pos + Offset.from opCode.Size + operandType2operandSize[int opCode.OperandType]
        if offset = 0 && opCode <> OpCodes.Leave && opCode <> OpCodes.Leave_S
        then UnconditionalBranch nextInstruction
        else UnconditionalBranch <| Offset.from offset + nextInstruction

    let private inlineBrTarget extract (opCode : OpCode) ilBytes (pos : offset) =
        let opcodeSize = Offset.from opCode.Size
        let offset = extract ilBytes (pos + opcodeSize)
        let nextInstruction = pos + opcodeSize + operandType2operandSize.[int opCode.OperandType]
        ConditionalBranch(nextInstruction, [nextInstruction + offset])

    let private inlineSwitch (opCode : OpCode) ilBytes (pos : offset) =
        let opcodeSize = Offset.from opCode.Size
        let n = NumberCreator.extractUnsignedInt32 ilBytes (pos + opcodeSize) |> int
        let nextInstruction = pos + opcodeSize + 4<offsets> * n + 4<offsets>
        let nextOffsets =
            List.init n (fun x -> nextInstruction + Offset.from (NumberCreator.extractInt32 ilBytes (pos + opcodeSize + 4<offsets> * (x + 1))))
        ConditionalBranch(nextInstruction, nextOffsets)

    let private jumpTargetsForReturn _ _ _ = Return
    let private jumpTargetsForThrow _ _ _ = ExceptionMechanism

    let findNextInstructionOffsetAndEdges (opCode : OpCode) =
        match opCode.FlowControl with
        | FlowControl.Next
        | FlowControl.Call
        | FlowControl.Break
        | FlowControl.Meta -> jumpTargetsForNext
        | FlowControl.Branch -> jumpTargetsForBranch
        | FlowControl.Cond_Branch ->
            match opCode.OperandType with
            | OperandType.InlineBrTarget -> inlineBrTarget NumberCreator.extractOffset
            | OperandType.ShortInlineBrTarget -> inlineBrTarget (fun x y -> NumberCreator.extractInt8 x y |> Offset.from)
            | OperandType.InlineSwitch -> inlineSwitch
            | _ -> __notImplemented__()
        | FlowControl.Return -> jumpTargetsForReturn
        | FlowControl.Throw -> jumpTargetsForThrow
        | _ -> __notImplemented__()
        <| opCode

    let isLeaveOpCode (opCode : OpCode) = opCode = OpCodes.Leave || opCode = OpCodes.Leave_S

    // TODO: deal with calli
    let private isCallOpCode (opCode : OpCode) =
        opCode = OpCodes.Call
        //|| opCode = OpCodes.Calli
        || opCode = OpCodes.Callvirt
        || opCode = OpCodes.Tailcall
    let private isNewObjOpCode (opCode : OpCode) =
        opCode = OpCodes.Newobj
    let isDemandingCallOpCode (opCode : OpCode) =
        isCallOpCode opCode || isNewObjOpCode opCode
    let isFinallyClause (ehc : ExceptionHandlingClause) =
        match ehc.ehcType with Finally -> true | _ -> false
    let isFaultClause (ehc : ExceptionHandlingClause) =
        match ehc.ehcType with Fault -> true | _ -> false
    let isFilterClause (ehc : ExceptionHandlingClause) =
        match ehc.ehcType with ehcType.Filter _ -> true | _ -> false
    let isCatchClause (ehc : ExceptionHandlingClause) =
        match ehc.ehcType with Catch _ -> true | _ -> false

    let shouldExecuteFinallyClause (src : offset) (dst : offset) (ehc : ExceptionHandlingClause) =
//        let srcOffset, dstOffset = src.Offset(), dst.Offset()
        let isInside offset = ehc.tryOffset <= offset && offset < ehc.tryOffset + ehc.tryLength
        isInside src && not <| isInside dst

    let internal (|Ret|_|) (opCode : OpCode) = if opCode = OpCodes.Ret then Some () else None
    let (|Call|_|) (opCode : OpCode) = if opCode = OpCodes.Call then Some () else None
    let (|CallVirt|_|) (opCode : OpCode) = if opCode = OpCodes.Callvirt then Some () else None
    let (|Calli|_|) (opCode : OpCode) = if opCode = OpCodes.Calli then Some () else None
    let (|TailCall|_|) (opCode : OpCode) = if opCode = OpCodes.Tailcall then Some () else None
    let (|NewObj|_|) (opCode : OpCode) = if opCode = OpCodes.Newobj then Some () else None

    let parseInstruction (m : MethodWithBody) pos =
        let ilBytes : byte [] = m.ILBytes
        OpCodeOperations.getOpCode ilBytes pos

    let getIpTransition (m : MethodWithBody) pos =
        let ilBytes = m.ILBytes
        let opCode = OpCodeOperations.getOpCode ilBytes pos
        findNextInstructionOffsetAndEdges opCode ilBytes pos

    let unconditionalBranchTarget (m : MethodWithBody) pos =
        match getIpTransition m pos with
        | UnconditionalBranch target -> target
        | ipTransition -> internalfail $"unconditionalBranchTarget: unexpected ip transition {ipTransition}"

    let fallThroughTarget (m : MethodWithBody) pos =
        match getIpTransition m pos with
        | FallThrough target -> target
        | ipTransition -> internalfail $"fallThroughTarget: unexpected ip transition {ipTransition}"

    let conditionalBranchTarget (m : MethodWithBody) pos =
        match getIpTransition m pos with
        | ConditionalBranch(fallThrough, rest) -> fallThrough, rest
        | ipTransition -> internalfail $"conditionalBranchTarget: unexpected ip transition {ipTransition}"<|MERGE_RESOLUTION|>--- conflicted
+++ resolved
@@ -216,13 +216,9 @@
     member x.IsExternalMethod with get() = Reflection.isExternalMethod m
     member x.IsQCall with get() = DllManager.isQCall m
 
-<<<<<<< HEAD
+    member x.HasNonVoidResult = hasNonVoidResult.Value
+
     interface IMethod with
-=======
-    member x.HasNonVoidResult = hasNonVoidResult.Value
-
-    interface VSharp.Core.IMethod with
->>>>>>> d4cf163f
         override x.Name = name
         override x.FullName = fullName
         override x.ReturnType = returnType
