--- conflicted
+++ resolved
@@ -192,14 +192,10 @@
         // Method should not contain varargs
         (m.CallingConvention &&& CallingConventions.VarArgs) <> CallingConventions.VarArgs
 
-<<<<<<< HEAD
-    interface IMethod with
-=======
     member x.IsExternalMethod with get() = Reflection.isExternalMethod m
     member x.IsQCall with get() = DllManager.isQCall m
 
-    interface VSharp.Core.IMethod with
->>>>>>> 8f3cca7b
+    interface IMethod with
         override x.Name = name
         override x.FullName = fullName
         override x.ReturnType = returnType
