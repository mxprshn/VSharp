﻿<?xml version="1.0" encoding="utf-8"?>
<Project ToolsVersion="14.0" DefaultTargets="Build" xmlns="http://schemas.microsoft.com/developer/msbuild/2003">
  <Import Project="$(MSBuildExtensionsPath)\$(MSBuildToolsVersion)\Microsoft.Common.props" Condition="Exists('$(MSBuildExtensionsPath)\$(MSBuildToolsVersion)\Microsoft.Common.props')" />
  <PropertyGroup>
    <Configuration Condition=" '$(Configuration)' == '' ">Debug</Configuration>
    <Platform Condition=" '$(Platform)' == '' ">AnyCPU</Platform>
    <SchemaVersion>2.0</SchemaVersion>
    <ProjectGuid>92626722-6b2f-4917-8af6-acc612490c76</ProjectGuid>
    <OutputType>Library</OutputType>
    <RootNamespace>VSharp.Core</RootNamespace>
    <AssemblyName>VSharp.Core</AssemblyName>
    <TargetFrameworkVersion>v4.5</TargetFrameworkVersion>
    <TargetFSharpCoreVersion>4.4.0.0</TargetFSharpCoreVersion>
    <AutoGenerateBindingRedirects>true</AutoGenerateBindingRedirects>
    <Name>VSharp.Core</Name>
    <TargetFrameworkProfile />
  </PropertyGroup>
  <PropertyGroup Condition=" '$(Configuration)|$(Platform)' == 'Debug|AnyCPU' ">
    <DebugSymbols>true</DebugSymbols>
    <DebugType>full</DebugType>
    <Optimize>false</Optimize>
    <Tailcalls>false</Tailcalls>
    <OutputPath>bin\Debug\</OutputPath>
    <DefineConstants>DEBUG;TRACE</DefineConstants>
    <WarningLevel>3</WarningLevel>
    <DocumentationFile>bin\Debug\VSharp.Core.XML</DocumentationFile>
  </PropertyGroup>
  <PropertyGroup Condition=" '$(Configuration)|$(Platform)' == 'Release|AnyCPU' ">
    <DebugType>pdbonly</DebugType>
    <Optimize>true</Optimize>
    <Tailcalls>true</Tailcalls>
    <OutputPath>bin\Release\</OutputPath>
    <DefineConstants>TRACE</DefineConstants>
    <WarningLevel>3</WarningLevel>
    <DocumentationFile>bin\Release\VSharp.Core.XML</DocumentationFile>
  </PropertyGroup>
  <PropertyGroup>
    <MinimumVisualStudioVersion Condition="'$(MinimumVisualStudioVersion)' == ''">11</MinimumVisualStudioVersion>
  </PropertyGroup>
  <Choose>
    <When Condition="'$(VisualStudioVersion)' == '11.0'">
      <PropertyGroup Condition="Exists('$(MSBuildExtensionsPath32)\..\Microsoft SDKs\F#\3.0\Framework\v4.0\Microsoft.FSharp.Targets')">
        <FSharpTargetsPath>$(MSBuildExtensionsPath32)\..\Microsoft SDKs\F#\3.0\Framework\v4.0\Microsoft.FSharp.Targets</FSharpTargetsPath>
      </PropertyGroup>
    </When>
    <Otherwise>
      <PropertyGroup Condition="Exists('$(MSBuildExtensionsPath32)\Microsoft\VisualStudio\v$(VisualStudioVersion)\FSharp\Microsoft.FSharp.Targets')">
        <FSharpTargetsPath>$(MSBuildExtensionsPath32)\Microsoft\VisualStudio\v$(VisualStudioVersion)\FSharp\Microsoft.FSharp.Targets</FSharpTargetsPath>
      </PropertyGroup>
    </Otherwise>
  </Choose>
  <Import Project="$(FSharpTargetsPath)" />
  <ItemGroup>
    <Compile Include="AssemblyInfo.fs" />
    <Compile Include="Utils\IdGenerator.fs" />
    <Compile Include="Utils\ActivePatterns.fs" />
    <Compile Include="Utils\Wrappers.fs" />
<<<<<<< HEAD
    <Compile Include="SILI\Operations.fs" />
=======
    <Compile Include="Utils\Cps.fs" />
    <Compile Include="SILI\Operators.fs" />
>>>>>>> 1e2864ee
    <Compile Include="SILI\Types.fs" />
    <Compile Include="SILI\Terms.fs" />
    <Compile Include="SILI\State.fs" />
    <Compile Include="SILI\Propositional.fs" />
    <Compile Include="SILI\Union.fs" />
    <Compile Include="SILI\Merging.fs" />
    <Compile Include="SILI\Simplify.fs" />
    <Compile Include="SILI\Arithmetics.fs" />
    <Compile Include="SILI\Strings.fs" />
    <Compile Include="SILI\Interpreter.fs" />
    <Compile Include="Common\SmtDeclarations.fs" />
    <Compile Include="Common\TypePrinter.fs" />
    <Compile Include="Horn\Assertions.fs" />
    <Compile Include="Horn\HornHighlighter.fs" />
    <Compile Include="Horn\HornFacade.fs" />
    <Compile Include="Horn\HornPrinter.fs" />
    <Compile Include="Horn\HornSolverDaemonStageProcess.fs" />
  </ItemGroup>
  <ItemGroup>
    <Reference Include="JetBrains.Decompiler.Core">
      <HintPath>C:\dev\VSharp\packages\JetBrains.Psi.Features.Core.105.0.20160523.140224\DotFiles\JetBrains.Decompiler.Core.dll</HintPath>
    </Reference>
    <Reference Include="JetBrains.Platform.DocumentModel">
      <HintPath>C:\dev\VSharp\packages\JetBrains.Platform.Core.Text.105.0.20160522.80211\DotFiles\JetBrains.Platform.DocumentModel.dll</HintPath>
    </Reference>
    <Reference Include="JetBrains.Platform.Metadata">
      <HintPath>C:\dev\VSharp\packages\JetBrains.Platform.Core.Shell.105.0.20160520.92915\DotFiles\JetBrains.Platform.Metadata.dll</HintPath>
    </Reference>
    <Reference Include="JetBrains.Platform.ProjectModel">
      <HintPath>C:\dev\VSharp\packages\JetBrains.Platform.Core.Ide.105.0.20160522.80211\DotFiles\JetBrains.Platform.ProjectModel.dll</HintPath>
    </Reference>
    <Reference Include="JetBrains.Platform.Shell">
      <HintPath>C:\dev\VSharp\packages\JetBrains.Platform.Core.Shell.105.0.20160520.92915\DotFiles\JetBrains.Platform.Shell.dll</HintPath>
    </Reference>
    <Reference Include="JetBrains.Platform.TextControl">
      <HintPath>C:\dev\VSharp\packages\JetBrains.Platform.Core.Text.105.0.20160522.80211\DotFiles\JetBrains.Platform.TextControl.dll</HintPath>
    </Reference>
    <Reference Include="JetBrains.Platform.Util">
      <HintPath>C:\dev\VSharp\packages\JetBrains.Platform.Core.Shell.105.0.20160520.92915\DotFiles\JetBrains.Platform.Util.dll</HintPath>
    </Reference>
    <Reference Include="JetBrains.ReSharper.Daemon.CSharp">
      <HintPath>C:\dev\VSharp\packages\JetBrains.Psi.Features.src.105.0.20160523.140224\DotFiles\JetBrains.ReSharper.Daemon.CSharp.dll</HintPath>
    </Reference>
    <Reference Include="JetBrains.ReSharper.Feature.Services">
      <HintPath>C:\dev\VSharp\packages\JetBrains.Psi.Features.Core.105.0.20160523.140224\DotFiles\JetBrains.ReSharper.Feature.Services.dll</HintPath>
    </Reference>
    <Reference Include="JetBrains.ReSharper.Psi">
      <HintPath>C:\dev\VSharp\packages\JetBrains.Psi.Features.Core.105.0.20160523.140224\DotFiles\JetBrains.ReSharper.Psi.dll</HintPath>
    </Reference>
    <Reference Include="JetBrains.ReSharper.Psi.CSharp">
      <HintPath>C:\dev\VSharp\packages\JetBrains.Psi.Features.Core.105.0.20160523.140224\DotFiles\JetBrains.ReSharper.Psi.CSharp.dll</HintPath>
    </Reference>
    <Reference Include="Microsoft.Z3">
      <HintPath>C:\dev\VSharp\lib\Microsoft.Z3.dll</HintPath>
    </Reference>
    <Reference Include="mscorlib" />
    <Reference Include="FSharp.Core, Version=$(TargetFSharpCoreVersion), Culture=neutral, PublicKeyToken=b03f5f7f11d50a3a">
      <Private>True</Private>
    </Reference>
    <Reference Include="System" />
    <Reference Include="System.Core" />
    <Reference Include="System.Numerics" />
  </ItemGroup>
  <ItemGroup>
    <ProjectReference Include="..\VSharp.CSharpUtils\VSharp.CSharpUtils.csproj">
      <Name>VSharp.CSharpUtils</Name>
      <Project>{783ca74c-2a2d-4866-9007-10b51f529423}</Project>
      <Private>True</Private>
    </ProjectReference>
  </ItemGroup>
  <!-- To modify your build process, add your task inside one of the targets below and uncomment it. 
       Other similar extension points exist, see Microsoft.Common.targets.
  <Target Name="BeforeBuild">
  </Target>
  <Target Name="AfterBuild">
  </Target>
  -->
</Project><|MERGE_RESOLUTION|>--- conflicted
+++ resolved
@@ -55,12 +55,8 @@
     <Compile Include="Utils\IdGenerator.fs" />
     <Compile Include="Utils\ActivePatterns.fs" />
     <Compile Include="Utils\Wrappers.fs" />
-<<<<<<< HEAD
+    <Compile Include="Utils\Cps.fs" />
     <Compile Include="SILI\Operations.fs" />
-=======
-    <Compile Include="Utils\Cps.fs" />
-    <Compile Include="SILI\Operators.fs" />
->>>>>>> 1e2864ee
     <Compile Include="SILI\Types.fs" />
     <Compile Include="SILI\Terms.fs" />
     <Compile Include="SILI\State.fs" />
