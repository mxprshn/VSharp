namespace VSharp.Interpreter.IL

open System
open System.Collections.Generic
open System.Reflection
open FSharpx.Collections
open VSharp
open VSharp.Core
open System.Linq
<<<<<<< HEAD
open VSharp.MethodSequences

type testGeneratorCache = {
    indices : Dictionary<concreteHeapAddress, int>
    methodSequenceObjects : Dictionary<variableId, obj>
    mockCache : Dictionary<ITypeMock, Mocking.Type>
    implementations : IDictionary<MethodInfo, term[]>
}
=======
>>>>>>> 61c3c615

module TestGenerator =

    let mutable private maxBufferSize = 128
    let public setMaxBufferSize size = maxBufferSize <- size

    let private addMockToMemoryGraph (indices : Dictionary<concreteHeapAddress, int>) encodeMock evalField (test : UnitTest) addr (mock : ITypeMock) =
        let index = test.MemoryGraph.ReserveRepresentation()
        indices.Add(addr, index)
        let mock : Mocking.Type = encodeMock mock
        let baseClass = mock.BaseClass
        let fields =
            match evalField with
            | Some evalField when baseClass <> null && not (TypeUtils.isDelegate baseClass) ->
                Reflection.fieldsOf false baseClass
                |> Array.map (fst >> evalField)
            | _ -> Array.empty
        test.MemoryGraph.AddMockedClass mock fields index :> obj

    let private obj2test eval encodeArr (cache : testGeneratorCache) encodeMock (test : UnitTest) addr typ (methodSequenceObjRef : obj) =
        let index = ref 0
        let indices = cache.indices
        if indices.TryGetValue(addr, index) then
            let referenceRepr : referenceRepr = {index = index.Value}
            referenceRepr :> obj
        else
            let memoryGraph = test.MemoryGraph
            let cha = ConcreteHeapAddress addr
            match typ with
            | ConcreteType typ when TypeUtils.isDelegate typ ->
                // Obj is a delegate which mock hasn't been created yet
                let mock = TypeMock(Seq.singleton typ)
                addMockToMemoryGraph indices encodeMock None test addr mock
            | ConcreteType typ ->
                match typ with
                | TypeUtils.ArrayType(elemType, dim) ->
                    let index = memoryGraph.ReserveRepresentation()
                    indices.Add(addr, index)
                    let arrayType, (lengths : int array), (lowerBounds : int array) =
                        match dim with
                        | Vector ->
                            let arrayType = (elemType, 1, true)
                            arrayType, [| ArrayLength(cha, MakeNumber 0, arrayType) |> eval |> unbox |], null
                        | ConcreteDimension rank ->
                            let arrayType = (elemType, rank, false)
                            arrayType,
                            Array.init rank (fun i -> ArrayLength(cha, MakeNumber i, arrayType) |> eval |> unbox),
                            Array.init rank (fun i -> ArrayLowerBound(cha, MakeNumber i, arrayType) |> eval |> unbox)
                        | SymbolicDimension -> __notImplemented__()
                    let length = Array.reduce (*) lengths
                    // TODO: normalize model (for example, try to minimize lengths of generated arrays)
                    if maxBufferSize > 0 && length > maxBufferSize then
                        raise <| InsufficientInformationException "Test generation for too large buffers disabled for now"
                    let repr = encodeArr test arrayType addr typ lengths lowerBounds index
                    repr :> obj
                | _ when typ.IsValueType ->
                    let index = memoryGraph.ReserveRepresentation()
                    indices.Add(addr, index)
                    let content = BoxedLocation(ConcreteHeapAddress addr, typ) |> eval
                    let repr = memoryGraph.AddBoxed content index
                    repr :> obj
                | _ when typ = typeof<string> ->
                    let index = memoryGraph.ReserveRepresentation()
                    indices.Add(addr, index)
                    let length : int = ClassField(cha, Reflection.stringLengthField) |> eval |> unbox
                    let contents : char array = Array.init length (fun i -> ArrayIndex(cha, [MakeNumber i], (typeof<char>, 1, true)) |> eval |> unbox)
                    String(contents) |> memoryGraph.AddString index
                | _ ->
                    let index = memoryGraph.ReserveRepresentation()
                    indices.Add(addr, index)
                    let fields = typ |> Reflection.fieldsOf false |> Array.map (fun (field, _) ->
                        ClassField(cha, field) |> eval)
                    let repr = memoryGraph.AddClass typ fields index methodSequenceObjRef
                    repr :> obj
            | MockType mock when mock.IsValueType -> memoryGraph.RepresentMockedStruct (encodeMock mock) Array.empty
            | MockType mock ->
                let evalField field = ClassField(cha, field) |> eval
                addMockToMemoryGraph indices encodeMock (Some evalField) test addr mock

    let private encodeArrayCompactly (state : state) (model : model) (encode : term -> obj) (test : UnitTest) arrayType cha typ lengths lowerBounds index =
        if state.concreteMemory.Contains cha then
            // TODO: Use compact representation for big arrays
            let contents =
                state.concreteMemory.VirtToPhys cha :?> Array
                |> Array.mapToOneDArray test.MemoryGraph.Encode
            test.MemoryGraph.AddArray typ contents lengths lowerBounds index
        else
            // Solver may return models with unused values with indices out of
            // legal range. This code throws such values away to avoid IndexOutOfRange's
            // while running tests.
            let checkArrayIndex =
                if lowerBounds = null then
                    (fun (i : int list) ->
                        assert(lengths.Length = 1 && i.Length = 1)
                        List.head i < lengths[0])
                else
                    List.toSeq >> Seq.zip3 lowerBounds lengths >> Seq.forall (fun (lb, l, i) -> i >= lb && i < lb + l)
            let arrays =
                if VectorTime.less cha VectorTime.zero then
                    match model with
                    | StateModel(modelState, _) -> modelState.arrays
                    | _ -> __unreachable__()
                else
                    state.arrays
            let defaultValue, indices, values =
                match PersistentDict.tryFind arrays arrayType with
                | Some region ->
                    let defaultValue =
                        match region.defaultValue with
                        | Some defaultValue -> encode defaultValue
                        | None -> null
                    let updates = region.updates
                    let indicesWithValues = SortedDictionary<int list, obj>()
                    let addOneKey _ (k : updateTreeKey<heapArrayKey, term>) () =
                        let value = k.value
                        match k.key with
                        | OneArrayIndexKey(address, keyIndices) ->
                            let heapAddress = model.Eval address
                            match heapAddress with
                            | {term = ConcreteHeapAddress(cha')} when cha' = cha ->
                                let i = keyIndices |> List.map (encode >> unbox)
                                let v = encode value
                                if checkArrayIndex i then
                                    indicesWithValues[i] <- v
                            | _ -> ()
                        | RangeArrayIndexKey(address, fromIndices, toIndices) ->
                            let heapAddress = model.Eval address
                            match heapAddress with
                            | {term = ConcreteHeapAddress(cha')} when cha' = cha ->
                                let fromIndices : int list = fromIndices |> List.map (encode >> unbox)
                                let toIndices : int list = toIndices |> List.map (encode >> unbox)
                                let allIndices = Array.allIndicesViaBound fromIndices toIndices
                                match value.term with
                                | Constant(_, ArrayRangeReading, _) ->
                                    for i in allIndices do
                                        let index = List.map MakeNumber i
                                        let key = OneArrayIndexKey(heapAddress, index)
                                        let v = SpecializeWithKey value key k.key |> encode
                                        if checkArrayIndex i then
                                            indicesWithValues[i] <- v
                                | _ ->
                                    for i in allIndices do
                                        let v = encode value
                                        if checkArrayIndex i then
                                            indicesWithValues[i] <- v
                            | _ -> ()
                    updates |> RegionTree.foldr addOneKey ()
                    let indices = indicesWithValues.Keys.ToArray()
                    let values = indicesWithValues.Values.ToArray()
                    defaultValue, indices.ToArray(), values.ToArray()
                | None -> null, Array.empty, Array.empty
            let indices = Array.map Array.ofList indices
            test.MemoryGraph.AddCompactArrayRepresentation typ defaultValue indices values lengths lowerBounds index

    let rec private term2obj (model : model) state (cache : testGeneratorCache) (test : UnitTest) (methodSequenceObjRef : obj) (term : term) =
        let term2obj = term2obj model state cache test
        match term with
        | {term = Concrete(_, TypeUtils.AddressType)} -> __unreachable__()
        | {term = Concrete(v, t)} when t = typeof<IntPtr> ->
            test.MemoryGraph.RepresentIntPtr (int64 (v :?> IntPtr))
        | {term = Concrete(v, t)} when t = typeof<UIntPtr> ->
            test.MemoryGraph.RepresentUIntPtr (int64 (v :?> UIntPtr))
        | {term = Concrete(v, t)} when t.IsEnum -> test.MemoryGraph.RepresentEnum v
        | {term = Concrete(v, _)} -> v
        | {term = Nop} -> null
        | {term = Constant _ } as c -> model.Eval c |> term2obj methodSequenceObjRef
        | {term = Struct(fields, t)} when Types.IsNullable t ->
            let valueField, hasValueField = Reflection.fieldsOfNullable t
            let hasValue : bool = term2obj null fields[hasValueField] |> unbox
            if hasValue then
                term2obj null fields[valueField]
            else null
        | {term = Struct(fields, t)} as term ->
            let methodSequenceObjRef =
                if methodSequenceObjRef <> null then methodSequenceObjRef
                else
                    let defaultStruct = Memory.DefaultOf t
                    if term = defaultStruct
                    then
                        let structCtorRef = test.MemoryGraph.AddMethodSequenceStructCtor t
                        test.MemoryGraph.AddMethodSequence [|structCtorRef|]
                        structCtorRef.resultObj :> obj
                    else null
            let fieldReprs =
                t |> Reflection.fieldsOf false |>
                    Array.map (fun (field, _) -> model.Eval fields.[field] |> model.Complete |> term2obj null)
            test.MemoryGraph.RepresentStruct t fieldReprs methodSequenceObjRef
        | NullRef _
        | NullPtr -> null
        | DetachedPtr offset -> internalfail $"term2obj: got detached pointer with offset {offset}"
        | {term = Ptr(HeapLocation({term = ConcreteHeapAddress(addr)}, _), sightType, offset)} ->
            let offset = TypeUtils.convert (term2obj offset) typeof<int64> :?> int64
            let obj = address2obj model state cache test methodSequenceObjRef addr
            assert(obj :? referenceRepr)
            let index = (obj :?> referenceRepr).index
            test.MemoryGraph.RepresentPtr index sightType offset
        | {term = HeapRef({term = ConcreteHeapAddress(addr)}, _)} ->
            address2obj model state cache test methodSequenceObjRef addr
        | CombinedTerm(terms, t) ->
            let slices = List.map model.Eval terms
            ReinterpretConcretes slices t
        | term -> internalfailf $"Creating object from term: unexpected term {term}"

    and private address2obj (model : model) state cache (test : UnitTest) (methodSequenceObjRef : obj) (address : concreteHeapAddress) : obj =
        let term2obj = term2obj model state cache test
        match address with
        | _ when VectorTime.less address state.startingTime ->
            match model with
            | StateModel(modelState, _) ->
                match PersistentDict.tryFind modelState.allocatedTypes address with
                | Some typ ->
                    let eval address =
                        address |> Ref |> Memory.Read modelState |> model.Complete |> term2obj null
                    let arr2Obj = encodeArrayCompactly state model (term2obj null)
                    let encodeMock = encodeTypeMock model state cache test
                    obj2test eval arr2Obj cache encodeMock test address typ methodSequenceObjRef
                // If address is not in the 'allocatedTypes', it should not be allocated, so result is 'null'
                | None -> null
            | PrimitiveModel _ -> __unreachable__()
        | _ ->
            let term2Obj = model.Eval >> term2obj null
            let eval address = Ref address |> Memory.Read state |> term2Obj
            let arr2Obj = encodeArrayCompactly state model term2Obj
            let typ = state.allocatedTypes[address]
            let encodeMock = encodeTypeMock model state cache test
            obj2test eval arr2Obj cache encodeMock test address typ methodSequenceObjRef

    and private encodeTypeMock (model : model) state (cache : testGeneratorCache) (test : UnitTest) mock : Mocking.Type =
        let mockedType = ref Mocking.Type.Empty
        if cache.mockCache.TryGetValue(mock, mockedType) then mockedType.Value
        else
            let eval = model.Eval >> term2obj model state cache test null
            let freshMock = Mocking.Type(mock.Name)
            cache.mockCache.Add(mock, freshMock)
            for t in mock.SuperTypes do
                freshMock.AddSuperType t
                for methodMock in cache.implementations do
                    let method = methodMock.Key
                    let values = methodMock.Value
                    let methodType = method.ReflectedType
                    let mockedBaseInterface() =
                        methodType.IsInterface && Seq.contains methodType (TypeUtils.getBaseInterfaces t)
                    if methodType = t || mockedBaseInterface() then
                        freshMock.AddMethod(method, Array.map eval values)
            freshMock

    let encodeExternMock (model : model) state (cache : testGeneratorCache) test (methodMock : IMethodMock) =
        let eval = model.Eval >> term2obj model state cache test null
        let clauses = methodMock.GetImplementationClauses() |> Array.map eval
        let extMock = extMockRepr.Encode test.GetPatchId methodMock.BaseMethod clauses
        test.AddExternMock extMock

    let encodeMethodSequence (model : model) state cache modelState (sequence : methodSequence) test =
        let encodeArg (methodSequenceArgument : methodSequenceArgument) : obj =
            match methodSequenceArgument with
            | Default _ -> null
            | Variable({ typ = typ; index = index } as varId) ->
                let objRef = ref null
                if cache.methodSequenceObjects.TryGetValue(varId, objRef) then
                    objRef.Value
                else
                    let key = TemporaryLocalVariableKey(typ, index)
                    let term = Memory.ReadLocalVariable modelState key |> model.Complete
                    term2obj model state cache test null term
            | Hole _ -> failwith "Can't encode method sequence with hole"
        let encodeMethodSequenceElement (element : methodSequenceElement) : obj =
            match element with
            | Call(method, resultVar, this, args) ->
                let thisRepr =
                    match this with
                    | Some thisArg -> encodeArg thisArg
                    | None -> null
                let argReprs = args |> List.map encodeArg |> List.toArray
                let hasNonVoidResult = resultVar.IsSome
                let callRepr = test.MemoryGraph.AddMethodSequenceCall method thisRepr argReprs hasNonVoidResult
                if hasNonVoidResult
                then cache.methodSequenceObjects[resultVar.Value] <- callRepr.resultObj
                callRepr
            | CreateDefaultStruct resultVar ->
                let structCtorRepr = test.MemoryGraph.AddMethodSequenceStructCtor resultVar.typ
                cache.methodSequenceObjects[resultVar] <- structCtorRepr.resultObj
                structCtorRepr
        let elementReprs = sequence.sequence |> List.map encodeMethodSequenceElement |> List.toArray
        test.MemoryGraph.AddMethodSequence elementReprs

    let private model2test (test : UnitTest) isError (cache : testGeneratorCache) (m : Method) model (state : state) message =
        let suitableState state =
            let methodHasByRefParameter = m.Parameters |> Seq.exists (fun pi -> pi.ParameterType.IsByRef)
            if m.DeclaringType.IsValueType && not m.IsStatic || methodHasByRefParameter then
                Memory.CallStackSize state = 2
            else Memory.CallStackSize state = 1

        if not <| suitableState state
            then internalfail "Finished state has many frames on stack! (possibly unhandled exception)"

        match model with
        | StateModel(modelState, sequence) ->
            match SolveGenericMethodParameters state.typeStorage m with
            | None -> None
            | Some(classParams, methodParams) ->
                let thisMethodSequenceRef, argMethodSequenceRefs =
                    match sequence with
                    | Some(sequence) ->
                        test.HasMethodSequence <- true
                        if (not <| List.isEmpty sequence.sequence) then
                            encodeMethodSequence model state cache modelState sequence test
                            let thisMethodSequenceRef =
                                match sequence.this with
                                | Some thisId -> cache.methodSequenceObjects[thisId]
                                | None -> null
                            let argMethodSequenceRefs = Dictionary<ParameterInfo, obj>()
                            for pi, argId in PersistentDict.toSeq sequence.args do
                                let objRef = ref null
                                if cache.methodSequenceObjects.TryGetValue(argId, objRef)
                                then
                                    argMethodSequenceRefs[pi] <- objRef.Value
                            thisMethodSequenceRef, argMethodSequenceRefs
                        else
                            null, Dictionary()
                    | _ -> null, Dictionary()

                for entry in state.methodMocks do
                    let mock = entry.Value
                    match mock.MockingType with
                    | MockingType.Default ->
                        let values = mock.GetImplementationClauses()
                        cache.implementations.Add(mock.BaseMethod, values)
                    | Extern ->
                        encodeExternMock model state cache test mock

                let concreteClassParams = Array.zeroCreate classParams.Length
                let mockedClassParams = Array.zeroCreate classParams.Length
                let concreteMethodParams = Array.zeroCreate methodParams.Length
                let mockedMethodParams = Array.zeroCreate methodParams.Length
                let encodeMock = encodeTypeMock model state cache test
                let processSymbolicType (concreteArr : Type array) (mockArr : Mocking.Type option array) i = function
                    | ConcreteType t -> concreteArr[i] <- t
                    | MockType m -> mockArr[i] <- Some (encodeMock m)
                classParams |> Seq.iteri (processSymbolicType concreteClassParams mockedClassParams)
                methodParams |> Seq.iteri (processSymbolicType concreteMethodParams mockedMethodParams)
                test.SetTypeGenericParameters concreteClassParams mockedClassParams
                test.SetMethodGenericParameters concreteMethodParams mockedMethodParams

                let parametersInfo = m.Parameters
                if state.complete then
                    for pi in parametersInfo do
                        let arg = Memory.ReadArgument state pi
                        let concreteArg = term2obj model state cache test (argMethodSequenceRefs.GetValueOrDefault(pi)) arg
                        test.AddArg (Array.head parametersInfo) concreteArg
                else
                    for pi in parametersInfo do
                        let value =
                            if pi.ParameterType.IsByRef then
                                let key = ParameterKey pi
                                let stackRef = Memory.ReadLocalVariable state key
                                Memory.Read modelState stackRef
                            else
                                Memory.ReadArgument modelState pi |> model.Eval |> model.Complete
                        let concreteValue : obj = term2obj model state cache test (argMethodSequenceRefs.GetValueOrDefault(pi)) value
                        test.AddArg pi concreteValue

                if m.HasThis then
                    let thisTerm =
                        if m.DeclaringType.IsValueType then
                            let stackRef = Memory.ReadThis state m
                            Memory.Read modelState stackRef
                        else
                            Memory.ReadThis modelState m |> model.Eval |> model.Complete
                    let concreteThis = term2obj model state cache test thisMethodSequenceRef thisTerm
                    test.ThisArg <- concreteThis

                let hasException, message =
                    match state.exceptionsRegister with
                    | Unhandled(e, _, _) ->
                        let t = MostConcreteTypeOfRef state e
                        test.Exception <- t
                        let message =
                            if isError && String.IsNullOrEmpty message then
                                let messageReference = Memory.ReadField state e Reflection.exceptionMessageField |> model.Eval
                                let encoded = term2obj model state cache test null messageReference
                                test.MemoryGraph.DecodeString encoded
                            else message
                        true, message
                    | _ -> false, message
                test.IsError <- isError
                test.ErrorMessage <- message

                if not isError && not hasException then
                    let retVal = Memory.StateResult state |> model.Eval
                    test.Expected <- term2obj model state cache test null retVal
                Some test
        | _ -> __unreachable__()

    let public state2test isError (m : Method) (state : state) message =
        let cache =
            {
                indices = Dictionary<concreteHeapAddress, int>()
                mockCache = Dictionary<ITypeMock, Mocking.Type>()
                implementations = Dictionary<MethodInfo, term[]>()
                methodSequenceObjects = Dictionary<variableId, obj>()
            }
        let test = UnitTest((m :> IMethod).MethodBase)
        model2test test isError cache m state.model state message

    let public state2testWithMockingCache isError (m : Method) (state : state) mockCache message =
        let cache =
            {
                indices = Dictionary<concreteHeapAddress, int>()
                mockCache = mockCache
                implementations = Dictionary<MethodInfo, term[]>()
                methodSequenceObjects = Dictionary<variableId, obj>()
            }
        let test = UnitTest((m :> IMethod).MethodBase)
        model2test test isError cache m state.model state message<|MERGE_RESOLUTION|>--- conflicted
+++ resolved
@@ -7,7 +7,6 @@
 open VSharp
 open VSharp.Core
 open System.Linq
-<<<<<<< HEAD
 open VSharp.MethodSequences
 
 type testGeneratorCache = {
@@ -16,8 +15,6 @@
     mockCache : Dictionary<ITypeMock, Mocking.Type>
     implementations : IDictionary<MethodInfo, term[]>
 }
-=======
->>>>>>> 61c3c615
 
 module TestGenerator =
 
