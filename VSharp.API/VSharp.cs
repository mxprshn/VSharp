#nullable enable
using System;
using System.Collections.Generic;
using System.Diagnostics;
using System.IO;
using System.Linq;
using System.Reflection;
using System.Text;
using VSharp.CSharpUtils;
using VSharp.Interpreter.IL;

namespace VSharp
{
    /// <summary>
    /// Summary of V# test generation process.
    /// </summary>
    public sealed class Statistics
    {
        internal Statistics(
            TimeSpan time,
            DirectoryInfo outputDir,
            uint testsCount,
            uint errorsCount,
            uint stepsCount,
            IEnumerable<string> iies,
            IEnumerable<GeneratedTestInfo> generatedTestInfos)
        {
            TestGenerationTime = time;
            OutputDir = outputDir;
            TestsCount = testsCount;
            ErrorsCount = errorsCount;
            StepsCount = stepsCount;
            IncompleteBranches = iies;
            GeneratedTestInfos = generatedTestInfos;
        }

        /// <summary>
        /// Overall time of test generation.
        /// </summary>
        public TimeSpan TestGenerationTime { get; }

        /// <summary>
        /// Directory where *.vst tests are placed
        /// </summary>
        public DirectoryInfo OutputDir { get; }

        /// <summary>
        /// The amount of generated unit tests.
        /// </summary>
        public uint TestsCount { get; }

        /// <summary>
        /// The amount of errors found.
        /// </summary>
        public uint ErrorsCount { get; }

        /// <summary>
        /// The amount of symbolic machine steps.
        /// </summary>
        public uint StepsCount { get; }

        /// <summary>
        /// Some program branches might be failed to investigate. This enumerates the reasons of such failures.
        /// </summary>
        public IEnumerable<string> IncompleteBranches { get; }

        /// <summary>
        /// Generated tests statistics.
        /// </summary>
        public IEnumerable<GeneratedTestInfo> GeneratedTestInfos { get; }

        /// <summary>
        /// Writes textual summary of test generation process.
        /// </summary>
        /// <param name="writer">Output writer.</param>
        // TODO: Unify with Statistics.PrintStatistics
        public void GenerateReport(TextWriter writer)
        {
            writer.WriteLine("Total time: {0:00}:{1:00}:{2:00}.{3}.", TestGenerationTime.Hours,
                TestGenerationTime.Minutes, TestGenerationTime.Seconds, TestGenerationTime.Milliseconds);
            writer.WriteLine("Total coverage: {0}", GeneratedTestInfos.LastOrDefault().Coverage);
            var count = IncompleteBranches.Count();
            if (count > 0)
            {
                writer.WriteLine();
                writer.WriteLine($"{count} branch(es) with insufficient input information!");
                foreach (var message in IncompleteBranches)
                {
                    writer.WriteLine(message);
                }
            }
            writer.WriteLine($"Test results written to {OutputDir.FullName}");
            writer.WriteLine($"Tests generated: {TestsCount}");
            writer.WriteLine($"Errors generated: {ErrorsCount}");
        }

        /// <summary>
        /// Gets all generated '.vst' files
        /// </summary>
        public IEnumerable<FileInfo> Results()
        {
            return OutputDir.GetFiles("*.vst");
        }
    }

    public static class TestGenerator
    {
        private static Statistics StartExploration(
            IEnumerable<MethodBase> methods,
            coverageZone coverageZone,
            VSharpOptions options,
            string[]? mainArguments = null)
        {
            Logger.currentLogLevel = options.Verbosity.ToLoggerLevel();

            var unitTests = new UnitTests(options.OutputDirectory);
            var baseSearchMode = options.SearchStrategy.ToSiliMode();
            // TODO: customize search strategies via console options
            var siliOptions =
                new SiliOptions(
                    explorationMode: explorationMode.NewTestCoverageMode(
                        coverageZone,
                        options.Timeout > 0 ? searchMode.NewFairMode(baseSearchMode) : baseSearchMode
                    ),
                    outputDirectory: unitTests.TestDirectory,
                    recThreshold: options.RecursionThreshold,
                    timeout: options.Timeout,
                    solverTimeout: options.SolverTimeout,
                    visualize: false,
                    releaseBranches: options.ReleaseBranches,
                    maxBufferSize: 128,
                    checkAttributes: true,
                    stopOnCoverageAchieved: 100,
<<<<<<< HEAD
                    methodSequenceStepsShare : 10,
                    generateTestsWithoutSequence : true,
                    extraMethodSequenceSearchTimeout : 20,
                    maxMethodSequenceLength : UInt32.MaxValue
=======
                    randomSeed: options.RandomSeed,
                    stepsLimit: options.StepsLimit
>>>>>>> 61c3c615
                );

            using var explorer = new SILI(siliOptions);
            var statistics = explorer.Statistics;

            void HandleInternalFail(Method? method, Exception exception)
            {
                if (options.Verbosity == Verbosity.Quiet)
                {
                    return;
                }

                if (exception is UnknownMethodException unknownMethodException)
                {
                    Logger.printLogString(Logger.Error, $"Unknown method: {unknownMethodException.Method.FullName}");
                    return;
                }

                var messageBuilder = new StringBuilder();

                if (method is not null)
                {
                    messageBuilder.AppendLine($"Explored method: {method.DeclaringType}.{method.Name}");
                }

                messageBuilder.Append($"Exception: {exception.GetType()} {exception.Message}");

                var trace = new StackTrace(exception, true);
                var frame = trace.GetFrame(0);

                if (frame is not null)
                {
                    messageBuilder.AppendLine();
                    messageBuilder.Append($"At: {frame.GetFileName()}, {frame.GetFileLineNumber()}");
                }

                Logger.printLogString(Logger.Error, messageBuilder.ToString());
            }

            void HandleCrash(Exception exception)
            {
                if (options.Verbosity == Verbosity.Quiet)
                {
                    return;
                }

                Logger.printLogString(Logger.Critical, $"{exception}");
            }

            var isolated = new List<MethodBase>();
            var entryPoints = new List<Tuple<MethodBase, string[]?>>();

            foreach (var method in methods)
            {
                var normalizedMethod = AssemblyManager.NormalizeMethod(method);
                if (normalizedMethod == normalizedMethod.Module.Assembly.EntryPoint)
                {
                    entryPoints.Add(new Tuple<MethodBase, string[]?>(normalizedMethod, mainArguments));
                }
                else
                {
                    isolated.Add(normalizedMethod);
                }
            }

            var testInfos = new List<GeneratedTestInfo>();

            void OnTest(UnitTest test)
            {
                var coverage = statistics.GetCurrentCoverage();
                testInfos.Add(new GeneratedTestInfo(false, statistics.CurrentExplorationTime, statistics.StepsCount, coverage));
                unitTests.GenerateTest(test);
            }

            void OnError(UnitTest test)
            {
                var coverage = statistics.GetCurrentCoverage();
                testInfos.Add(new GeneratedTestInfo(true, statistics.CurrentExplorationTime, statistics.StepsCount, coverage));
                unitTests.GenerateError(test);
            }

            explorer.Interpret(isolated, entryPoints, OnTest, OnError, _ => { },
                HandleInternalFail, HandleCrash);

            var result = new Statistics(
                statistics.CurrentExplorationTime,
                unitTests.TestDirectory,
                unitTests.UnitTestsCount,
                unitTests.ErrorsCount,
                statistics.StepsCount,
                statistics.IncompleteStates.Select(e => e.iie.Value.Message).Distinct(),
                testInfos);
            unitTests.WriteReport(statistics.PrintStatistics);

            return result;
        }

        private static void Render(Statistics statistics, Type? declaringType = null, bool singleFile = false, DirectoryInfo? outputDir = null)
        {
            TestRenderer.Renderer.Render(
                statistics.Results(),
                false,
                singleFile,
                declaringType,
                // Getting parent directory of tests: "VSharp.tests.*/.."
                outputDir ?? statistics.OutputDir.Parent
            );
        }

        private static searchMode ToSiliMode(this SearchStrategy searchStrategy)
        {
            return searchStrategy switch
            {
                SearchStrategy.BFS => searchMode.BFSMode,
                SearchStrategy.DFS => searchMode.DFSMode,
                SearchStrategy.ShortestDistance => searchMode.ShortestDistanceBasedMode,
                SearchStrategy.RandomShortestDistance => searchMode.RandomShortestDistanceBasedMode,
                SearchStrategy.ContributedCoverage => searchMode.ContributedCoverageMode,
                SearchStrategy.ExecutionTree => searchMode.ExecutionTreeMode,
                SearchStrategy.ExecutionTreeContributedCoverage => searchMode.NewInterleavedMode(searchMode.ExecutionTreeMode, 1, searchMode.ContributedCoverageMode, 1),
                SearchStrategy.Interleaved => searchMode.NewInterleavedMode(searchMode.ShortestDistanceBasedMode, 1, searchMode.ContributedCoverageMode, 9),
                _ => throw new UnreachableException("Unknown search strategy")
            };
        }

        private static int ToLoggerLevel(this Verbosity verbosity)
        {
            return verbosity switch
            {
                Verbosity.Quiet => Logger.Quiet,
                Verbosity.Critical => Logger.Critical,
                Verbosity.Error => Logger.Error,
                Verbosity.Warning => Logger.Warning,
                Verbosity.Info => Logger.Info,
                Verbosity.Trace => Logger.Trace,
                _ => throw new UnreachableException("Unknown verbosity level")
            };
        }

        public static bool Reproduce(DirectoryInfo testDir)
        {
            return TestRunner.TestRunner.ReproduceTests(testDir);
        }

        /// <summary>
        /// Generates test coverage for specified method.
        /// </summary>
        /// <param name="method">Method to be covered with tests.</param>
        /// <param name="options"><see cref="VSharpOptions"/>.</param>
        /// <returns>Summary of tests generation process.</returns>
        public static Statistics Cover(MethodBase method, VSharpOptions options = new())
        {
            AssemblyManager.LoadCopy(method.Module.Assembly);
            var methods = new List<MethodBase> {method};
            var statistics = StartExploration(methods, coverageZone.MethodZone, options);

            if (options.RenderTests)
                Render(statistics, method.DeclaringType, outputDir: options.RenderedTestsDirectoryInfo);

            return statistics;
        }

        /// <summary>
        /// Generates test coverage for specified methods.
        /// </summary>
        /// <param name="methods">Methods to be covered with tests.</param>
        /// <param name="options"><see cref="VSharpOptions"/>.</param>
        /// <returns>Summary of tests generation process.</returns>
        public static Statistics Cover(IEnumerable<MethodBase> methods, VSharpOptions options = new())
        {
            var methodArray = methods as MethodBase[] ?? methods.ToArray();
            var types = new HashSet<Type>();
            var assemblies = new HashSet<Assembly>();

            foreach (var method in methodArray)
            {
                assemblies.Add(method.Module.Assembly);

                if (method.DeclaringType is not null)
                {
                    types.Add(method.DeclaringType);
                }
            }

            foreach (var assembly in assemblies)
            {
                AssemblyManager.LoadCopy(assembly);
            }

            var zone = coverageZone.ModuleZone;

            if (methodArray.Length == 1)
            {
                zone = coverageZone.MethodZone;
            }
            else if (types.Count == 1)
            {
                zone = coverageZone.ClassZone;
            }

            var statistics = StartExploration(methodArray, zone, options);

            if (options.RenderTests)
                Render(statistics, types.SingleOrDefault(), outputDir: options.RenderedTestsDirectoryInfo);

            return statistics;
        }

        /// <summary>
        /// Generates test coverage for all public methods of specified type.
        /// </summary>
        /// <param name="type">Type to be covered with tests.</param>
        /// <param name="options"><see cref="VSharpOptions"/>.</param>
        /// <returns>Summary of tests generation process.</returns>
        /// <exception cref="ArgumentException">Thrown if specified class does not contain public methods.</exception>
        public static Statistics Cover(Type type, VSharpOptions options = new())
        {
            AssemblyManager.LoadCopy(type.Module.Assembly);

            var methods = new List<MethodBase>(type.EnumerateExplorableMethods());
            if (methods.Count == 0)
            {
                throw new ArgumentException("I've not found any public method or constructor of class " + type.FullName);
            }

            var statistics = StartExploration(methods, coverageZone.ClassZone, options);

            if (options.RenderTests)
                Render(statistics, type, outputDir: options.RenderedTestsDirectoryInfo);

            return statistics;
        }

        /// <summary>
        /// Generates test coverage for all public methods of specified types.
        /// </summary>
        /// <param name="types">Types to be covered with tests.</param>
        /// <param name="options"><see cref="VSharpOptions"/>.</param>
        /// <returns>Summary of tests generation process.</returns>
        /// <exception cref="ArgumentException">Thrown if specified classes don't contain public methods.</exception>
        public static Statistics Cover(IEnumerable<Type> types, VSharpOptions options = new())
        {
            var methods = new List<MethodBase>();
            var typesArray = types as Type[] ?? types.ToArray();
            var assemblies = new HashSet<Assembly>();

            foreach (var type in typesArray)
            {
                assemblies.Add(type.Assembly);
                methods.AddRange(type.EnumerateExplorableMethods());
            }

            if (methods.Count == 0)
            {
                var names = string.Join(", ", typesArray.Select(t => t.FullName));
                throw new ArgumentException("I've not found any public methods or constructors of classes " + names);
            }

            foreach (var assembly in assemblies)
            {
                AssemblyManager.LoadCopy(assembly);
            }

            var statistics = StartExploration(methods, coverageZone.ClassZone, options);

            if (options.RenderTests)
                Render(statistics, outputDir: options.RenderedTestsDirectoryInfo);

            return statistics;
        }

        /// <summary>
        /// Generates test coverage for all public methods of all public classes in the specified assembly.
        /// </summary>
        /// <param name="assembly">Assembly to be covered with tests.</param>
        /// <param name="options"><see cref="VSharpOptions"/>.</param>
        /// <param name="renderSingleFile">Forces tests generator to render all NUnit tests to one file.</param>
        /// <returns>Summary of tests generation process.</returns>
        /// <exception cref="ArgumentException">Thrown if no public methods found in assembly.
        /// </exception>
        public static Statistics Cover(Assembly assembly, VSharpOptions options = new(), bool renderSingleFile = false)
        {
            AssemblyManager.LoadCopy(assembly);
            var methods =
                new List<MethodBase>(assembly.EnumerateExplorableTypes().SelectMany(t => t.EnumerateExplorableMethods()));
            if (methods.Count == 0)
            {
                throw new ArgumentException("I've not found any public method in assembly");
            }

            var statistics = StartExploration(methods, coverageZone.ModuleZone, options);
            if (options.RenderTests)
                Render(statistics, singleFile: renderSingleFile, outputDir: options.RenderedTestsDirectoryInfo);
            return statistics;
        }

        /// <summary>
        /// Generates test coverage for the entry point of the specified assembly.
        /// </summary>
        /// <param name="assembly">Assembly to be covered with tests.</param>
        /// <param name="args">Command line arguments of entry point.</param>
        /// <param name="options"><see cref="VSharpOptions"/>.</param>
        /// <returns>Summary of tests generation process.</returns>
        /// <exception cref="ArgumentException">Thrown if assembly does not contain entry point.
        /// </exception>
        public static Statistics Cover(Assembly assembly, string[]? args, VSharpOptions options = new())
        {
            AssemblyManager.LoadCopy(assembly);

            var entryPoint = assembly.EntryPoint;
            if (entryPoint == null)
            {
                throw new ArgumentException("I've not found entry point in assembly");
            }

            var methods = new List<MethodBase> { entryPoint };

            var statistics = StartExploration(methods, coverageZone.MethodZone, options, args);
            if (options.RenderTests)
                Render(statistics);
            return statistics;
        }

        /// <summary>
        /// Generates test coverage for the specified method and runs all tests.
        /// </summary>
        /// <param name="method">Method to be covered with tests.</param>
        /// <param name="statistics">Summary of tests generation process.</param>
        /// <param name="options"><see cref="VSharpOptions"/>.</param>
        /// <returns>True if all generated tests have passed.</returns>
        public static bool CoverAndRun(MethodBase method, out Statistics statistics, VSharpOptions options = new())
        {
            statistics = Cover(method, options);
            return Reproduce(statistics.OutputDir);
        }

        /// <summary>
        /// Generates test coverage for the specified methods and runs all tests.
        /// </summary>
        /// <param name="methods">Methods to be covered with tests.</param>
        /// <param name="statistics">Summary of tests generation process.</param>
        /// <param name="options"><see cref="VSharpOptions"/>.</param>
        /// <returns>True if all generated tests have passed.</returns>
        public static bool CoverAndRun(IEnumerable<MethodBase> methods, out Statistics statistics, VSharpOptions options = new())
        {
            statistics = Cover(methods, options);
            return Reproduce(statistics.OutputDir);
        }

        /// <summary>
        /// Generates test coverage for the specified type and runs all tests.
        /// </summary>
        /// <param name="type">Type to be covered with tests.</param>
        /// <param name="statistics">Summary of tests generation process.</param>
        /// <param name="options"><see cref="VSharpOptions"/>.</param>
        /// <returns>True if all generated tests have passed.</returns>
        /// <exception cref="ArgumentException">Thrown if specified class does not contain public methods.</exception>
        public static bool CoverAndRun(Type type, out Statistics statistics, VSharpOptions options = new())
        {
            statistics = Cover(type, options);
            return Reproduce(statistics.OutputDir);
        }

        /// <summary>
        /// Generates test coverage for the specified types and runs all tests.
        /// </summary>
        /// <param name="types">Types to be covered with tests.</param>
        /// <param name="statistics">Summary of tests generation process.</param>
        /// <param name="options"><see cref="VSharpOptions"/>.</param>
        /// <returns>True if all generated tests have passed.</returns>
        /// <exception cref="ArgumentException">Thrown if specified classes don't contain public methods.</exception>
        public static bool CoverAndRun(IEnumerable<Type> types, out Statistics statistics, VSharpOptions options = new())
        {
            statistics = Cover(types, options);
            return Reproduce(statistics.OutputDir);
        }

        /// <summary>
        /// Generates test coverage for all public methods of all public classes of the specified assembly and runs all tests.
        /// </summary>
        /// <param name="assembly">Assembly to be covered with tests.</param>
        /// <param name="statistics">Summary of tests generation process.</param>
        /// <param name="options"><see cref="VSharpOptions"/>.</param>
        /// <returns>True if all generated tests have passed.</returns>
        /// <exception cref="ArgumentException">Thrown if no public methods found in assembly.
        /// </exception>
        public static bool CoverAndRun(Assembly assembly, out Statistics statistics, VSharpOptions options = new())
        {
            statistics = Cover(assembly, options);
            return Reproduce(statistics.OutputDir);
        }

        /// <summary>
        /// Generates test coverage for entry point of the specified assembly and runs all tests.
        /// </summary>
        /// <param name="assembly">Assembly to be covered with tests.</param>
        /// <param name="args">Command line arguments of entry point.</param>
        /// <param name="statistics">Summary of tests generation process.</param>
        /// <param name="options"><see cref="VSharpOptions"/>.</param>
        /// <returns>True if all generated tests have passed.</returns>
        /// <exception cref="ArgumentException">Thrown if assembly does not contain entry point.</exception>
        public static bool CoverAndRun(Assembly assembly, string[]? args, out Statistics statistics, VSharpOptions options = new())
        {
            statistics = Cover(assembly, args, options);
            return Reproduce(statistics.OutputDir);
        }
    }
}<|MERGE_RESOLUTION|>--- conflicted
+++ resolved
@@ -131,15 +131,12 @@
                     maxBufferSize: 128,
                     checkAttributes: true,
                     stopOnCoverageAchieved: 100,
-<<<<<<< HEAD
+                    randomSeed: options.RandomSeed,
+                    stepsLimit: options.StepsLimit,
                     methodSequenceStepsShare : 10,
                     generateTestsWithoutSequence : true,
                     extraMethodSequenceSearchTimeout : 20,
                     maxMethodSequenceLength : UInt32.MaxValue
-=======
-                    randomSeed: options.RandomSeed,
-                    stepsLimit: options.StepsLimit
->>>>>>> 61c3c615
                 );
 
             using var explorer = new SILI(siliOptions);
