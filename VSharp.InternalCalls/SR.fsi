--- conflicted
+++ resolved
@@ -87,13 +87,11 @@
     [<Implements("System.String System.SR.get_ThreadLocal_Disposed()")>]
     val internal get_ThreadLocal_Disposed : state -> term list -> term
 
-<<<<<<< HEAD
     [<Implements("System.String System.SR.get_ArgumentOutOfRange_NeedNonNegNum()")>]
     val internal get_ArgumentOutOfRange_NeedNonNegNum : state -> term list -> term
 
     [<Implements("System.String System.SR.get_ArgumentOutOfRange_DecimalScale()")>]
     val internal get_ArgumentOutOfRange_DecimalScale : state -> term list -> term
-=======
+    
     [<Implements("System.String System.SR.get_Arg_NotImplementedException()")>]
-    val internal get_Arg_NotImplementedException : state -> term list -> term
->>>>>>> 61c3c615
+    val internal get_Arg_NotImplementedException : state -> term list -> term