--- conflicted
+++ resolved
@@ -92,19 +92,6 @@
         assert(List.length args = 0)
         Memory.AllocateString "concurrencyLevelMustBeNegative" state
 
-<<<<<<< HEAD
-    let internal get_ArgumentOutOfRange_NeedNonNegNum (state : state) (args : term list) : term =
-        assert(List.length args = 0)
-        Memory.AllocateString "ArgumentOutOfRange_NeedNonNegNum" state
-
-    let internal get_ArgumentOutOfRange_SmallCapacity (state : state) (args : term list) : term =
-        assert(List.length args = 0)
-        Memory.AllocateString "ArgumentOutOfRange_SmallCapacity" state
-
-    let internal get_ArgumentOutOfRange_DecimalScale (state : state) (args : term list) : term =
-        assert(List.length args = 0)
-        Memory.AllocateString "ArgumentOutOfRange_DecimalScale" state
-=======
     let internal get_ArgumentOutOfRange_BadYearMonthDay (state : state) (args : term list) : term =
         assert(List.length args = 0)
         Memory.AllocateString "ArgumentOutOfRange_BadYearMonthDay" state
@@ -124,4 +111,15 @@
     let internal get_ThreadLocal_Disposed (state : state) (args : term list) : term =
         assert(List.length args = 0)
         Memory.AllocateString "get_ThreadLocal_Disposed" state
->>>>>>> 8f3cca7b
+
+    let internal get_ArgumentOutOfRange_NeedNonNegNum (state : state) (args : term list) : term =
+        assert(List.length args = 0)
+        Memory.AllocateString "ArgumentOutOfRange_NeedNonNegNum" state
+
+    let internal get_ArgumentOutOfRange_SmallCapacity (state : state) (args : term list) : term =
+        assert(List.length args = 0)
+        Memory.AllocateString "ArgumentOutOfRange_SmallCapacity" state
+
+    let internal get_ArgumentOutOfRange_DecimalScale (state : state) (args : term list) : term =
+        assert(List.length args = 0)
+        Memory.AllocateString "ArgumentOutOfRange_DecimalScale" state