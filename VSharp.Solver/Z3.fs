--- conflicted
+++ resolved
@@ -663,18 +663,15 @@
             let stackEntries = Dictionary<stackKey, term ref>()
             encodingCache.termToExpression |> Seq.iter (fun kvp ->
                 match kvp.Key with
-<<<<<<< HEAD
-                | {term = Constant(_, StructFieldChain(fields, StackReading(key)), t)} ->
-                    let refinedExpr = z3Model.Eval(kvp.Value.expr, false)
-                    x.Decode t refinedExpr
-                    |> x.WriteDictOfValueTypes stackEntries key fields key.TypeOfLocation
-=======
                 | {term = Constant(_, StructFieldChain(fields, StackReading(key)), t)} as constant ->
                     let refinedExpr = m.Eval(kvp.Value.expr, false)
                     let decoded = x.Decode t refinedExpr
                     if decoded <> constant then
                         x.WriteDictOfValueTypes stackEntries key fields key.TypeOfLocation decoded
->>>>>>> 902d63cf
+                | {term = Constant(_, StructFieldChain(fields, StackReading(key)), t)} ->
+                    let refinedExpr = z3Model.Eval(kvp.Value.expr, false)
+                    x.Decode t refinedExpr
+                    |> x.WriteDictOfValueTypes stackEntries key fields key.TypeOfLocation
                 | {term = Constant(_, (:? IMemoryAccessConstantSource as ms), _)} ->
                     match ms with
                     | HeapAddressSource(StackReading(key)) ->
@@ -690,15 +687,8 @@
                     targetModel.subst.[source] <- term
                 | _ -> ())
 
-<<<<<<< HEAD
-            if Memory.IsStackEmpty targetModel.state then
-                Memory.NewStackFrame targetModel.state null List.empty
-            
-            stackEntries |> Seq.iter (fun kvp ->
-=======
             let state = {Memory.EmptyState() with complete = true}
             let frame = stackEntries |> Seq.map (fun kvp ->
->>>>>>> 902d63cf
                     let key = kvp.Key
                     let term = !kvp.Value
                     Memory.AllocateOnStack targetModel.state key term)
@@ -707,14 +697,10 @@
             encodingCache.regionConstants |> Seq.iter (fun kvp ->
                 let region, fields = kvp.Key
                 let constant = kvp.Value
-<<<<<<< HEAD
-                let arr = z3Model.Eval(constant, false)
-=======
                 let arr = m.Eval(constant, false)
                 let typeOfLocation =
                     if fields.IsEmpty then region.TypeOfLocation
                     else fields.Head.typ |> Types.FromDotNetType
->>>>>>> 902d63cf
                 let rec parseArray (arr : Expr) =
                     if arr.IsConstantArray then
                         assert(arr.Args.Length = 1)
@@ -755,12 +741,7 @@
             targetModel.state.startingTime <- VectorTime.min targetModel.state.startingTime [encodingCache.lastSymbolicAddress - 1]
 
             encodingCache.heapAddresses.Clear()
-<<<<<<< HEAD
             encodingCache.termToExpression.Clear()
-=======
-            {state = state; subst = subst}
-
->>>>>>> 902d63cf
 
     let private ctx = new Context()
     let private builder = Z3Builder(ctx)
@@ -769,33 +750,7 @@
 //        let optCtx = ctx.MkOptimize()
         // Why Solver is named optCtx?
         let optCtx = ctx.MkSolver()
-<<<<<<< HEAD
-        let levelAtoms = List<BoolExpr>()
-        let mutable pathsCount = 0u
-        let pathAtoms = Dictionary<level, List<BoolExpr>>()
-        let paths = Dictionary<BoolExpr, path>()
-        
         let assumptions = Dictionary<BoolExpr, string>()
-
-        let getLevelAtom (lvl : level) =
-            assert (not <| Level.isInf lvl)
-            let idx = Level.toInt lvl
-            if levelAtoms.Count > idx then
-                levelAtoms.[idx]
-            else
-                let atom = ctx.MkBoolConst(sprintf "lvl!%O" lvl)
-                levelAtoms.Insert(idx, atom)
-                atom
-
-        let addPath (p : path) =
-            let idx = pathsCount
-            pathsCount <- pathsCount + 1u
-            let atom = ctx.MkBoolConst(sprintf "path!%O!%O" p.lvl idx)
-            (Dict.tryGetValue2 pathAtoms p.lvl (fun () -> List<BoolExpr>())).Add atom
-            paths.Add(atom, p)
-            atom
-=======
->>>>>>> 902d63cf
 
 //        let addSoftConstraints lvl =
 //            let pathAtoms =
@@ -828,29 +783,17 @@
                     | Status.SATISFIABLE ->
                         trace "SATISFIABLE"
                         let z3Model = optCtx.Model
-<<<<<<< HEAD
                         let updatedModel = {q.currentModel with state = {q.currentModel.state with model = q.currentModel.state.model}}
                         builder.UpdateModel z3Model updatedModel                      
-//                        let usedPaths =
-//                            pathAtoms
-//                            |> Seq.filter (fun atom -> z3Model.Eval(atom, false).IsTrue)
-//                            |> Seq.map (fun atom -> paths.[atom])
                         builder.ClearTermToExpressionCache()
-                        SmtSat { mdl = updatedModel; usedPaths = [](*usedPaths*) }
+                        SmtSat { mdl = updatedModel }
                     | Status.UNSATISFIABLE ->
+                        trace "UNSATISFIABLE"
                         builder.ClearTermToExpressionCache()
                         SmtUnsat { core = Array.empty (*optCtx.UnsatCore |> Array.map (builder.Decode Bool)*) }
                     | Status.UNKNOWN ->
+                        trace "UNKNOWN"
                         builder.ClearTermToExpressionCache()
-=======
-                        let model = builder.MkModel z3Model
-                        SmtSat { mdl = model }
-                    | Status.UNSATISFIABLE ->
-                        trace "UNSATISFIABLE"
-                        SmtUnsat { core = Array.empty (*optCtx.UnsatCore |> Array.map (builder.Decode Bool)*) }
-                    | Status.UNKNOWN ->
-                        trace "UNKNOWN"
->>>>>>> 902d63cf
                         SmtUnknown optCtx.ReasonUnknown
                     | _ -> __unreachable__()
                 with
@@ -862,23 +805,8 @@
                 printLogLazy Trace "SOLVER: Asserting: %s" (lazy(fml.ToString()))
                 let encoded = builder.EncodeTerm encCtx fml
                 let encoded = List.fold (fun acc x -> builder.MkAnd(acc, x)) (encoded.expr :?> BoolExpr) encoded.assumptions
-<<<<<<< HEAD
-                let leveled =
-                    if Level.isInf lvl then encoded
-                    else
-                        let levelAtom = getLevelAtom lvl
-                        ctx.MkImplies(levelAtom, encoded)
-                optCtx.Assert(leveled)
-
-            member x.AddPath encCtx (p : path) =
-                printLog Trace "SOLVER: [lvl %O] Asserting path:" p.lvl
-                printLogLazy Trace "    %s" (lazy(PathConditionToSeq p.state.pc |> Seq.map toString |> join " /\\ \n     "))
-                let pathAtom = addPath p
-                let assumptions, encoded = PathConditionToSeq p.state.pc |> builder.EncodeTerms encCtx
-                let encodedWithAssumptions = Seq.append assumptions encoded |> Array.ofSeq
-                let encoded = builder.MkAnd encodedWithAssumptions
-                optCtx.Assert(ctx.MkImplies(pathAtom, encoded))
-                          
+                optCtx.Assert(encoded)
+
             member x.CheckAssumptions encCtx currentModel formulas =
                 let encodeToBoolExprs formula =
                     let encoded = builder.EncodeTerm encCtx formula
@@ -923,9 +851,6 @@
                 | :? EncodingException as e ->
                     printLog Info "SOLVER: exception was thrown: %s" e.Message
                     SmtUnknown (sprintf "Z3 has thrown an exception: %s" e.Message)
-=======
-                optCtx.Assert(encoded)
->>>>>>> 902d63cf
 
     let reset() =
         builder.Reset()