--- conflicted
+++ resolved
@@ -940,11 +940,7 @@
 
             encodingCache.heapAddresses.Clear()
             state.model <- PrimitiveModel subst
-<<<<<<< HEAD
-            StateModel(state, typeModel.CreateEmpty(), None)
-=======
             StateModel state
->>>>>>> a5326e91
 
 
     let private ctx = new Context()
