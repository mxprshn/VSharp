namespace VSharp.Solver

open System
open Microsoft.Z3
open System.Collections.Generic
open VSharp
open VSharp.Core
open VSharp.Core.SolverInteraction
open Logger

module internal Z3 =
// ------------------------------- Exceptions -------------------------------

    type EncodingException(msg : string) =
        inherit Exception(msg)

    let failToEncode msg = raise (EncodingException msg)

// ---------------------------- Encoding result -----------------------------
    [<CustomEquality;NoComparison>]
    type encodingResult =
        // TODO: use new type for assumptions -- add only if element is not True
        {expr : Expr; assumptions: BoolExpr list}
        static member Create(expr : 'a) = {expr = expr; assumptions = List.empty}
        static member Create(expr : 'a, conditions) = {expr = expr; assumptions = conditions}

        override x.GetHashCode() = x.expr.GetHashCode()

        override x.Equals(o : obj) =
            match o with
            | :? encodingResult as res -> x.expr = res.expr
            | _ -> false

    let toTuple encodingResult = encodingResult.assumptions, encodingResult.expr

// ------------------------------- Cache -------------------------------

    type private encodingCache = {
        sorts : IDictionary<symbolicType, Sort>
        expressionToTerm : IDictionary<Expr, term>
        termToExpression : IDictionary<term, encodingResult>
        heapAddresses : IDictionary<symbolicType * Expr, vectorTime>
        staticKeys : IDictionary<Expr, symbolicType>
        regionConstants : Dictionary<regionSort * fieldId list, ArrayExpr>
        mutable lastSymbolicAddress : int32
    } with
        member x.Get(term, encoder : unit -> Expr) =
            Dict.tryGetValue2 x.termToExpression term (fun () ->
                let result = {expr = encoder(); assumptions = List.empty}
                x.expressionToTerm.[result.expr] <- term
                x.termToExpression.[term] <- result
                result)
        member x.Get(term, encoder : unit -> encodingResult) =
            Dict.tryGetValue2 x.termToExpression term (fun () ->
                let result = encoder()
                x.expressionToTerm.[result.expr] <- term
                x.termToExpression.[term] <- result
                result)

    let private freshCache () = {
        sorts = Dictionary<symbolicType, Sort>()
        expressionToTerm = Dictionary<Expr, term>()
        termToExpression = Dictionary<term, encodingResult>()
        heapAddresses = Dictionary<symbolicType * Expr, vectorTime>()
        staticKeys = Dictionary<Expr, symbolicType>()
        regionConstants = Dictionary<regionSort * fieldId list, ArrayExpr>()
        lastSymbolicAddress = 0
    }

// ------------------------------- Encoding: primitives -------------------------------

    type private Z3Builder(ctx : Context) =
        let mutable encodingCache = freshCache()
        let emptyState = Memory.EmptyState()

        let getMemoryConstant mkConst (typ : regionSort * fieldId list) =
            let result : ArrayExpr ref = ref null
            if encodingCache.regionConstants.TryGetValue(typ, result) then !result
            else
                let regConst = mkConst()
                encodingCache.regionConstants.Add(typ, regConst)
                regConst

        member x.Reset() =
            encodingCache <- freshCache()
            
        member x.ClearTermToExpressionCache() =
            encodingCache.termToExpression.Clear()

        member private x.ValidateId id =
            assert(not <| String.IsNullOrWhiteSpace id)
            if Char.IsDigit id.[0] then "_" + id else id

        member private x.AddressSort = ctx.MkBitVecSort(32u) :> Sort

        member private x.Type2Sort typ =
            Dict.getValueOrUpdate encodingCache.sorts typ (fun () ->
                match typ with
                | Bool -> ctx.MkBoolSort() :> Sort
                | Numeric(Id typ) when typ.IsEnum -> ctx.MkBitVecSort(TypeUtils.numericSizeOf typ) :> Sort
                | Numeric(Id typ) as t when Types.IsInteger t -> ctx.MkBitVecSort(TypeUtils.numericSizeOf typ) :> Sort
                | Numeric _ as t when Types.IsReal t -> failToEncode "encoding real numbers is not implemented"
                | AddressType -> x.AddressSort
                | StructType _ -> internalfailf "struct should not appear while encoding! type: %O" typ
                | Numeric _ -> __notImplemented__()
                | ArrayType _
                | Void
                | Null
                | ClassType _
                | InterfaceType _
                | TypeVariable _
                | ByRef _
                | Pointer _ -> __unreachable__())

        member private x.True = ctx.MkTrue()

        member private x.MkEq(left, right) =
            if left = right then x.True
            else ctx.MkEq(left, right)

        member x.MkAnd(left, right) =
            if left = x.True then right
            elif right = x.True then left
            else ctx.MkAnd(left, right)

        member private x.SimplifyAndElements (nonTrueElems : BoolExpr seq) =
            match nonTrueElems with
            | Seq.Empty -> x.True
            | Seq.Cons(head, tail) when Seq.isEmpty tail -> head
            | _ -> ctx.MkAnd(nonTrueElems)

        member x.MkAnd ([<ParamArray>] elems) =
            let nonTrueElems = Array.filter (fun elem -> elem <> x.True) elems
            x.SimplifyAndElements nonTrueElems

        member x.MkAnd elems =
            let nonTrueElems = Seq.filter (fun elem -> elem <> x.True) elems
            x.SimplifyAndElements nonTrueElems

        member private x.DefaultValue sort = ctx.MkNumeral(0, sort)
        member private x.EncodeConcreteAddress encCtx (address : concreteHeapAddress) =
            ctx.MkNumeral(encCtx.addressOrder.[address], x.Type2Sort AddressType)
            // TODO: cache in heapAddresses?

        member private x.CreateConstant name typ =
            ctx.MkConst(x.ValidateId name, x.Type2Sort typ) |> encodingResult.Create

// ------------------------------- Encoding: common -------------------------------

        member public x.EncodeTerm encCtx (t : term) : encodingResult =
            let getResult () =
                match t.term with
                | Concrete(obj, typ) -> x.EncodeConcrete encCtx obj typ
                | Constant(name, source, typ) -> x.EncodeConstant encCtx name.v source typ
                | Expression(op, args, typ) -> x.EncodeExpression encCtx t op args typ
                | HeapRef(address, _) -> x.EncodeTerm encCtx address
                | _ -> internalfailf "unexpected term: %O" t
            encodingCache.Get(t, getResult)

        member private x.EncodeConcrete encCtx (obj : obj) typ : encodingResult =
            let expr =
                match typ with
                | Bool -> ctx.MkBool(obj :?> bool) :> Expr
                | Numeric(Id t) when t = typeof<char> -> ctx.MkNumeral(Convert.ToInt32(obj :?> char) |> toString, x.Type2Sort typ)
                | Numeric(Id t) when t.IsEnum -> ctx.MkNumeral(Convert.ChangeType(obj, t.GetEnumUnderlyingType()) |> toString, x.Type2Sort typ)
                | Numeric _ -> ctx.MkNumeral(toString obj, x.Type2Sort typ)
                | AddressType ->
                    match obj with
                    | :? concreteHeapAddress as addr ->
                        assert(List.isEmpty addr |> not)
                        x.EncodeConcreteAddress encCtx addr
                    | _ -> __unreachable__()
                | _ -> __notImplemented__()
            encodingResult.Create expr

        member private x.EncodeConstant encCtx name (source : ISymbolicConstantSource) typ : encodingResult =
            match source with
            | :? IMemoryAccessConstantSource as source -> x.EncodeMemoryAccessConstant encCtx name source List.empty typ
            | _ -> x.CreateConstant name typ

// ------------------------------- Encoding: expression -------------------------------

        // [NOTE] using signed extend, because both arguments of shift are signed (always)
        member private x.ExtendIfNeed (x : BitVecExpr, y : BitVecExpr as args) =
            let difference = int x.SortSize - int y.SortSize
            if difference = 0 then args
            elif difference > 0 then
                x, ctx.MkSignExt(uint32 difference, y)
            else
                ctx.MkSignExt(uint32 -difference, x), y

        member private x.EncodeOperation encCtx operation args =
            match operation with
            | OperationType.BitwiseNot -> x.MakeUnary encCtx ctx.MkBVNot args
            | OperationType.BitwiseAnd -> x.MakeBinary encCtx ctx.MkBVAND args
            | OperationType.BitwiseOr -> x.MakeBinary encCtx ctx.MkBVOR args
            | OperationType.BitwiseXor -> x.MakeBinary encCtx ctx.MkBVXOR args
            // [NOTE] IL specifies: arguments of SHL, SHR, SHR.UN are (int32 and int32), (int64 and int32)
            // So it's needed to extend one of them for Z3
            | OperationType.ShiftLeft -> x.MakeBinary encCtx (x.ExtendIfNeed >> ctx.MkBVSHL) args
            | OperationType.ShiftRight -> x.MakeBinary encCtx (x.ExtendIfNeed >> ctx.MkBVASHR) args
            | OperationType.ShiftRight_Un -> x.MakeBinary encCtx (x.ExtendIfNeed >> ctx.MkBVLSHR) args
            | OperationType.LogicalNot -> x.MakeUnary encCtx ctx.MkNot args
            | OperationType.LogicalAnd -> x.MakeOperation encCtx x.MkAnd args
            | OperationType.LogicalOr -> x.MakeOperation encCtx ctx.MkOr args
            | OperationType.LogicalXor -> x.MakeOperation encCtx ctx.MkXor args
            | OperationType.Equal -> x.MakeBinary encCtx x.MkEq args
            | OperationType.NotEqual -> x.MakeBinary encCtx (ctx.MkNot << x.MkEq) args
            | OperationType.Greater -> x.MakeBinary encCtx ctx.MkBVSGT args
            | OperationType.Greater_Un -> x.MakeBinary encCtx ctx.MkBVUGT args
            | OperationType.GreaterOrEqual -> x.MakeBinary encCtx ctx.MkBVSGE args
            | OperationType.GreaterOrEqual_Un -> x.MakeBinary encCtx ctx.MkBVUGE args
            | OperationType.Less -> x.MakeBinary encCtx ctx.MkBVSLT args
            | OperationType.Less_Un -> x.MakeBinary encCtx ctx.MkBVULT args
            | OperationType.LessOrEqual -> x.MakeBinary encCtx ctx.MkBVSLE args
            | OperationType.LessOrEqual_Un -> x.MakeBinary encCtx ctx.MkBVULE args
            | OperationType.Add -> x.MakeBinary encCtx ctx.MkBVAdd args
            | OperationType.AddNoOvf -> x.MakeBinary encCtx (fun (x, y) -> ctx.MkAnd(ctx.MkBVAddNoUnderflow(x, y), ctx.MkBVAddNoOverflow(x, y, true))) args
            | OperationType.Multiply -> x.MakeBinary encCtx ctx.MkBVMul args
            | OperationType.MultiplyNoOvf -> x.MakeBinary encCtx (fun (x, y) -> ctx.MkAnd(ctx.MkBVMulNoUnderflow(x, y), ctx.MkBVMulNoOverflow(x, y, true))) args
            | OperationType.Subtract -> x.MakeBinary encCtx ctx.MkBVSub args
            | OperationType.Divide -> x.MakeBinary encCtx ctx.MkBVSDiv args
            | OperationType.Divide_Un -> x.MakeBinary encCtx ctx.MkBVUDiv args
            | OperationType.Remainder -> x.MakeBinary encCtx ctx.MkBVSRem args
            | OperationType.Remainder_Un -> x.MakeBinary encCtx ctx.MkBVURem args
            | OperationType.UnaryMinus -> x.MakeUnary encCtx ctx.MkBVNeg args
            | _ -> __unreachable__()

        member private x.ExtractOrExtend (expr : BitVecExpr) size =
            let exprSize = expr.SortSize
            if exprSize > size then ctx.MkExtract(size - 1u, 0u, expr)
            else ctx.MkSignExt(size - exprSize, expr)

        member private x.ReverseBytes (expr : BitVecExpr) =
            let size = int expr.SortSize
            assert(size % 8 = 0)
            let bytes = List.init (size / 8) (fun byte -> ctx.MkExtract(uint ((byte + 1) * 8) - 1u, uint (byte * 8), expr))
            List.reduce (fun x y -> ctx.MkConcat(x, y)) bytes

        // TODO: make code better
        member private x.EncodeCombine encCtx slices typ =
            let res = ctx.MkNumeral(0, x.Type2Sort typ) :?> BitVecExpr
            let window = res.SortSize
            let windowExpr = ctx.MkNumeral(window, x.Type2Sort(Types.IndexType)) :?> BitVecExpr
            let zero = ctx.MkNumeral(0, x.Type2Sort(Types.IndexType)) :?> BitVecExpr
            let addOneSlice (res, assumptions) slice =
                let term, startByte, endByte, pos =
                    match slice.term with
                    | Slice(term, startByte, endByte, pos) ->
                        x.EncodeTerm encCtx term, x.EncodeTerm encCtx startByte, x.EncodeTerm encCtx endByte, x.EncodeTerm encCtx pos
                    | _ -> internalfailf "encoding combine: expected slice as argument, but got %O" slice
                let assumptions = assumptions @ term.assumptions @ startByte.assumptions @ endByte.assumptions @ pos.assumptions
                let term = term.expr :?> BitVecExpr
                let startByte = startByte.expr :?> BitVecExpr
                let endByte = endByte.expr :?> BitVecExpr
                let pos = pos.expr :?> BitVecExpr
                let pos = ctx.MkBVMul(pos, ctx.MkBV(8, pos.SortSize))
                let startBit = ctx.MkBVMul(startByte, ctx.MkBV(8, startByte.SortSize))
                let endBit = ctx.MkBVMul(endByte, ctx.MkBV(8, endByte.SortSize))
                let termSize = term.SortSize
                let sizeExpr = ctx.MkBV(termSize, endBit.SortSize)
                let left = ctx.MkITE(ctx.MkBVSGT(startBit, zero), startBit, zero) :?> BitVecExpr
                let right = ctx.MkITE(ctx.MkBVSGT(sizeExpr, endBit), endBit, sizeExpr) :?> BitVecExpr
                let size = ctx.MkBVSub(right, left)
                let intersects = ctx.MkBVSGT(size, zero)
                let term = x.ReverseBytes term
                let left = x.ExtractOrExtend left term.SortSize
                let term = ctx.MkBVLSHR(ctx.MkBVSHL(term, left), left)
                let toShiftRight = x.ExtractOrExtend (ctx.MkBVSub(sizeExpr, right)) term.SortSize
                let term = ctx.MkBVLSHR(term, toShiftRight)
                let term = if termSize > window then ctx.MkExtract(window - 1u, 0u, term) else ctx.MkZeroExt(window - termSize, term)
                let w = x.ExtractOrExtend windowExpr term.SortSize
                let s = x.ExtractOrExtend sizeExpr term.SortSize
                let pos = x.ExtractOrExtend pos term.SortSize
                let toShiftRight = x.ExtractOrExtend toShiftRight term.SortSize
                let shift = ctx.MkBVAdd(ctx.MkBVSub(w, ctx.MkBVSub(s, pos)), toShiftRight)
                let part = ctx.MkBVSHL(term, shift)
                let res = ctx.MkITE(intersects, ctx.MkBVOR(res, part), res) :?> BitVecExpr
                res, assumptions
            let result, assumptions = List.fold addOneSlice (res, List.empty) slices
            {expr = x.ReverseBytes result; assumptions = assumptions}

        member private x.EncodeExpression encCtx term op args typ =
            encodingCache.Get(term, fun () ->
                match op with
                | Operator operation ->
                    x.EncodeOperation encCtx operation args
                | Application sf ->
                    let decl = ctx.MkConstDecl(sf |> toString |> IdGenerator.startingWith, x.Type2Sort typ)
                    x.MakeOperation encCtx (fun x -> ctx.MkApp(decl, x)) args
                | Cast(Numeric (Id t1), Numeric (Id t2)) when TypeUtils.isLessForNumericTypes t1 t2 ->
                    let expr = x.EncodeTerm encCtx (List.head args)
                    let difference = TypeUtils.numericSizeOf t2 - TypeUtils.numericSizeOf t1
                    let extend = if TypeUtils.isUnsigned t2 then ctx.MkZeroExt else ctx.MkSignExt
                    {expr = extend(difference, expr.expr :?> BitVecExpr); assumptions = expr.assumptions}
                | Cast(Numeric (Id t1), Numeric (Id t2)) when TypeUtils.isLessForNumericTypes t2 t1 ->
                    let expr = x.EncodeTerm encCtx (List.head args)
                    let from = TypeUtils.numericSizeOf t2 - 1u
                    {expr = ctx.MkExtract(from, 0u, expr.expr :?> BitVecExpr); assumptions = expr.assumptions}
                | Cast(Numeric (Id t1), Numeric (Id t2)) when TypeUtils.isReal t1 || TypeUtils.isReal t2 ->
                    failToEncode "encoding real numbers is not implemented"
                | Cast(Numeric (Id t1), Numeric (Id t2)) when TypeUtils.numericSizeOf t1 = TypeUtils.numericSizeOf t2 ->
                    x.EncodeTerm encCtx (List.head args)
                | Cast _ -> __notImplemented__()
                | Combine -> x.EncodeCombine encCtx args typ)

        member private this.MakeUnary<'a, 'b when 'a :> Expr and 'a : equality and 'b :> Expr and 'b : equality>
                (encCtx : encodingContext)
                (constructor : 'a -> 'b)
                (args : term list) : encodingResult =
            match args with
            | [x] ->
                let result = this.EncodeTerm encCtx x
                {expr = constructor (result.expr :?> 'a); assumptions = result.assumptions}
            | _ -> internalfail "unary operation should have exactly one argument"

        member private this.MakeBinary<'a, 'b, 'c when 'a :> Expr and 'a : equality and 'b :> Expr and 'b : equality and 'c :> Expr and 'c : equality>
                (encCtx : encodingContext)
                (constructor : 'a * 'b -> 'c)
                (args : term list) : encodingResult =
            match args with
            | [x; y] ->
                let x' = this.EncodeTerm encCtx x
                let y' = this.EncodeTerm encCtx y
                {expr = constructor(x'.expr :?> 'a, y'.expr :?> 'b); assumptions = x'.assumptions @ y'.assumptions}
            | _ -> internalfail "binary operation should have exactly two arguments"

        member private this.MakeOperation<'a, 'b when 'a :> Expr and 'a : equality and 'b :> Expr and 'b : equality>
                (encCtx : encodingContext)
                (constructor : 'a [] -> 'b)
                (args : term list) : encodingResult =
            let assumptions, expressions = this.EncodeTerms encCtx args
            {expr = constructor expressions; assumptions = assumptions}

        member internal x.EncodeTerms<'a when 'a :> Expr and 'a : equality> encCtx (ts : term seq) : BoolExpr list * 'a array =
            let encodeOne acc term =
                let result = x.EncodeTerm encCtx term
                result.expr :?> 'a, acc @ result.assumptions
            let expressions, assumptions = Seq.mapFold encodeOne List.empty ts
            assumptions, Array.ofSeq expressions

// ------------------------------- Encoding: memory reading -------------------------------

        member private x.EncodeSymbolicAddress encCtx (heapRefSource : IMemoryAccessConstantSource) structFields name =
            x.EncodeMemoryAccessConstant encCtx name heapRefSource structFields AddressType

        member private x.KeyInVectorTimeIntervals encCtx (key : Expr) acc (region : vectorTime intervals) =
            let onePointCondition acc (y : vectorTime endpoint) =
                let bound = ctx.MkNumeral(encCtx.addressOrder.[y.elem], x.Type2Sort AddressType) :?> BitVecExpr
                let condition =
                    match y.sort with
                    | endpointSort.OpenRight -> ctx.MkBVSLT(key :?> BitVecExpr, bound)
                    | endpointSort.ClosedRight -> ctx.MkBVSLE(key :?> BitVecExpr, bound)
                    | endpointSort.OpenLeft -> ctx.MkBVSGT(key :?> BitVecExpr, bound)
                    | endpointSort.ClosedLeft -> ctx.MkBVSGE(key :?> BitVecExpr, bound)
                    | _ -> __unreachable__()
                x.MkAnd(acc, condition)
            let intervalWithoutLeftZeroBound = region.points |> List.filter (fun ep -> VectorTime.less VectorTime.zero ep.elem)
            List.fold onePointCondition acc intervalWithoutLeftZeroBound

        member private x.HeapAddressKeyInRegion encCtx acc (key : heapAddressKey) (keyExpr : Expr) =
            let region = (key :> IMemoryKey<heapAddressKey, vectorTime intervals>).Region
            x.KeyInVectorTimeIntervals encCtx keyExpr acc region

        member private x.KeyInIntPoints key acc (region : int points) =
            let points, operation =
                match region with
                | {points = points; thrown = true} -> points, ctx.MkNot << x.MkEq
                | {points = points; thrown = false} -> points, x.MkEq
            let handleOne acc (point : int) =
                let pointExpr = ctx.MkNumeral(point, x.Type2Sort Types.IndexType)
                x.MkAnd(acc, operation(key, pointExpr))
            PersistentSet.fold handleOne acc points

        member private x.KeyInProductRegion keyInFst keyInSnd acc (region : productRegion<'a, 'b>) =
            let checkKeyInOne acc (fst, snd) = x.MkAnd(acc, keyInFst acc fst, keyInSnd acc snd)
            List.fold checkKeyInOne acc region.products

        member private x.KeysInIntPointsListProductRegion keys acc (region : int points listProductRegion) =
            match region, keys with
            | NilRegion, Seq.Empty -> acc
            | ConsRegion products, Seq.Cons(key, others) ->
                let keyInPoints = x.KeyInIntPoints key
                let keysInProductList = x.KeysInIntPointsListProductRegion others
                x.KeyInProductRegion keyInPoints keysInProductList acc products
            | _ -> __unreachable__()

        member private x.ArrayIndexKeyInRegion encCtx acc (key : heapArrayIndexKey) (keyExpr : Expr[]) =
            assert(Array.length keyExpr = List.length key.indices + 1)
            let region = (key :> IMemoryKey<heapArrayIndexKey, productRegion<vectorTime intervals, int points listProductRegion>>).Region
            let addressInRegion = x.KeyInVectorTimeIntervals encCtx (Array.head keyExpr)
            let indicesInRegion = x.KeysInIntPointsListProductRegion (Array.tail keyExpr)
            x.KeyInProductRegion addressInRegion indicesInRegion acc region

        member private x.VectorIndexKeyInRegion encCtx acc (key : heapVectorIndexKey) (keyExpr : Expr[]) =
            assert(Array.length keyExpr = 2)
            let region = (key :> IMemoryKey<heapVectorIndexKey, productRegion<vectorTime intervals, int points>>).Region
            let addressInRegion = x.KeyInVectorTimeIntervals encCtx keyExpr.[0]
            let indicesInRegion = x.KeyInIntPoints keyExpr.[1]
            x.KeyInProductRegion addressInRegion indicesInRegion acc region

        member private x.stackBufferIndexKeyInRegion acc (key : stackBufferIndexKey) keyExpr =
            let region = (key :> IMemoryKey<stackBufferIndexKey, int points>).Region
            x.KeyInIntPoints keyExpr acc region

        member private x.GetRegionConstant (name : string) sort (structFields : fieldId list) (regSort : regionSort) =
            let mkConst () = ctx.MkConst(name, sort) :?> ArrayExpr
            getMemoryConstant mkConst (regSort, structFields)

        member private x.MemoryReading encCtx keyInRegion keysAreEqual encodeKey inst structFields left mo =
            let updates = MemoryRegion.flatten mo
            let assumptions, leftExpr = encodeKey left
            let leftInRegion = keyInRegion x.True left leftExpr
            let assumptions = leftInRegion :: assumptions
            let inst = inst leftExpr
            let checkOneKey (right, value) (acc, assumptions) =
                let rightAssumptions, rightExpr = encodeKey right
                // TODO: [style] auto append assumptions
                let assumptions = List.append assumptions rightAssumptions
                // NOTE: we need constraints on right key, because value may contain it
                let keysEquality = keysAreEqual(leftExpr, rightExpr)
                let keysAreMatch = keyInRegion keysEquality right rightExpr
                let readFieldIfNeed structTerm field =
                    assert(IsStruct structTerm)
                    Memory.ReadField emptyState structTerm field
                let value = List.fold readFieldIfNeed value structFields
                let valueExpr = x.EncodeTerm encCtx value
                let assumptions = List.append assumptions valueExpr.assumptions
                ctx.MkITE(keysAreMatch, valueExpr.expr, acc), assumptions
            let expr, assumptions = List.foldBack checkOneKey updates (inst, assumptions)
            encodingResult.Create(expr, assumptions)

        member private x.HeapReading encCtx key mo typ source structFields name =
            assert mo.defaultValue.IsNone
            let encodeKey (k : heapAddressKey) = x.EncodeTerm encCtx k.address |> toTuple
            let sort = ctx.MkArraySort(x.Type2Sort AddressType, x.Type2Sort typ)
            let regionSort = GetHeapReadingRegionSort source
            let array = x.GetRegionConstant name sort structFields regionSort
            let inst (k : Expr) = ctx.MkSelect(array, k)
            let keyInRegion = x.HeapAddressKeyInRegion encCtx
            let res = x.MemoryReading encCtx keyInRegion x.MkEq encodeKey inst structFields key mo
            match regionSort with
            | HeapFieldSort field when field = Reflection.stringLengthField -> x.GenerateLengthAssumptions res
            | _ -> res

        // NOTE: temporary generating string with 0 <= length <= 20
        member private x.GenerateLengthAssumptions encodingResult =
            let expr = encodingResult.expr :?> BitVecExpr
            let assumptions = encodingResult.assumptions
            let lengthIsNonNegative = ctx.MkBVSGE(expr, ctx.MkBV(0, expr.SortSize))
            let lengthIsNotGiant = ctx.MkBVSLE(expr, ctx.MkBV(20, expr.SortSize))
            // TODO: this limits length < 20, delete when model normalization is complete
            { encodingResult with assumptions = lengthIsNotGiant :: lengthIsNonNegative :: assumptions }

        // NOTE: XML serializer can not generate special char symbols (char <= 32) #XMLChar
        // TODO: use another serializer
        member private x.GenerateCharAssumptions encodingResult =
            // TODO: use stringRepr for serialization of strings
            let expr = encodingResult.expr :?> BitVecExpr
            let assumptions = encodingResult.assumptions
            let cond = ctx.MkBVSGT(expr, ctx.MkBV(32, expr.SortSize))
            {expr = expr; assumptions = cond :: assumptions}

        member private x.ArrayReading encCtx keyInRegion keysAreEqual encodeKey hasDefaultValue indices key mo typ source structFields name =
            assert mo.defaultValue.IsNone
            let domainSort = x.Type2Sort AddressType :: List.map (x.Type2Sort Types.IndexType |> always) indices |> Array.ofList
            let valueSort = x.Type2Sort typ
            let inst (k : Expr[]) =
                if hasDefaultValue then x.DefaultValue valueSort
                else
                    let sort = ctx.MkArraySort(domainSort, valueSort)
                    let array = GetHeapReadingRegionSort source |> x.GetRegionConstant name sort structFields
                    ctx.MkSelect(array, k)
            let res = x.MemoryReading encCtx keyInRegion keysAreEqual encodeKey inst structFields key mo
            let res = if typ = Types.Char then x.GenerateCharAssumptions res else res
            match GetHeapReadingRegionSort source with
            | ArrayLengthSort _ -> x.GenerateLengthAssumptions res
            | _ -> res

        member private x.StackBufferReading encCtx key mo typ source structFields name =
            assert mo.defaultValue.IsNone
            let encodeKey (k : stackBufferIndexKey) = x.EncodeTerm encCtx k.index |> toTuple
            let sort = ctx.MkArraySort(x.Type2Sort AddressType, x.Type2Sort typ)
            let array = GetHeapReadingRegionSort source |> x.GetRegionConstant name sort structFields
            let inst (k : Expr) = ctx.MkSelect(array, k)
            x.MemoryReading encCtx x.stackBufferIndexKeyInRegion x.MkEq encodeKey inst structFields key mo

        member private x.StaticsReading encCtx (key : symbolicTypeKey) mo typ source structFields (name : string) =
            assert mo.defaultValue.IsNone
            let keyType = x.Type2Sort Types.IndexType
            let sort = ctx.MkArraySort(keyType, x.Type2Sort typ)
            let array = GetHeapReadingRegionSort source |> x.GetRegionConstant name sort structFields
            let updates = MemoryRegion.flatten mo
            let value = Seq.tryFind (fun (k, _) -> k = key) updates
            match value with
            | Some (_, v) -> x.EncodeTerm encCtx v
            | None ->
                let encodedKey = ctx.MkConst(key.ToString(), keyType)
                encodingCache.staticKeys.Add(encodedKey, key.typ)
                {expr = ctx.MkSelect(array, encodedKey); assumptions = List.empty}

        member private x.StructReading encCtx (structSource : IMemoryAccessConstantSource) (field : fieldId) typ structFields name =
            x.EncodeMemoryAccessConstant encCtx name structSource (field :: structFields) typ

        member private x.EncodeMemoryAccessConstant encCtx name (source : IMemoryAccessConstantSource) (structFields : fieldId list) typ : encodingResult =
            match source with
            | HeapReading(key, mo) -> x.HeapReading encCtx key mo typ source structFields name
            | ArrayIndexReading(hasDefaultValue, key, mo) ->
                let encodeKey (k : heapArrayIndexKey) =
                    k.address :: k.indices |> x.EncodeTerms encCtx
                let keyInRegion = x.ArrayIndexKeyInRegion encCtx
                let arraysEquality (left, right) =
                    Seq.zip left right |> Seq.fold (fun acc (left, right) -> x.MkAnd(acc, x.MkEq(left, right))) x.True
                x.ArrayReading encCtx keyInRegion arraysEquality encodeKey hasDefaultValue key.indices key mo typ source structFields name
            | VectorIndexReading(hasDefaultValue, key, mo) ->
                let encodeKey (k : heapVectorIndexKey) =
                    [|k.address; k.index|] |> x.EncodeTerms encCtx
                let keyInRegion = x.VectorIndexKeyInRegion encCtx
                let keysAreEqual (left : Expr[], right : Expr[]) =
                    x.MkAnd(x.MkEq(left.[0], right.[0]), x.MkEq(left.[1], right.[1]))
                x.ArrayReading encCtx keyInRegion keysAreEqual encodeKey hasDefaultValue [key.index] key mo typ source structFields name
            | StackBufferReading(key, mo) -> x.StackBufferReading encCtx key mo typ source structFields name
            | StaticsReading(key, mo) -> x.StaticsReading encCtx key mo typ source structFields name
            | StructFieldSource(structSource, field) -> x.StructReading encCtx structSource field typ structFields name
            | HeapAddressSource source ->
                assert(typ = AddressType)
                x.EncodeSymbolicAddress encCtx source structFields name
            | _ -> x.CreateConstant name typ

    // ------------------------------- Decoding -------------------------------

        member private x.DecodeExpr op t (expr : Expr) =
            // TODO: bug -- decoding arguments with type of expression
            Expression (Operator op) (expr.Args |> Seq.map (x.Decode t) |> List.ofSeq) t

        member private x.DecodeBoolExpr op (expr : Expr) =
            x.DecodeExpr op Bool expr

        member private x.GetTypeOfBV (bv : BitVecExpr) =
            let dotNetType =
                if bv.SortSize = 32u then typeof<int32>
                elif bv.SortSize = 64u then typeof<int64>
                elif bv.SortSize = 8u then typeof<int8>
                elif bv.SortSize = 16u then typeof<int16>
                else __unreachable__()
            Numeric (Id dotNetType)

        member private x.DecodeConcreteHeapAddress typ (expr : Expr) : vectorTime =
            // TODO: maybe throw away typ?
            let result = ref vectorTime.Empty
            let checkAndGet key = encodingCache.heapAddresses.TryGetValue(key, result)
            let charArray = ArrayType(Types.Char, Vector)
            if expr :? BitVecNum && (expr :?> BitVecNum).Int64 = 0L then VectorTime.zero
            elif checkAndGet (typ, expr) then result.Value
            elif typ = Types.String && checkAndGet (charArray, expr) then
                // NOTE: storing most concrete type for string
                encodingCache.heapAddresses.Remove((charArray, expr)) |> ignore
                encodingCache.heapAddresses.Add((typ, expr), result.Value)
                result.Value
            elif typ = charArray && checkAndGet (Types.String, expr) then result.Value
            else
                encodingCache.lastSymbolicAddress <- encodingCache.lastSymbolicAddress - 1
                let addr = [encodingCache.lastSymbolicAddress]
                encodingCache.heapAddresses.Add((typ, expr), addr)
                addr

        member private x.DecodeSymbolicTypeAddress (expr : Expr) =
            let result = ref Void
            if encodingCache.staticKeys.TryGetValue(expr, result) then !result
            else __notImplemented__()

        member private x.DecodeMemoryKey (reg : regionSort) (exprs : Expr array) =
            let toType (elementType, rank, isVector) =
                let dim = if isVector then Vector else ConcreteDimension rank
                ArrayType(elementType, dim)
            match reg with
            | HeapFieldSort field ->
                assert(exprs.Length = 1)
                let address = exprs.[0] |> x.DecodeConcreteHeapAddress (field.declaringType |> Types.FromDotNetType) |> ConcreteHeapAddress
                ClassField(address, field)
            | StaticFieldSort field ->
                assert(exprs.Length = 1)
                let typ = x.DecodeSymbolicTypeAddress exprs.[0]
                StaticField(typ, field)
            | ArrayIndexSort typ ->
                assert(exprs.Length >= 2)
                let heapAddress = exprs.[0] |> x.DecodeConcreteHeapAddress (toType typ) |> ConcreteHeapAddress
                let indices = exprs |> Seq.tail |> Seq.map (x.Decode Types.IndexType) |> List.ofSeq
                ArrayIndex(heapAddress, indices, typ)
            | ArrayLengthSort typ ->
                assert(exprs.Length = 2)
                let heapAddress = exprs.[0] |> x.DecodeConcreteHeapAddress (toType typ) |> ConcreteHeapAddress
                let index = x.Decode Types.IndexType exprs.[1]
                ArrayLength(heapAddress, index, typ)
            | ArrayLowerBoundSort typ ->
                assert(exprs.Length = 2)
                let heapAddress = exprs.[0] |> x.DecodeConcreteHeapAddress (toType typ) |> ConcreteHeapAddress
                let index = x.Decode Types.IndexType exprs.[1]
                ArrayLowerBound(heapAddress, index, typ)
            | StackBufferSort key ->
                assert(exprs.Length = 1)
                let index = x.Decode Types.Int8 exprs.[0]
                StackBufferIndex(key, index)

        member private x.DecodeBv t (bv : BitVecNum) =
            match bv.SortSize with
            | 32u -> Concrete (TypeUtils.convert bv.Int64 (Types.ToDotNetType t)) t
            | 64u -> Concrete (TypeUtils.convert (uint64 bv.BigInteger) (Types.ToDotNetType t)) t
            | 16u -> Concrete (TypeUtils.convert bv.Int (Types.ToDotNetType t)) t
            | 8u  -> Concrete (TypeUtils.convert bv.Int (Types.ToDotNetType t)) t
            | _ -> __notImplemented__()

        member public x.Decode t (expr : Expr) =
            match expr with
            | :? BitVecNum as bv when Types.IsNumeric t -> x.DecodeBv t bv
            | :? BitVecNum as bv when not (Types.IsValueType t) ->
                let address = x.DecodeConcreteHeapAddress t bv |> ConcreteHeapAddress
                HeapRef address t
            | :? BitVecExpr as bv when bv.IsConst ->
                if encodingCache.expressionToTerm.ContainsKey(expr) then encodingCache.expressionToTerm.[expr]
                else x.GetTypeOfBV bv |> Concrete expr.String
            | :? IntNum as i -> Concrete i.Int (Numeric (Id typeof<int>))
            | :? RatNum as r -> Concrete (double(r.Numerator.Int) * 1.0 / double(r.Denominator.Int)) (Numeric (Id typeof<int>))
            | _ ->
                if encodingCache.expressionToTerm.ContainsKey(expr) then encodingCache.expressionToTerm.[expr]
                elif expr.IsTrue then True
                elif expr.IsFalse then False
                elif expr.IsNot then x.DecodeBoolExpr OperationType.LogicalNot expr
                elif expr.IsAnd then x.DecodeBoolExpr OperationType.LogicalAnd expr
                elif expr.IsOr then x.DecodeBoolExpr OperationType.LogicalOr expr
                elif expr.IsEq then x.DecodeBoolExpr OperationType.Equal expr
                elif expr.IsBVSGT then x.DecodeBoolExpr OperationType.Greater expr
                elif expr.IsBVUGT then x.DecodeBoolExpr OperationType.Greater_Un expr
                elif expr.IsBVSGE then x.DecodeBoolExpr OperationType.GreaterOrEqual expr
                elif expr.IsBVUGE then x.DecodeBoolExpr OperationType.GreaterOrEqual_Un expr
                elif expr.IsBVSLT then x.DecodeBoolExpr OperationType.Less expr
                elif expr.IsBVULT then x.DecodeBoolExpr OperationType.Less_Un expr
                elif expr.IsBVSLE then x.DecodeBoolExpr OperationType.LessOrEqual expr
                elif expr.IsBVULE then x.DecodeBoolExpr OperationType.LessOrEqual_Un expr
                else __notImplemented__()

        member private x.WriteFields structure value = function
            | [field] -> Memory.WriteStructField structure field value
            | field::fields ->
                match structure with
                | {term = Struct(contents, _)} ->
                    let recurred = x.WriteFields contents.[field] value fields
                    Memory.WriteStructField structure field recurred
                | _ -> internalfail "Expected structure, but got %O" structure
            | [] -> __unreachable__()

        member private x.WriteDictOfValueTypes (dict : IDictionary<'key, term ref>) (key : 'key) fields structureType value =
            match fields with
            | [] ->
                assert(not <| dict.ContainsKey key)
                dict.Add(key, ref value)
            | _ ->
                let structureRef = Dict.getValueOrUpdate dict key (fun () ->
                    Memory.DefaultOf structureType |> ref)
                structureRef.Value <- x.WriteFields structureRef.Value value fields

        member x.UpdateModel (z3Model : Model) (targetModel : model) =
            let stackEntries = Dictionary<stackKey, term ref>()
            encodingCache.termToExpression |> Seq.iter (fun kvp ->
                match kvp.Key with
                | {term = Constant(_, StructFieldChain(fields, StackReading(key)), t)} as constant ->
                    let refinedExpr = z3Model.Eval(kvp.Value.expr, false)
                    let decoded = x.Decode t refinedExpr
                    if decoded <> constant then
                        x.WriteDictOfValueTypes stackEntries key fields key.TypeOfLocation decoded
                | {term = Constant(_, StructFieldChain(fields, StackReading(key)), t)} ->
                    let refinedExpr = z3Model.Eval(kvp.Value.expr, false)
                    x.Decode t refinedExpr
                    |> x.WriteDictOfValueTypes stackEntries key fields key.TypeOfLocation
                | {term = Constant(_, (:? IMemoryAccessConstantSource as ms), _)} ->
                    match ms with
                    | HeapAddressSource(StackReading(key)) ->
                        let refinedExpr = z3Model.Eval(kvp.Value.expr, false)
                        let t = key.TypeOfLocation
                        let addr = refinedExpr |> x.DecodeConcreteHeapAddress t |> ConcreteHeapAddress
                        stackEntries.Add(key, HeapRef addr t |> ref)
                    | _ -> ()
                | {term = Constant(_, :? IStatedSymbolicConstantSource, _)} -> ()
                | {term = Constant(_, source, t)} ->
                    let refinedExpr = z3Model.Eval(kvp.Value.expr, false)
                    let term = x.Decode t refinedExpr
                    targetModel.subst.[source] <- term
                | _ -> ())

            let state = {Memory.EmptyState() with complete = true}
            let frame = stackEntries |> Seq.map (fun kvp ->
                    let key = kvp.Key
<<<<<<< HEAD
                    let term = !kvp.Value
                    Memory.AllocateOnStack targetModel.state key term)
=======
                    let term = kvp.Value.Value
                    let typ = TypeOf term
                    (key, Some term, typ))
            Memory.NewStackFrame state None (List.ofSeq frame)
>>>>>>> 1d432f98

            let defaultValues = Dictionary<regionSort, term ref>()
            encodingCache.regionConstants |> Seq.iter (fun kvp ->
                let region, fields = kvp.Key
                let constant = kvp.Value
                let arr = z3Model.Eval(constant, false)
                let typeOfLocation =
                    if fields.IsEmpty then region.TypeOfLocation
                    else fields.Head.typ |> Types.FromDotNetType
                let rec parseArray (arr : Expr) =
                    if arr.IsConstantArray then
                        assert(arr.Args.Length = 1)
                        let constantValue =
                            if Types.IsValueType typeOfLocation then x.Decode typeOfLocation arr.Args.[0]
                            else
                                let addr = x.DecodeConcreteHeapAddress typeOfLocation arr.Args.[0] |> ConcreteHeapAddress
                                HeapRef addr typeOfLocation
                        x.WriteDictOfValueTypes defaultValues region fields region.TypeOfLocation constantValue
                    elif arr.IsDefaultArray then
                        assert(arr.Args.Length = 1)
                    elif arr.IsStore then
                        assert(arr.Args.Length >= 3)
                        parseArray arr.Args.[0]
                        let address = x.DecodeMemoryKey region arr.Args.[1..arr.Args.Length - 2]
                        let value =
                            if Types.IsValueType typeOfLocation then
                                x.Decode typeOfLocation (Array.last arr.Args)
                            else
                                let address = arr.Args |> Array.last |> x.DecodeConcreteHeapAddress typeOfLocation |> ConcreteHeapAddress
                                HeapRef address typeOfLocation
                        let address = fields |> List.fold (fun address field -> StructField(address, field)) address
                        let states = Memory.Write targetModel.state (Ref address) value
                        assert(states.Length = 1 && states.[0] = targetModel.state)
                    elif arr.IsConst then ()
                    else internalfailf "Unexpected array expression in model: %O" arr
                parseArray arr)
            defaultValues |> Seq.iter (fun kvp ->
                let region = kvp.Key
                let constantValue = !kvp.Value
                Memory.FillRegion targetModel.state constantValue region)

            encodingCache.heapAddresses |> Seq.iter (fun kvp ->
                let typ, _ = kvp.Key
                let addr = kvp.Value
                if VectorTime.less addr VectorTime.zero && not <| PersistentDict.contains addr targetModel.state.allocatedTypes then
                    targetModel.state.allocatedTypes <- PersistentDict.add addr typ targetModel.state.allocatedTypes)
            targetModel.state.startingTime <- VectorTime.min targetModel.state.startingTime [encodingCache.lastSymbolicAddress - 1]

            encodingCache.heapAddresses.Clear()
            encodingCache.termToExpression.Clear()

    let private ctx = new Context()
    let private builder = Z3Builder(ctx)

    type internal Z3Solver() =
//        let optCtx = ctx.MkOptimize()
        // Why Solver is named optCtx?
        let optCtx = ctx.MkSolver()
        let assumptions = Dictionary<BoolExpr, string>()

//        let addSoftConstraints lvl =
//            let pathAtoms =
//                seq {
//                    for i in 0 .. min (levelAtoms.Count - 1) (Level.toInt lvl) do
//                        if levelAtoms.[i] <> null then
//                            yield! __notImplemented__() (* pathAtoms.[uint32(i)] *)
//                }
//            optCtx.Push()
//            let weight = 1u
//            let group = null
//            pathAtoms |> Seq.iter (fun atom -> optCtx.AssertSoft(atom, weight, group) |> ignore)
//            pathAtoms

        interface ISolver with
            member x.CheckSat (encCtx : encodingContext) (q : term) (currentModel : model) : smtResult =
                printLog Trace "SOLVER: trying to solve constraints..."
                printLogLazy Trace "%s" (lazy(q.ToString()))
                try
                    let query = builder.EncodeTerm encCtx q
                    let assumptions = query.assumptions
                    let assumptions =
                        seq {
                            yield! (Seq.cast<_> assumptions)
                            yield query.expr
                        } |> Array.ofSeq
//                    let pathAtoms = addSoftConstraints q.lvl
                    let result = optCtx.Check assumptions
                    match result with
                    | Status.SATISFIABLE ->
                        trace "SATISFIABLE"
                        let z3Model = optCtx.Model
                        let updatedModel = {currentModel with state = {currentModel.state with model = currentModel.state.model}}
                        builder.UpdateModel z3Model updatedModel                      
                        builder.ClearTermToExpressionCache()
                        SmtSat { mdl = updatedModel }
                    | Status.UNSATISFIABLE ->
                        trace "UNSATISFIABLE"
                        builder.ClearTermToExpressionCache()
                        SmtUnsat { core = Array.empty (*optCtx.UnsatCore |> Array.map (builder.Decode Bool)*) }
                    | Status.UNKNOWN ->
                        trace "UNKNOWN"
                        builder.ClearTermToExpressionCache()
                        SmtUnknown optCtx.ReasonUnknown
                    | _ -> __unreachable__()
                with
                | :? EncodingException as e ->
                    printLog Info "SOLVER: exception was thrown: %s" e.Message
                    SmtUnknown (sprintf "Z3 has thrown an exception: %s" e.Message)

            member x.Assert encCtx (fml : term) =
                printLogLazy Trace "SOLVER: Asserting: %s" (lazy(fml.ToString()))
                let encoded = builder.EncodeTerm encCtx fml
                let encoded = List.fold (fun acc x -> builder.MkAnd(acc, x)) (encoded.expr :?> BoolExpr) encoded.assumptions
                optCtx.Assert(encoded)

            member x.CheckAssumptions encCtx formulas currentModel  =
                let encodeToBoolExprs formula =
                    let encoded = builder.EncodeTerm encCtx formula
                    seq {
                        yield! Seq.cast<BoolExpr> encoded.assumptions
                        yield encoded.expr :?> BoolExpr
                    }
                try                    
                    let exprs = Seq.collect encodeToBoolExprs formulas
                    let boolConsts = seq {
                        for expr in exprs do
                            let mutable name = ""
                            if assumptions.TryGetValue(expr, &name) then
                                yield ctx.MkBoolConst name
                            else
                                name <- $"p{assumptions.Count}"
                                printLog Trace $"SOLVER: assert: {name} => {expr}"
                                assumptions.[expr] <- name
                                let boolConst = ctx.MkBoolConst name
                                let implication = ctx.MkImplies(boolConst, expr)
                                optCtx.Assert implication
                                yield boolConst
                    }
                    let names = boolConsts |> Seq.map (fun c -> c.ToString())
                    printLog Trace $"""SOLVER: check: {join " & " names}"""
                    let result = optCtx.Check boolConsts
                    match result with
                    | Status.SATISFIABLE ->
                        let z3Model = optCtx.Model
                        let updatedModel = {currentModel with state = {currentModel.state with model = currentModel.state.model}}  
                        builder.UpdateModel z3Model updatedModel
                        builder.ClearTermToExpressionCache()
                        SmtSat { mdl = updatedModel }
                    | Status.UNSATISFIABLE ->
                        builder.ClearTermToExpressionCache()
                        SmtUnsat { core = Array.empty }
                    | Status.UNKNOWN ->
                        builder.ClearTermToExpressionCache()
                        SmtUnknown optCtx.ReasonUnknown
                    | _ -> __unreachable__()
                with
                | :? EncodingException as e ->
                    printLog Info "SOLVER: exception was thrown: %s" e.Message
                    SmtUnknown (sprintf "Z3 has thrown an exception: %s" e.Message)

    let reset() =
        builder.Reset()<|MERGE_RESOLUTION|>--- conflicted
+++ resolved
@@ -690,15 +690,10 @@
             let state = {Memory.EmptyState() with complete = true}
             let frame = stackEntries |> Seq.map (fun kvp ->
                     let key = kvp.Key
-<<<<<<< HEAD
-                    let term = !kvp.Value
-                    Memory.AllocateOnStack targetModel.state key term)
-=======
                     let term = kvp.Value.Value
                     let typ = TypeOf term
                     (key, Some term, typ))
             Memory.NewStackFrame state None (List.ofSeq frame)
->>>>>>> 1d432f98
 
             let defaultValues = Dictionary<regionSort, term ref>()
             encodingCache.regionConstants |> Seq.iter (fun kvp ->
