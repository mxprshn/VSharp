﻿using System;
using System.IO;
using System.Collections.Generic;
using System.Diagnostics;
using System.Globalization;
using System.Linq;
using System.Threading;
using Microsoft.FSharp.Core;
using NUnit.Framework;
using NUnit.Framework.Interfaces;
using NUnit.Framework.Internal;
using NUnit.Framework.Internal.Builders;
using NUnit.Framework.Internal.Commands;
using VSharp.Interpreter.IL;
using VSharp.Solver;

namespace VSharp.Test
{
    public class TestSvmFixtureAttribute : NUnitAttribute, IFixtureBuilder
    {
        public IEnumerable<TestSuite> BuildFrom(ITypeInfo typeInfo)
        {
            var typ = new Utils.DummyTypeInfo(typeInfo.Type);
            yield return new NUnitTestFixtureBuilder().BuildFrom(typ, new Utils.DummyFilter());
        }
    }

    public class TestSvmAttribute : NUnitAttribute, IWrapTestMethod, ISimpleTestBuilder
    {
        private static SiliOptions _options = null;

        static TestSvmAttribute()
        {
            Trace.Listeners.Add(new Utils.DumpStackTraceListener());

            var ci = new CultureInfo("en-GB")
            {
                NumberFormat = {
                    PositiveInfinitySymbol = "Infinity",
                    NegativeInfinitySymbol = "-Infinity"
                }
            };
            Thread.CurrentThread.CurrentCulture = ci;

            Logger.ConfigureWriter(TestContext.Progress);
            // SVM.ConfigureSimplifier(new Z3Simplifier()); can be used to enable Z3-based simplification (not recommended)
        }

        // NOTE: expected coverage field in TestSVM attribute indicates dotCover needs to be run:
        //       if it wasn't mentioned -- dotCover will not be started
        //       if it was -- dotCover will be started
        private int? _expectedCoverage = null;
        private uint _recThresholdForTest = 0u;
        private bool _concolicMode = false;

        public TestSvmAttribute(
            int expectedCoverage = -1,
            uint recThresholdForTest = 0u,
            bool concolicMode = false)
        {
            if (expectedCoverage < 0)
                _expectedCoverage = null;
            else if (expectedCoverage > 100)
                _expectedCoverage = 100;
            else _expectedCoverage = expectedCoverage;
            _recThresholdForTest = recThresholdForTest;
            _concolicMode = concolicMode;
        }

        public virtual TestCommand Wrap(TestCommand command)
        {
            executionMode execMode;
            if (_concolicMode)
                execMode = executionMode.ConcolicMode;
            else
                execMode = executionMode.SymbolicMode;
            return new TestSvmCommand(command, _expectedCoverage, _recThresholdForTest, execMode);
        }

        private class TestSvmCommand : DelegatingTestCommand
        {
            private int? _expectedCoverage;
            private uint _recThresholdForTest;
            private executionMode _executionMode;
            public TestSvmCommand(
                TestCommand innerCommand,
                int? expectedCoverage,
                uint recThresholdForTest,
                executionMode execMode) : base(innerCommand)
            {
                _expectedCoverage = expectedCoverage;
                _recThresholdForTest = recThresholdForTest;
                _executionMode = execMode;
            }

            private TestResult Explore(TestExecutionContext context)
            {
                Core.API.ConfigureSolver(SolverPool.mkSolver());
                var methodInfo = innerCommand.Test.Method.MethodInfo;
                try
                {
                    _options = new SiliOptions
                        (
                            explorationMode.NewTestCoverageMode(coverageZone.MethodZone, searchMode.GuidedMode),
                            _executionMode,
                            _recThresholdForTest
                        );
                    SILI explorer = new SILI(_options);
                    UnitTests unitTests = new UnitTests(Directory.GetCurrentDirectory());

                    Stopwatch.runMeasuringTime("total_interpretation", FuncConvert.FromAction(() =>
                    {
                        explorer.InterpretIsolated(methodInfo, unitTests.GenerateTest, unitTests.GenerateError,
                            _ => { }, e => throw e);
                    }));

                    if (unitTests.UnitTestsCount == 0 && unitTests.ErrorsCount == 0 && explorer.Statistics.IncompleteStates.Count == 0)
                    {
                        throw new Exception("No states were obtained! Most probably this is bug.");
                    }
                    explorer.Statistics.PrintStatistics(TestContext.Out);
                    TestContext.Out.WriteLine("Test results written to {0}", unitTests.TestDirectory.FullName);
                    unitTests.WriteReport(explorer.Statistics.PrintStatistics);
                    if (unitTests.UnitTestsCount != 0 || unitTests.ErrorsCount != 0)
                    {
                        TestContext.Out.WriteLine("Starting coverage tool...");
<<<<<<< HEAD
                        var coverageTool = new CoverageTool(unitTests.TestDirectory.FullName,
                            Directory.GetCurrentDirectory());
                        coverageTool.Run(unitTests.TestDirectory);
/*                        int coverage = coverageTool.GetCoverage(methodInfo);
                        if (coverage != _expectedCoverage)
                        {
                            context.CurrentResult.SetResult(ResultState.Failure,
                                "Incomplete coverage! Expected " + _expectedCoverage + ", but got " + coverage);
                        }
                        else
                        {
                            context.CurrentResult.SetResult(ResultState.Success);
                        }*/
                        context.CurrentResult.SetResult(ResultState.Success);
=======
                        // NOTE: to disable coverage check TestResultsChecker's expected coverage should be null
                        //       to enable coverage check use _expectedCoverage
                        var testChecker = new TestResultsChecker(unitTests.TestDirectory,
                            Directory.GetCurrentDirectory(), _expectedCoverage);
                        if (testChecker.Check(methodInfo))
                            context.CurrentResult.SetResult(ResultState.Success);
                        else
                            context.CurrentResult.SetResult(ResultState.Failure, testChecker.ResultMessage);
>>>>>>> a8eaebbf
                    }
                    else
                    {
                        context.CurrentResult.SetResult(ResultState.Success);
                    }
                    
                    Stopwatch.saveMeasurements(methodInfo.Name);
                    Stopwatch.clear();
                }
                catch (Exception e)
                {
                    context.CurrentResult.SetResult(ResultState.Error, e.Message);
                }

                return context.CurrentResult;
            }

            public override TestResult Execute(TestExecutionContext context)
            {
                return Explore(context);
            }
        }

        private static NUnitTestCaseBuilder _builder = new NUnitTestCaseBuilder();

        public TestMethod BuildFrom(IMethodInfo method, NUnit.Framework.Internal.Test suite)
        {
            var defaultParameters = method.GetParameters().Select(
                parameter => TypeUtils.defaultOf(parameter.ParameterType)).ToArray();
            var parameters = new TestCaseParameters(defaultParameters);
            if (method.ReturnType.Type != typeof(void))
                parameters.ExpectedResult = null;
            return _builder.BuildTestMethod(method, suite, parameters);
        }
    }
}<|MERGE_RESOLUTION|>--- conflicted
+++ resolved
@@ -124,22 +124,6 @@
                     if (unitTests.UnitTestsCount != 0 || unitTests.ErrorsCount != 0)
                     {
                         TestContext.Out.WriteLine("Starting coverage tool...");
-<<<<<<< HEAD
-                        var coverageTool = new CoverageTool(unitTests.TestDirectory.FullName,
-                            Directory.GetCurrentDirectory());
-                        coverageTool.Run(unitTests.TestDirectory);
-/*                        int coverage = coverageTool.GetCoverage(methodInfo);
-                        if (coverage != _expectedCoverage)
-                        {
-                            context.CurrentResult.SetResult(ResultState.Failure,
-                                "Incomplete coverage! Expected " + _expectedCoverage + ", but got " + coverage);
-                        }
-                        else
-                        {
-                            context.CurrentResult.SetResult(ResultState.Success);
-                        }*/
-                        context.CurrentResult.SetResult(ResultState.Success);
-=======
                         // NOTE: to disable coverage check TestResultsChecker's expected coverage should be null
                         //       to enable coverage check use _expectedCoverage
                         var testChecker = new TestResultsChecker(unitTests.TestDirectory,
@@ -148,7 +132,6 @@
                             context.CurrentResult.SetResult(ResultState.Success);
                         else
                             context.CurrentResult.SetResult(ResultState.Failure, testChecker.ResultMessage);
->>>>>>> a8eaebbf
                     }
                     else
                     {
