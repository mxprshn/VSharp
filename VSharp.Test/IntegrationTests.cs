using System;
using System.Collections.Generic;
using System.Diagnostics;
using System.Globalization;
using System.IO;
using System.Linq;
using System.Reflection;
using System.Runtime.ExceptionServices;
using System.Threading;
using NUnit.Framework;
using NUnit.Framework.Interfaces;
using NUnit.Framework.Internal;
using NUnit.Framework.Internal.Builders;
using NUnit.Framework.Internal.Commands;
using VSharp.CSharpUtils;
using VSharp.Interpreter.IL;
using VSharp.Solver;
using VSharp.TestRenderer;

namespace VSharp.Test
{
    public enum SearchStrategy
    {
        DFS,
        BFS,
        ShortestDistance,
        RandomShortestDistance,
        ContributedCoverage,
        ExecutionTree,
        ExecutionTreeContributedCoverage,
        Interleaved
    }

    public enum CoverageZone
    {
        Method,
        Class,
        Module
    }

    public enum TestsCheckerMode
    {
        Run,
        RenderAndRun
    }

    public enum OsType
    {
        All,
        Windows,
        Unix
    }

    public class TestSvmFixtureAttribute : NUnitAttribute, IFixtureBuilder
    {
        public IEnumerable<TestSuite> BuildFrom(ITypeInfo typeInfo)
        {
            var typ = new Utils.DummyTypeInfo(typeInfo.Type);
            yield return new NUnitTestFixtureBuilder().BuildFrom(typ, new Utils.DummyFilter());
        }
    }

    public class TestSvmAttribute : NUnitAttribute, IWrapTestMethod, ISimpleTestBuilder
    {
        private const string CsvPathParameterName = "csvPath";
        private const string RunIdParameterName = "runId";
        private const string SearchStrategyParameterName = "searchStrategy";
        private const string ExpectedCoverageParameterName = "expectedCoverage";
        private const string TimeoutParameterName = "timeout";
        private const string SolverTimeoutParameterName = "solverTimeout";
        private const string ReleaseBranchesParameterName = "releaseBranches";

        private static SiliOptions _options = null;

        static TestSvmAttribute()
        {
            Trace.Listeners.Add(new Utils.DumpStackTraceListener());

            var ci = new CultureInfo("en-GB")
            {
                NumberFormat = {
                    PositiveInfinitySymbol = "Infinity",
                    NegativeInfinitySymbol = "-Infinity"
                }
            };
            Thread.CurrentThread.CurrentCulture = ci;

            Logger.configureWriter(TestContext.Progress);
            // SVM.ConfigureSimplifier(new Z3Simplifier()); can be used to enable Z3-based simplification (not recommended)
        }

        // NOTE: expected coverage field in TestSVM attribute indicates dotCover needs to be run:
        //       if it wasn't mentioned -- dotCover will not be started
        //       if it was -- dotCover will be started
        private readonly int? _expectedCoverage;
        private readonly uint _recThresholdForTest;
        private readonly int _timeout;
        private readonly int _solverTimeout;
        private readonly SearchStrategy _strat;
        private readonly CoverageZone _coverageZone;
        private readonly TestsCheckerMode _testsCheckerMode;
        private readonly bool _releaseBranches;
        private readonly bool _checkAttributes;
        private readonly bool _hasExternMocking;
        private readonly OsType _supportedOs;
        private readonly int _randomSeed;
        private readonly uint _stepsLimit;

        public TestSvmAttribute(
            int expectedCoverage = -1,
            uint recThresholdForTest = 1u,
            int timeout = -1,
            int solverTimeout = -1,
            bool releaseBranches = true,
            SearchStrategy strat = SearchStrategy.BFS,
            CoverageZone coverageZone = CoverageZone.Class,
            TestsCheckerMode testsCheckerMode = TestsCheckerMode.RenderAndRun,
            bool checkAttributes = true,
            bool hasExternMocking = false,
            OsType supportedOs = OsType.All,
            int randomSeed = 0,
            uint stepsLimit = 0)
        {
            if (expectedCoverage < 0)
                _expectedCoverage = null;
            else if (expectedCoverage > 100)
                _expectedCoverage = 100;
            else _expectedCoverage = expectedCoverage;
            _recThresholdForTest = recThresholdForTest;
            _timeout = timeout;
            _solverTimeout = solverTimeout;
            _releaseBranches = releaseBranches;
            _strat = strat;
            _coverageZone = coverageZone;
            _testsCheckerMode = testsCheckerMode;
            _checkAttributes = checkAttributes;
            _hasExternMocking = hasExternMocking;
            _supportedOs = supportedOs;
            _randomSeed = randomSeed;
            _stepsLimit = stepsLimit;
        }

        public virtual TestCommand Wrap(TestCommand command)
        {
            return new TestSvmCommand(
                command,
                _expectedCoverage,
                _recThresholdForTest,
                _timeout,
                _solverTimeout,
                _releaseBranches,
                _strat,
                _coverageZone,
                _testsCheckerMode,
                _checkAttributes,
                _hasExternMocking,
                _supportedOs,
                _randomSeed,
                _stepsLimit
            );
        }

        private class TestSvmCommand : DelegatingTestCommand
        {
            private readonly int? _expectedCoverage;
            private readonly uint _recThresholdForTest;
            private readonly int _timeout;
            private readonly int _solverTimeout;
            private readonly bool _releaseBranches;
            private readonly searchMode _searchStrat;
            private readonly coverageZone _coverageZone;

            private readonly SearchStrategy _baseSearchStrat;
            private readonly CoverageZone _baseCoverageZone;
            private readonly bool _renderTests;
            private readonly bool _checkAttributes;
            private readonly bool _hasExternMocking;
            private readonly OsType _supportedOs;
            private readonly int _randomSeed;
            private readonly uint _stepsLimit;

            public TestSvmCommand(
                TestCommand innerCommand,
                int? expectedCoverage,
                uint recThresholdForTest,
                int timeout,
                int solverTimeout,
                bool releaseBranches,
                SearchStrategy strat,
                CoverageZone coverageZone,
                TestsCheckerMode testsCheckerMode,
                bool checkAttributes,
                bool hasExternMocking,
                OsType supportedOs,
                int randomSeed,
                uint stepsLimit) : base(innerCommand)
            {
                _baseCoverageZone = coverageZone;
                _baseSearchStrat = TestContext.Parameters[SearchStrategyParameterName] == null ?
                    strat : (SearchStrategy)Enum.Parse(typeof(SearchStrategy), TestContext.Parameters[SearchStrategyParameterName], true);

                _expectedCoverage = TestContext.Parameters[ExpectedCoverageParameterName] == null ?
                    expectedCoverage : int.Parse(TestContext.Parameters[ExpectedCoverageParameterName]);

                _recThresholdForTest = recThresholdForTest;

                _timeout = TestContext.Parameters[TimeoutParameterName] == null ?
                    timeout : int.Parse(TestContext.Parameters[TimeoutParameterName]);

                _solverTimeout = TestContext.Parameters[SolverTimeoutParameterName] == null ?
                    solverTimeout : int.Parse(TestContext.Parameters[SolverTimeoutParameterName]);

                _releaseBranches = TestContext.Parameters[ReleaseBranchesParameterName] == null ?
                    releaseBranches : bool.Parse(TestContext.Parameters[ReleaseBranchesParameterName]);

                _searchStrat = _baseSearchStrat switch
                {
                    SearchStrategy.DFS => searchMode.DFSMode,
                    SearchStrategy.BFS => searchMode.BFSMode,
                    SearchStrategy.ShortestDistance => searchMode.ShortestDistanceBasedMode,
                    SearchStrategy.RandomShortestDistance => searchMode.RandomShortestDistanceBasedMode,
                    SearchStrategy.ContributedCoverage => searchMode.ContributedCoverageMode,
                    SearchStrategy.ExecutionTree => searchMode.ExecutionTreeMode,
                    SearchStrategy.ExecutionTreeContributedCoverage => searchMode.NewInterleavedMode(searchMode.ExecutionTreeMode, 1, searchMode.ContributedCoverageMode, 1),
                    SearchStrategy.Interleaved => searchMode.NewInterleavedMode(searchMode.ShortestDistanceBasedMode, 1, searchMode.ContributedCoverageMode, 9),
                    _ => throw new ArgumentOutOfRangeException(nameof(strat), strat, null)
                };

                _coverageZone = coverageZone switch
                {
                    CoverageZone.Method => Interpreter.IL.coverageZone.MethodZone,
                    CoverageZone.Class => Interpreter.IL.coverageZone.ClassZone,
                    CoverageZone.Module => Interpreter.IL.coverageZone.ModuleZone,
                    _ => throw new ArgumentOutOfRangeException(nameof(coverageZone), coverageZone, null)
                };

                _renderTests = testsCheckerMode == TestsCheckerMode.RenderAndRun;
                _checkAttributes = checkAttributes;
                _hasExternMocking = hasExternMocking;
                _supportedOs = supportedOs;
                _randomSeed = randomSeed;
                _stepsLimit = stepsLimit;
            }

            private TestResult IgnoreTest(TestExecutionContext context)
            {
                context.CurrentResult.SetResult(ResultState.Skipped);
                return context.CurrentResult;
            }

            private TestResult Explore(TestExecutionContext context)
            {
                if (_hasExternMocking && !ExternMocker.ExtMocksSupported)
                    return IgnoreTest(context);

                switch (_supportedOs)
                {
                    case OsType.Windows:
                        if (!OperatingSystem.IsWindows())
                            return IgnoreTest(context);
                        break;
                    case OsType.Unix:
                        if (!OperatingSystem.IsLinux() && !OperatingSystem.IsMacOS())
                            return IgnoreTest(context);
                        break;
                    case OsType.All:
                        break;
                }

                IStatisticsReporter reporter = null;

                var csvReportPath = TestContext.Parameters[CsvPathParameterName];
                if (csvReportPath != null)
                {
                    reporter = new CsvStatisticsReporter(
                        csvReportPath,
                        "TestResults",
                        TestContext.Parameters[RunIdParameterName] ?? ""
                    );
                }

                Core.API.ConfigureSolver(SolverPool.mkSolver(_timeout / 2 * 1000));
                var originMethodInfo = innerCommand.Test.Method.MethodInfo;
                var exploredMethodInfo = (MethodInfo) AssemblyManager.NormalizeMethod(originMethodInfo);
                var stats = new TestStatistics(
                    exploredMethodInfo,
                    _releaseBranches,
                    _timeout,
                    _baseSearchStrat,
                    _baseCoverageZone
                );

                try
                {
                    var unitTests = new UnitTests(Directory.GetCurrentDirectory());
                    _options = new SiliOptions(
                        explorationMode: explorationMode.NewTestCoverageMode(_coverageZone, _searchStrat),
                        outputDirectory: unitTests.TestDirectory,
                        recThreshold: _recThresholdForTest,
                        timeout: _timeout,
                        solverTimeout: _solverTimeout,
                        visualize: false,
                        releaseBranches: _releaseBranches,
                        maxBufferSize: 128,
                        checkAttributes: _checkAttributes,
                        stopOnCoverageAchieved: _expectedCoverage ?? -1,
<<<<<<< HEAD
                        methodSequenceStepsShare : 30,
                        generateTestsWithoutSequence : true,
                        extraMethodSequenceSearchTimeout : 10,
                        maxMethodSequenceLength : uint.MaxValue
=======
                        randomSeed: _randomSeed,
                        stepsLimit: _stepsLimit
>>>>>>> 61c3c615
                    );
                    using var explorer = new SILI(_options);

                    explorer.Interpret(
                        new [] { exploredMethodInfo },
                        new Tuple<MethodBase, string[]>[] {},
                        unitTests.GenerateTest,
                        unitTests.GenerateError,
                        _ => { },
                        (_, e) => ExceptionDispatchInfo.Capture(e).Throw(),
                        e => ExceptionDispatchInfo.Capture(e).Throw()
                    );

                    if (unitTests.UnitTestsCount == 0 && unitTests.ErrorsCount == 0 && explorer.Statistics.IncompleteStates.Count == 0)
                    {
                        throw new Exception("No states were obtained! Most probably this is bug.");
                    }

                    explorer.Statistics.PrintDebugStatistics(TestContext.Out);
                    TestContext.Out.WriteLine($"Test results written to {unitTests.TestDirectory.FullName}");
                    unitTests.WriteReport(explorer.Statistics.PrintDebugStatistics);

                    stats = stats with
                    {
                        SiliStatisticsDump = explorer.Statistics.DumpStatistics(),
                        TestsGenerated = unitTests.UnitTestsCount,
                        TestsOutputDirectory = unitTests.TestDirectory.FullName
                    };

                    if (unitTests.UnitTestsCount != 0 || unitTests.ErrorsCount != 0)
                    {
                        var testsDir = unitTests.TestDirectory;
                        // TODO: support rendering for extern mocks
                        if (_renderTests && !_hasExternMocking)
                        {
                            var tests = testsDir.EnumerateFiles("*.vst");
                            TestContext.Out.WriteLine("Starting tests renderer...");
                            try
                            {
                                Renderer.Render(tests, true, false, exploredMethodInfo.DeclaringType);
                            }
                            catch (UnexpectedExternCallException)
                            {
                                // TODO: support rendering for extern mocks
                            }
                            catch (Exception e)
                            {
                                context.CurrentResult.SetResult(ResultState.Failure,
                                    $"Test renderer failed: {e}");
                                reporter?.Report(stats with { Exception = e });
                                return context.CurrentResult;
                            }
                        }

                        // NOTE: to disable coverage check TestResultsChecker's expected coverage should be null
                        //       to enable coverage check use _expectedCoverage
                        bool success;
                        var resultMessage = string.Empty;
                        uint? actualCoverage;
                        if (_expectedCoverage is {} expectedCoverage)
                        {
                            TestContext.Out.WriteLine("Starting coverage tool...");
                            success =
                                TestResultChecker.Check(
                                    testsDir,
                                    exploredMethodInfo,
                                    expectedCoverage,
                                    out var coverage,
                                    out resultMessage);
                            actualCoverage = (uint?)coverage;
                        }
                        else
                        {
                            TestContext.Out.WriteLine("Starting tests checker...");
                            success = TestResultChecker.Check(testsDir);
                            actualCoverage = null;
                        }
                        if (success)
                            context.CurrentResult.SetResult(ResultState.Success);
                        else
                            context.CurrentResult.SetResult(ResultState.Failure, resultMessage);
                        reporter?.Report(stats with { Coverage = actualCoverage });
                    }
                    else
                    {
                        context.CurrentResult.SetResult(ResultState.Success);
                        reporter?.Report(stats);
                    }
                }
                catch (Exception e)
                {
                    context.CurrentResult.SetResult(ResultState.Error, e.Message, e.StackTrace);
                    reporter?.Report(stats with { Exception = e });
                }

                return context.CurrentResult;
            }

            public override TestResult Execute(TestExecutionContext context)
            {
                return Explore(context);
            }
        }

        private static NUnitTestCaseBuilder _builder = new NUnitTestCaseBuilder();

        public TestMethod BuildFrom(IMethodInfo method, NUnit.Framework.Internal.Test suite)
        {
            var defaultParameters = method.GetParameters().Select(
                parameter => Reflection.defaultOf(parameter.ParameterType)).ToArray();
            var parameters = new TestCaseParameters(defaultParameters);
            if (method.ReturnType.Type != typeof(void))
                parameters.ExpectedResult = null;
            return _builder.BuildTestMethod(method, suite, parameters);
        }
    }
}<|MERGE_RESOLUTION|>--- conflicted
+++ resolved
@@ -304,15 +304,12 @@
                         maxBufferSize: 128,
                         checkAttributes: _checkAttributes,
                         stopOnCoverageAchieved: _expectedCoverage ?? -1,
-<<<<<<< HEAD
+                        randomSeed: _randomSeed,
+                        stepsLimit: _stepsLimit,
                         methodSequenceStepsShare : 30,
                         generateTestsWithoutSequence : true,
                         extraMethodSequenceSearchTimeout : 10,
                         maxMethodSequenceLength : uint.MaxValue
-=======
-                        randomSeed: _randomSeed,
-                        stepsLimit: _stepsLimit
->>>>>>> 61c3c615
                     );
                     using var explorer = new SILI(_options);
 
