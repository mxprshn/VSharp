﻿using NUnit.Framework;
using System;
using VSharp.Test.Tests.Typecast;

namespace VSharp.Test.Tests.Typecast
{
    public class Celsius
    {
        public Celsius(float temp)
        {
            Degrees = temp;
        }
        public static explicit operator Fahrenheit(Celsius c)
        {
            return new Fahrenheit((9.0f / 5.0f) * c.Degrees + 32);
        }
        public float Degrees { get; }
    }

    public class Fahrenheit
    {
        public Fahrenheit(float temp)
        {
            Degrees = temp;
        }

        public static explicit operator Celsius(Fahrenheit fahr)
        {
            return new Celsius((5.0f / 9.0f) * (fahr.Degrees - 32));
        }
        public float Degrees { get; }
    }

    public interface INormalize
    {
        double Norm();
    }

    public struct Coord : INormalize
    {
        public int X;
        public int Y;

        public Coord(int x, int y)
        {
            X = x;
            Y = y;
        }

        [TestSvm]
        public double Norm()
        {
            //TODO: Incorrect printed string of elements in the array
            return Math.Sqrt(X * X + Y * Y);
        }
    }

    public struct Coord2 : INormalize
    {
        public int X;
        public int Y;

        public Coord2(int x, int y)
        {
            X = x;
            Y = y;
        }

        public double Norm()
        {
            X = X + Y * X;
            return X;
        }
    }

    [TestSvmFixture]
    public static class Typecast
    {
        [TestSvm]
        public static int DownCastObject(object obj)
        {
            bool a = obj is Piece;
            return a ? 5 : 6;
        }

        // [TestSvm]
        [Ignore("guards are complicated")]
        public static int DownCastObject2(object obj1, object obj2)
        {
            bool a = obj1 is Piece & obj2 is Pawn;
            bool b = obj1 is Piece & obj1 is Pawn;
            return a | b ? 5 : 6;
        }

        [TestSvm]
        public static int UpCast()
        {
            Pawn a = new Pawn(1, 1, 25);
            Object obj = a;
            Piece b = a;
            return DownCastObject(obj) + DownCastPiece(b);
        }

        [TestSvm]
        public static int DownCastPiece(Piece piece)
        {
            bool a = piece is Pawn;
            return a ? 10 : 20;
        }

        [TestSvm]
        public static int CheckCastNullWithTrick()
        {
            return DownCastPiece(null);
        }

        // always 38, because the null reference is not assigned any type at all
        [TestSvm]
        public static int CastAfterNull()
        {
            Piece a = new Piece(1, 3);
            a = null;
            Piece b = (Piece) a;
            return b is Object ? 33 : 38;
        }

        [Ignore("Cast produces term with Error in Union")]
        public static Pawn TypeCast(Object obj)
        {
            Pawn pawn = (Pawn)obj;
            return pawn;
        }

        [Ignore("Cast produces term with Error in Union")]
        public static Pawn TypeCastConcreteNull()
        {
            return TypeCast(null);
        }


        [TestSvm]
        public static int Unboxing(Object obj)
        {
            return obj is int ? 13 : 23;
        }

        [TestSvm]
        public static int TryCast(Object obj)
        {
            Piece a = obj as Piece;
            if (a != null)
            {
                return 33;
            }
            return 42;
        }

        [TestSvm]
        public static int TryUpCast(Piece piece)
        {
            return TryCast(piece);
        }
    }

    public interface IMovable
    {
        IMovable MakeMove(Coord c);
    }

    [TestSvmFixture]
    public class Piece : IMovable
    {
        protected int _xCoord;
        protected int _yCoord;
        protected int Rate = 0;

        public Piece()
        {
            _xCoord = 0;
            _yCoord = 0;
        }

        public Piece(int x, int y)
        {
            _xCoord = x;
            _yCoord = y;
        }

        public Piece(Coord coord)
        {
            _xCoord = coord.X;
            _yCoord = coord.Y;
        }

        [TestSvm]
        public Coord GetCoord()
        {
            Coord coord;
            coord.X = _xCoord;
            coord.Y = _yCoord;
            return coord;
        }

        [TestSvm]
        public int GetRate()
        {
            return Rate;
        }

        [Ignore("Exceptions handling")]
        public int RetRate(object obj)
        {
            var a = (Piece)obj;
            return a.Rate;
        }

        [TestSvm]
        public virtual IMovable MakeMove(Coord c)
        {
            _xCoord = c.X;
            _yCoord = c.Y;
            return this;
        }
    }

    [TestSvmFixture]
    public class Pawn : Piece
    {
        private int _newField;

        private void Constructor(int newField)
        {
            _newField = newField;
            Rate = 1;
        }
        public Pawn(int x, int y, int newField) : base(x, y)
        {
            Constructor(newField);
        }
        public Pawn(Coord coord, int newField) : base(coord)
        {
            Constructor(newField);
        }

        [TestSvm]
        public int GetNewField()
        {
            return _newField;
        }

        [TestSvm]
        public void SetNewField(int field)
        {
            _newField = field;
        }

        [TestSvm]
        public override IMovable MakeMove(Coord c)
        {
            _xCoord = c.X + c.Y;
            _yCoord = c.X - c.Y;
            return this;
        }
    }

    [TestSvmFixture]
    public class BlackPawn : Pawn
    {
        public BlackPawn(int x, int y, int newField) : base(x, y, newField)
        {
        }

        public BlackPawn(Coord coord, int newField) : base(coord, newField)
        {
        }

        [TestSvm]
        public new IMovable MakeMove(Coord c)
        {
            _xCoord = c.X + c.Y;
            _yCoord = c.X - c.Y;
            return this;
        }
    }

    [TestSvmFixture]
    public class WhitePawn : Pawn {
        public WhitePawn(int x, int y, int newField) : base(x, y, newField)
        {
        }

        public WhitePawn(Coord coord, int newField) : base(coord, newField)
        {
        }
    }

    [TestSvmFixture]
    public class Knight : Piece
    {
        [TestSvm]
        public new IMovable MakeMove(Coord c)
        {
            _xCoord = c.X + c.Y;
            _yCoord = c.X - c.Y;
            return this;
        }

        public override bool Equals(object obj)
        {
            if (obj == null || obj.GetType() != this.GetType())
                return false;
            return true;
        }

<<<<<<< HEAD
        [TestSvm]
=======
        // [TestSvm]
        [Ignore("GetType() is not implemented")]
>>>>>>> 7c940c7e
        public static bool ReferenceIdentity()
        {
            var knight = new Knight();
            return knight.Equals(knight);
        }

<<<<<<< HEAD
        [TestSvm]
=======
        // [TestSvm]
        [Ignore("GetType() is not implemented")]
>>>>>>> 7c940c7e
        public static bool KnightIsKnight()
        {
            var knight = new Knight();
            var knight2 = new Knight();
            return knight.Equals(knight2);
        }

<<<<<<< HEAD
        [TestSvm]
=======
        [Ignore("GetType() is not implemented")]
>>>>>>> 7c940c7e
        public static bool KnightIsNotPawn()
        {
            var knight = new Knight();
            var blackPawn = new BlackPawn(1, 1, 1);
            return knight.Equals(blackPawn);
        }

<<<<<<< HEAD
        [TestSvm]
=======
        [Ignore("GetType() is not implemented")]
>>>>>>> 7c940c7e
        public static Type UnionGetTypeSymbolic(bool f, object o1, object o2)
        {
            if (o1 == null || o2 == null)
                return null;
            if (f)
            {
                return o1.GetType();
            }

            return o2.GetType();
        }

<<<<<<< HEAD
        [TestSvm]
=======
        [Ignore("GetType() is not implemented")]
>>>>>>> 7c940c7e
        public static Type UnionGetType(bool f, object o1, object o2)
        {
            if (o1 == null || o2 == null)
                return null;
            if (f)
            {
                return o1.GetType();
            }

            return o2.GetType();
        }
    }

    interface IPromotion
    {
        void Promote();
    }

    struct Employee : IPromotion
    {
        public string Name;
        public int JobGrade;

        public void Promote()
        {
            JobGrade++;
        }

        public Employee(string name, int jobGrade)
        {
            Name = name;
            JobGrade = jobGrade;
        }

        public override string ToString()
        {
            return $"{Name} ({JobGrade})";
        }

        public static void DoSomething()
        {
            Employee employee = new Employee("Cool Guy", 65);
            IPromotion p = employee;

            Console.WriteLine(employee);
            p.Promote();
            Console.WriteLine(employee);
        }
    }

    [TestSvmFixture]
    public static class Helper
    {
        [Ignore("substitute: Application - not implemented")]
        public static double CastStructToInterface(Coord arg)
        {
            INormalize tmp = arg;
            return tmp.Norm();
        }

        [TestSvm]
        public static int CastStructToInterfaceAndWriteInBoxed(Coord2 arg)
        {
            INormalize tmp = arg;
            var y = (int) tmp.Norm();
            return arg.X + y; // arg.X should not change
        }

        [Ignore("Exceptions handling")]
        public static int UnboxingInt(Object obj)
        {
            return (int)obj;
        }

        [Ignore("primitive cast: unreachable")]
        public static int BoxingInt(int obj)
        {
            return UnboxingInt(obj);
        }
    }
}<|MERGE_RESOLUTION|>--- conflicted
+++ resolved
@@ -312,24 +312,16 @@
             return true;
         }
 
-<<<<<<< HEAD
-        [TestSvm]
-=======
         // [TestSvm]
         [Ignore("GetType() is not implemented")]
->>>>>>> 7c940c7e
         public static bool ReferenceIdentity()
         {
             var knight = new Knight();
             return knight.Equals(knight);
         }
 
-<<<<<<< HEAD
-        [TestSvm]
-=======
         // [TestSvm]
         [Ignore("GetType() is not implemented")]
->>>>>>> 7c940c7e
         public static bool KnightIsKnight()
         {
             var knight = new Knight();
@@ -337,11 +329,7 @@
             return knight.Equals(knight2);
         }
 
-<<<<<<< HEAD
-        [TestSvm]
-=======
         [Ignore("GetType() is not implemented")]
->>>>>>> 7c940c7e
         public static bool KnightIsNotPawn()
         {
             var knight = new Knight();
@@ -349,11 +337,7 @@
             return knight.Equals(blackPawn);
         }
 
-<<<<<<< HEAD
-        [TestSvm]
-=======
         [Ignore("GetType() is not implemented")]
->>>>>>> 7c940c7e
         public static Type UnionGetTypeSymbolic(bool f, object o1, object o2)
         {
             if (o1 == null || o2 == null)
@@ -366,11 +350,7 @@
             return o2.GetType();
         }
 
-<<<<<<< HEAD
-        [TestSvm]
-=======
         [Ignore("GetType() is not implemented")]
->>>>>>> 7c940c7e
         public static Type UnionGetType(bool f, object o1, object o2)
         {
             if (o1 == null || o2 == null)
