using System.Text.RegularExpressions;
using NUnit.Framework;
using VSharp.Test;

namespace IntegrationTests
{
    public static class RegExImplementation
    {
        public static bool MatchStar(char c, string re, int repos, string text, int textpos)
        {
            do
            {
                if (MatchHere(re, repos, text, textpos))
                {
                    return true;
                }
            } while (textpos < text.Length && (text[textpos++] == c || c == '.'));

            return false;
        }

        public static bool MatchHere(string re, int repos, string text, int textpos)
        {
            if (repos >= re.Length)
                return textpos >= text.Length;
            if (repos + 1 < re.Length && re[repos + 1] == '*')
                return MatchStar(re[repos], re, repos + 2, text, textpos);
            if (re[repos] == '$' && repos + 1 >= re.Length)
                return textpos >= text.Length;
            if (textpos < text.Length && (re[repos] == '.' || re[repos] == text[textpos]))
                return MatchHere(re, repos + 1, text, textpos + 1);
            return false;
        }

        public static bool Match(string re, string text)
        {
            if (re[0] == '^')
                return MatchHere(re, 1, text, 0);
            int textpos = 0;
            do
            {
                if (MatchHere(re, 0, text, textpos))
                    return true;
            } while (textpos++ < text.Length);

            return false;
        }
    }

    [TestSvmFixture]
    public class RegExTest
    {
<<<<<<< HEAD
        [TestSvm]
        public static string OwnImplementationTest1(char c1, char c2, char c3, char c4, char c5, char c6)
=======
        [TestSvm(100)]
        public static string OwnImplementationTest(char c1, char c2, char c3, char c4, char c5, char c6)
>>>>>>> a8eaebbf
        {
            string pattern = new string(new char[] {c1, c2, c3});
            string result = "";
            if (RegExImplementation.Match(pattern, "hello"))
            {
                result += "hello";
                if (!RegExImplementation.Match(pattern, "world"))
                {
                    result += " world";
                }
            }
            else
            {
                if (!RegExImplementation.Match(pattern, "nothing"))
                {
                    result += " nothing";
                }
            }

            return result;
        }

        // [Ignore("need more external method implementations")]
        [TestSvm(100)]
        public static bool OwnImplementationTest2(char c1, char c2, char c3, char c4, char c5, char c6)
        {
            string text = new string(new char[] {c1, c2, c3});
            return RegExImplementation.Match("kek", text);
        }

        public static int OwnImplementationTest3(char c1, char c2, char c3, char c4, char c5, char c6)
        {
            string text = new string(new char[] {c1, c2, c3});
            string text2 = new string(new char[] {c4, c5, c6});
            if (RegExImplementation.Match("yes", text))
            {
                if (RegExImplementation.Match (text2, text))
                {
                    return 42;
                }
                else
                {
                    return 100;
                }
            }

            return 0;
        }

        [TestSvm(100)]
        // [Ignore("Incorrect result")]
        public static bool OwnImplementationTest4(string pattern)
        {
            return RegExImplementation.Match(pattern, "Hello");
        }

        // [TestSvm(100)]
        [Ignore("need more external method implementations")]
        public static MatchCollection SmallSystemImplementationTest()
        {
            Regex rx = new Regex(@"\b",
                RegexOptions.Compiled | RegexOptions.IgnoreCase);
            string text = "fox  ";
            MatchCollection matches = rx.Matches(text);
            return matches;
        }
    }
}<|MERGE_RESOLUTION|>--- conflicted
+++ resolved
@@ -50,13 +50,8 @@
     [TestSvmFixture]
     public class RegExTest
     {
-<<<<<<< HEAD
-        [TestSvm]
-        public static string OwnImplementationTest1(char c1, char c2, char c3, char c4, char c5, char c6)
-=======
         [TestSvm(100)]
         public static string OwnImplementationTest(char c1, char c2, char c3, char c4, char c5, char c6)
->>>>>>> a8eaebbf
         {
             string pattern = new string(new char[] {c1, c2, c3});
             string result = "";
