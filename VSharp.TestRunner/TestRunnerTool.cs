#nullable enable
using System;
using System.Collections.Generic;
using System.IO;
using System.Linq;
using System.Reflection;
using System.Runtime.Serialization;
using static VSharp.TestExtensions.ObjectsComparer;

namespace VSharp.TestRunner
{
    public static class TestRunner
    {
        private static unsafe bool CheckResult(object? expected, object? got)
        {
            return (expected, got) switch
            {
                (Pointer x, Pointer y) => CompareObjects(Pointer.Unbox(x), Pointer.Unbox(y)),
                (null, Pointer y) => CompareObjects(null, Pointer.Unbox(y)),
                (Pointer x, null) => CompareObjects(Pointer.Unbox(x), null),
                _ => CompareObjects(expected, got)
            };
        }

        private static bool ReproduceTest(FileInfo fileInfo, SuiteType suiteType, bool checkResult, bool fileMode = false)
        {
            try
            {
                testInfo ti;
                using (var stream = new FileStream(fileInfo.FullName, FileMode.Open, FileAccess.Read))
                {
                    ti = UnitTest.DeserializeTestInfo(stream);
                }
                AssemblyManager.SetDependenciesDirs(ti.extraAssemblyLoadDirs);
                var test = UnitTest.DeserializeFromTestInfo(ti, false, true);

                var method = test.Method;

                Console.Out.WriteLine("Starting reproducing {0} for method {1}", fileInfo.Name, method);
                if (!checkResult)
                    Console.Out.WriteLine("Result check is disabled");
                if (suiteType == SuiteType.TestsOnly)
                    Console.Out.WriteLine("Error reproducing is disabled");
                var parameters = test.Args ?? method.GetParameters()
                    .Select(t => FormatterServices.GetUninitializedObject(t.ParameterType)).ToArray();
                var ex = test.Exception;
                var message = test.ErrorMessage;
                try
                {
                    object? result;
<<<<<<< HEAD
                    var debugAssertFailed = message != null && message.Contains("Debug.Assert failed");
=======
>>>>>>> d4cf163f
                    var shouldInvoke = suiteType switch
                    {
                        SuiteType.TestsOnly => !test.IsError || fileMode,
                        SuiteType.ErrorsOnly => test.IsError || fileMode,
                        SuiteType.TestsAndErrors => !test.IsFatalError || fileMode,
                        _ => false
                    };
                    if (shouldInvoke)
                    {
                        var methodSequenceObjects =
                            test.MethodSequences.SelectMany(ms => ms.Invoke())
                                .ToDictionary(kvp => (object)kvp.Key, kvp => kvp.Value);
                        object ReplaceMethodSequenceRef(object o) => o is null ? null : methodSequenceObjects.GetValueOrDefault(o, o);
                        if (test.HasMethodSequence)
                        {
                            foreach (var methodSequence in test.MethodSequences)
                            {
                                Console.WriteLine(methodSequence.ToString());
                            }
                            var thisString = test.ThisArg is null ? "" : $"{test.ThisArg}.";
                            var paramsString = string.Join(", ", parameters);
                            Console.WriteLine($"{thisString}{method.Name}({paramsString})");
                        }
                        else
                        {
                            Console.WriteLine("Test has no method sequence");
                        }

                        test.ApplyExternMocks(fileInfo.Name);
                        result = method.Invoke(ReplaceMethodSequenceRef(test.ThisArg), parameters.Select(ReplaceMethodSequenceRef).ToArray());
                        test.ReverseExternMocks(); // reverses if ex was not thrown
                    }
                    else
                    {
                        Console.ForegroundColor = ConsoleColor.White;
                        Console.WriteLine("Test {0} ignored.", fileInfo.Name);
                        Console.ResetColor();
                        return true;
                    }
                    if (ex != null)
                    {
                        Console.ForegroundColor = ConsoleColor.Red;
                        Console.Error.WriteLine("Test {0} failed! The expected exception {1} was not thrown",
                            fileInfo.Name, ex);
                        Console.ResetColor();
                        return false;
                    }
                    if (checkResult && !test.IsError && !CheckResult(test.Expected, result))
                    {
                        // TODO: use NUnit?
                        Console.ForegroundColor = ConsoleColor.Red;
                        Console.Error.WriteLine("Test {0} failed! Expected {1}, but got {2}", fileInfo.Name,
                            test.Expected ?? "null",
                            result ?? "null");
                        Console.ResetColor();
                        return false;
                    }
                }
                catch (TargetInvocationException e)
                {
                    test.ReverseExternMocks(); // reverses if ex was thrown
                    var exceptionExpected = e.InnerException != null && e.InnerException.GetType() == ex;
                    if (exceptionExpected || test.IsError && suiteType == SuiteType.TestsAndErrors && !fileMode) {
                        Console.ForegroundColor = ConsoleColor.Green;
                        var exceptionType = e.InnerException?.GetType().FullName;
                        Console.WriteLine($"Test {fileInfo.Name} throws the expected exception {exceptionType}!");
                        Console.ResetColor();
                    }
                    else if (e.InnerException != null && ex != null)
                    {
                        Console.ForegroundColor = ConsoleColor.Red;
                        Console.Error.WriteLine($"Test {fileInfo.Name} throws {e.InnerException} when the expected exception was {ex}!");
                        Console.ResetColor();
                        throw e.InnerException;
                    }
                    else throw;
                }
                finally
                {
                    test.ReverseExternMocks();
                }
            }
            catch (Exception e)
            {
                Console.ForegroundColor = ConsoleColor.Red;
                Console.Error.WriteLine($"Error ({fileInfo.FullName}): {e}");
                Console.ResetColor();
                return false;
            }

            Console.ForegroundColor = ConsoleColor.Green;
            Console.Out.WriteLine($"{fileInfo.Name} passed!");
            Console.ResetColor();

            return true;
        }

        public static bool ReproduceTest(FileInfo file, bool checkResult)
        {
            return ReproduceTest(file, SuiteType.TestsAndErrors, checkResult, true);
        }

        public static bool ReproduceTests(DirectoryInfo testsDir, SuiteType suiteType = SuiteType.TestsAndErrors, bool recursive = false)
        {
            var tests = testsDir.EnumerateFiles("*.vst", recursive ? SearchOption.AllDirectories : SearchOption.TopDirectoryOnly);
            var testsList = tests.ToList();

            if (testsList.Count == 0)
            {
                Console.ForegroundColor = ConsoleColor.Red;
                Console.Error.WriteLine("No *.vst tests found in {0}", testsDir.FullName);
                Console.ResetColor();
                return false;
            }

            var result = true;

            foreach (var testFileInfo in testsList)
            {
                result &= ReproduceTest(testFileInfo, suiteType, true);
            }

            return result;
        }
    }
}<|MERGE_RESOLUTION|>--- conflicted
+++ resolved
@@ -48,10 +48,6 @@
                 try
                 {
                     object? result;
-<<<<<<< HEAD
-                    var debugAssertFailed = message != null && message.Contains("Debug.Assert failed");
-=======
->>>>>>> d4cf163f
                     var shouldInvoke = suiteType switch
                     {
                         SuiteType.TestsOnly => !test.IsError || fileMode,
